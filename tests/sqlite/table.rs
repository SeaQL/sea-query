use super::*;

#[test]
fn create_1() {
    assert_eq!(
        Table::create()
            .table(Glyph::Table)
            .col(
                ColumnDef::new(Glyph::Id)
                    .integer()
                    .not_null()
                    .auto_increment()
                    .primary_key()
            )
            .col(ColumnDef::new(Glyph::Aspect).double().not_null())
            .col(ColumnDef::new(Glyph::Image).text())
            .to_string(SqliteQueryBuilder),
        vec![
            r#"CREATE TABLE "glyph" ("#,
            r#""id" integer NOT NULL PRIMARY KEY AUTOINCREMENT,"#,
            r#""aspect" real NOT NULL,"#,
            r#""image" text"#,
            r#")"#,
        ]
        .join(" ")
    );
}

#[test]
fn create_2() {
    assert_eq!(
        Table::create()
            .table(Font::Table)
            .col(
                ColumnDef::new(Font::Id)
                    .integer()
                    .not_null()
                    .primary_key()
                    .auto_increment()
            )
            .col(ColumnDef::new(Font::Name).string().not_null())
            .col(ColumnDef::new(Font::Variant).string().not_null())
            .col(ColumnDef::new(Font::Language).string().not_null())
            .to_string(SqliteQueryBuilder),
        vec![
            r#"CREATE TABLE "font" ("#,
            r#""id" integer NOT NULL PRIMARY KEY AUTOINCREMENT,"#,
            r#""name" text NOT NULL,"#,
            r#""variant" text NOT NULL,"#,
            r#""language" text NOT NULL"#,
            r#")"#,
        ]
        .join(" ")
    );
}

#[test]
fn create_3() {
    assert_eq!(
        Table::create()
            .table(Char::Table)
            .if_not_exists()
            .col(
                ColumnDef::new(Char::Id)
                    .integer()
                    .not_null()
                    .auto_increment()
                    .primary_key()
            )
            .col(ColumnDef::new(Char::FontSize).integer().not_null())
            .col(ColumnDef::new(Char::Character).string().not_null())
            .col(ColumnDef::new(Char::SizeW).unsigned().not_null())
            .col(ColumnDef::new(Char::SizeH).unsigned().not_null())
            .col(
                ColumnDef::new(Char::FontId)
                    .integer()
                    .default(Value::Int(None))
            )
            .foreign_key(
                ForeignKey::create()
                    .from(Char::Table, Char::FontId)
                    .to(Font::Table, Font::Id)
                    .on_delete(ForeignKeyAction::Cascade)
                    .on_update(ForeignKeyAction::Cascade)
            )
            .to_string(SqliteQueryBuilder),
        vec![
            r#"CREATE TABLE IF NOT EXISTS "character" ("#,
            r#""id" integer NOT NULL PRIMARY KEY AUTOINCREMENT,"#,
            r#""font_size" integer NOT NULL,"#,
            r#""character" text NOT NULL,"#,
            r#""size_w" integer NOT NULL,"#,
            r#""size_h" integer NOT NULL,"#,
            r#""font_id" integer DEFAULT NULL,"#,
            r#"FOREIGN KEY ("font_id") REFERENCES "font" ("id") ON DELETE CASCADE ON UPDATE CASCADE"#,
            r#")"#,
        ]
        .join(" ")
    );
}

#[test]
fn create_4() {
    assert_eq!(
        Table::create()
<<<<<<< HEAD
            .table(Char::Table)
            .col(ColumnDef::new(Char::Character).binary())
            .col(ColumnDef::new(Char::FontSize).binary_len(10))
            .col(ColumnDef::new(Char::SizeW).var_binary(10))
            .to_string(SqliteQueryBuilder),
        vec![
            r#"CREATE TABLE "character" ("#,
            r#""character" binary,"#,
            r#""font_size" binary(10),"#,
            r#""size_w" binary(10)"#,
=======
            .table(BinaryType::Table)
            .col(ColumnDef::new(BinaryType::BinaryLen).binary_len(32))
            .col(ColumnDef::new(BinaryType::Binary).binary())
            .col(ColumnDef::new(BinaryType::BlobSize).blob(BlobSize::Blob(Some(32))))
            .col(ColumnDef::new(BinaryType::TinyBlob).blob(BlobSize::Tiny))
            .col(ColumnDef::new(BinaryType::Blob).blob(BlobSize::Blob(None)))
            .col(ColumnDef::new(BinaryType::MediumBlob).blob(BlobSize::Medium))
            .col(ColumnDef::new(BinaryType::LongBlob).blob(BlobSize::Long))
            .to_string(SqliteQueryBuilder),
        vec![
            r#"CREATE TABLE "binary_type" ("#,
            r#""binlen" binary(32),"#,
            r#""bin" blob,"#,
            r#""defb" binary(32),"#,
            r#""tb" blob,"#,
            r#""b" blob,"#,
            r#""mb" blob,"#,
            r#""lb" blob"#,
>>>>>>> 6e884d20
            r#")"#,
        ]
        .join(" ")
    );
}

#[test]
fn create_with_unique_index() {
    assert_eq!(
        Table::create()
            .table(Char::Table)
            .if_not_exists()
            .col(
                ColumnDef::new(Char::Id)
                    .integer()
                    .not_null()
                    .auto_increment()
                    .primary_key()
            )
            .col(ColumnDef::new(Char::FontSize).integer().not_null())
            .col(ColumnDef::new(Char::Character).string().not_null())
            .col(ColumnDef::new(Char::SizeW).integer().not_null())
            .col(ColumnDef::new(Char::SizeH).integer().not_null())
            .col(
                ColumnDef::new(Char::FontId)
                    .integer()
                    .default(Value::Int(None))
            )
            .foreign_key(
                ForeignKey::create()
                    .from(Char::Table, Char::FontId)
                    .to(Font::Table, Font::Id)
                    .on_delete(ForeignKeyAction::Cascade)
                    .on_update(ForeignKeyAction::Cascade)
            )
            .index(Index::create().unique().col(Char::SizeH).col(Char::SizeW))
            .to_string(SqliteQueryBuilder),
        vec![
            r#"CREATE TABLE IF NOT EXISTS "character" ("#,
            r#""id" integer NOT NULL PRIMARY KEY AUTOINCREMENT,"#,
            r#""font_size" integer NOT NULL,"#,
            r#""character" text NOT NULL,"#,
            r#""size_w" integer NOT NULL,"#,
            r#""size_h" integer NOT NULL,"#,
            r#""font_id" integer DEFAULT NULL,"#,
            r#"UNIQUE ("size_h", "size_w"),"#,
            r#"FOREIGN KEY ("font_id") REFERENCES "font" ("id") ON DELETE CASCADE ON UPDATE CASCADE"#,
            r#")"#,
        ]
        .join(" ")
    );
}

#[test]
fn create_with_primary_unique_index() {
    assert_eq!(
        Table::create()
            .table(Char::Table)
            .if_not_exists()
            .col(
                ColumnDef::new(Char::Id)
                    .integer()
                    .not_null()
            )
            .col(ColumnDef::new(Char::FontSize).integer().not_null())
            .col(ColumnDef::new(Char::Character).string().not_null())
            .col(ColumnDef::new(Char::SizeW).integer().not_null())
            .col(ColumnDef::new(Char::SizeH).integer().not_null())
            .col(
                ColumnDef::new(Char::FontId)
                    .integer()
                    .default(Value::Int(None))
            )
            .foreign_key(
                ForeignKey::create()
                    .from(Char::Table, Char::FontId)
                    .to(Font::Table, Font::Id)
                    .on_delete(ForeignKeyAction::Cascade)
                    .on_update(ForeignKeyAction::Cascade)
            )
            .index(Index::create().unique().primary().col(Char::SizeH).col(Char::SizeW))
            .to_string(SqliteQueryBuilder),
        vec![
            r#"CREATE TABLE IF NOT EXISTS "character" ("#,
            r#""id" integer NOT NULL,"#,
            r#""font_size" integer NOT NULL,"#,
            r#""character" text NOT NULL,"#,
            r#""size_w" integer NOT NULL,"#,
            r#""size_h" integer NOT NULL,"#,
            r#""font_id" integer DEFAULT NULL,"#,
            r#"PRIMARY KEY ("size_h", "size_w"),"#,
            r#"FOREIGN KEY ("font_id") REFERENCES "font" ("id") ON DELETE CASCADE ON UPDATE CASCADE"#,
            r#")"#,
        ]
        .join(" ")
    );
}

#[test]
fn drop_1() {
    assert_eq!(
        Table::drop()
            .table(Glyph::Table)
            .table(Char::Table)
            .cascade()
            .to_string(SqliteQueryBuilder),
        r#"DROP TABLE "glyph", "character""#
    );
}

#[test]
fn truncate_1() {
    assert_eq!(
        Table::truncate()
            .table(Font::Table)
            .to_string(SqliteQueryBuilder),
        r#"TRUNCATE TABLE "font""#
    );
}

#[test]
fn alter_1() {
    assert_eq!(
        Table::alter()
            .table(Font::Table)
            .add_column(
                ColumnDef::new(Alias::new("new_col"))
                    .integer()
                    .not_null()
                    .default(99)
            )
            .to_string(SqliteQueryBuilder),
        r#"ALTER TABLE "font" ADD COLUMN "new_col" integer NOT NULL DEFAULT 99"#
    );
}

#[test]
#[should_panic(expected = "Sqlite not support modifying table column")]
fn alter_2() {
    Table::alter()
        .table(Font::Table)
        .modify_column(ColumnDef::new(Alias::new("new_col")).double())
        .to_string(SqliteQueryBuilder);
}

#[test]
fn alter_3() {
    assert_eq!(
        Table::alter()
            .table(Font::Table)
            .rename_column(Alias::new("new_col"), Alias::new("new_column"))
            .to_string(SqliteQueryBuilder),
        r#"ALTER TABLE "font" RENAME COLUMN "new_col" TO "new_column""#
    );
}

#[test]
#[should_panic(expected = "Sqlite not support dropping table column")]
fn alter_4() {
    Table::alter()
        .table(Font::Table)
        .drop_column(Alias::new("new_column"))
        .to_string(SqliteQueryBuilder);
}

#[test]
fn alter_5() {
    assert_eq!(
        Table::rename()
            .table(Font::Table, Alias::new("font_new"))
            .to_string(SqliteQueryBuilder),
        r#"ALTER TABLE "font" RENAME TO "font_new""#
    );
}

#[test]
#[should_panic(expected = "No alter option found")]
fn alter_6() {
    Table::alter().to_string(SqliteQueryBuilder);
}

#[test]
fn alter_7() {
    let _ = Table::alter()
        .table(Font::Table)
        .add_column(ColumnDef::new(Alias::new("new_col")).integer())
        .rename_column(Font::Name, Alias::new("name_new"))
        .to_string(SqliteQueryBuilder);
}<|MERGE_RESOLUTION|>--- conflicted
+++ resolved
@@ -103,18 +103,6 @@
 fn create_4() {
     assert_eq!(
         Table::create()
-<<<<<<< HEAD
-            .table(Char::Table)
-            .col(ColumnDef::new(Char::Character).binary())
-            .col(ColumnDef::new(Char::FontSize).binary_len(10))
-            .col(ColumnDef::new(Char::SizeW).var_binary(10))
-            .to_string(SqliteQueryBuilder),
-        vec![
-            r#"CREATE TABLE "character" ("#,
-            r#""character" binary,"#,
-            r#""font_size" binary(10),"#,
-            r#""size_w" binary(10)"#,
-=======
             .table(BinaryType::Table)
             .col(ColumnDef::new(BinaryType::BinaryLen).binary_len(32))
             .col(ColumnDef::new(BinaryType::Binary).binary())
@@ -133,7 +121,26 @@
             r#""b" blob,"#,
             r#""mb" blob,"#,
             r#""lb" blob"#,
->>>>>>> 6e884d20
+            r#")"#,
+        ]
+        .join(" ")
+    );
+}
+
+#[test]
+fn create_5() {
+    assert_eq!(
+        Table::create()
+            .table(Char::Table)
+            .col(ColumnDef::new(Char::Character).binary())
+            .col(ColumnDef::new(Char::FontSize).binary_len(10))
+            .col(ColumnDef::new(Char::SizeW).var_binary(10))
+            .to_string(SqliteQueryBuilder),
+        vec![
+            r#"CREATE TABLE "character" ("#,
+            r#""character" binary,"#,
+            r#""font_size" binary(10),"#,
+            r#""size_w" binary(10)"#,
             r#")"#,
         ]
         .join(" ")
