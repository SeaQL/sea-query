use super::*;
use pretty_assertions::assert_eq;

#[test]
fn select_1() {
    assert_eq!(
        Query::select()
            .columns(vec![Char::Character, Char::SizeW, Char::SizeH])
            .from(Char::Table)
            .limit(10)
            .offset(100)
            .to_string(SqliteQueryBuilder),
        r#"SELECT "character", "size_w", "size_h" FROM "character" LIMIT 10 OFFSET 100"#
    );
}

#[test]
fn select_2() {
    assert_eq!(
        Query::select()
            .columns(vec![Char::Character, Char::SizeW, Char::SizeH])
            .from(Char::Table)
            .and_where(Expr::col(Char::SizeW).eq(3))
            .to_string(SqliteQueryBuilder),
        r#"SELECT "character", "size_w", "size_h" FROM "character" WHERE "size_w" = 3"#
    );
}

#[test]
fn select_3() {
    assert_eq!(
        Query::select()
            .columns(vec![Char::Character, Char::SizeW, Char::SizeH])
            .from(Char::Table)
            .and_where(Expr::col(Char::SizeW).eq(3))
            .and_where(Expr::col(Char::SizeH).eq(4))
            .to_string(SqliteQueryBuilder),
        r#"SELECT "character", "size_w", "size_h" FROM "character" WHERE "size_w" = 3 AND "size_h" = 4"#
    );
}

#[test]
fn select_4() {
    assert_eq!(
        Query::select()
            .columns(vec![Glyph::Image])
            .from_subquery(
                Query::select()
                    .columns(vec![Glyph::Image, Glyph::Aspect])
                    .from(Glyph::Table)
                    .take(),
                Alias::new("subglyph")
            )
            .to_string(SqliteQueryBuilder),
        r#"SELECT "image" FROM (SELECT "image", "aspect" FROM "glyph") AS "subglyph""#
    );
}

#[test]
fn select_5() {
    assert_eq!(
        Query::select()
            .column((Glyph::Table, Glyph::Image))
            .from(Glyph::Table)
            .and_where(Expr::tbl(Glyph::Table, Glyph::Aspect).is_in(vec![3, 4]))
            .to_string(SqliteQueryBuilder),
        r#"SELECT "glyph"."image" FROM "glyph" WHERE "glyph"."aspect" IN (3, 4)"#
    );
}

#[test]
fn select_6() {
    assert_eq!(
        Query::select()
            .columns(vec![Glyph::Aspect,])
            .exprs(vec![Expr::col(Glyph::Image).max(),])
            .from(Glyph::Table)
            .group_by_columns(vec![Glyph::Aspect,])
            .and_having(Expr::col(Glyph::Aspect).gt(2))
            .to_string(SqliteQueryBuilder),
        r#"SELECT "aspect", MAX("image") FROM "glyph" GROUP BY "aspect" HAVING "aspect" > 2"#
    );
}

#[test]
fn select_7() {
    assert_eq!(
        Query::select()
            .columns(vec![Glyph::Aspect,])
            .from(Glyph::Table)
            .and_where(Expr::expr(Expr::col(Glyph::Aspect).if_null(0)).gt(2))
            .to_string(SqliteQueryBuilder),
        r#"SELECT "aspect" FROM "glyph" WHERE IFNULL("aspect", 0) > 2"#
    );
}

#[test]
fn select_8() {
    assert_eq!(
        Query::select()
            .columns(vec![Char::Character])
            .from(Char::Table)
            .left_join(
                Font::Table,
                Expr::tbl(Char::Table, Char::FontId).equals(Font::Table, Font::Id),
            )
            .to_string(SqliteQueryBuilder),
        r#"SELECT "character" FROM "character" LEFT JOIN "font" ON "character"."font_id" = "font"."id""#
    );
}

#[test]
fn select_9() {
    assert_eq!(
        Query::select()
            .columns(vec![Char::Character])
            .from(Char::Table)
            .left_join(
                Font::Table,
                Expr::tbl(Char::Table, Char::FontId).equals(Font::Table, Font::Id),
            )
            .inner_join(
                Glyph::Table,
                Expr::tbl(Char::Table, Char::Character).equals(Glyph::Table, Glyph::Image),
            )
            .to_string(SqliteQueryBuilder),
        r#"SELECT "character" FROM "character" LEFT JOIN "font" ON "character"."font_id" = "font"."id" INNER JOIN "glyph" ON "character"."character" = "glyph"."image""#
    );
}

#[test]
fn select_10() {
    assert_eq!(
        Query::select()
            .columns(vec![Char::Character])
            .from(Char::Table)
            .left_join(
                Font::Table,
                Expr::tbl(Char::Table, Char::FontId)
                    .equals(Font::Table, Font::Id)
                    .and(Expr::tbl(Char::Table, Char::FontId).equals(Font::Table, Font::Id)),
            )
            .to_string(SqliteQueryBuilder),
        r#"SELECT "character" FROM "character" LEFT JOIN "font" ON ("character"."font_id" = "font"."id") AND ("character"."font_id" = "font"."id")"#
    );
}

#[test]
fn select_11() {
    assert_eq!(
        Query::select()
            .columns(vec![Glyph::Aspect])
            .from(Glyph::Table)
            .and_where(Expr::expr(Expr::col(Glyph::Aspect).if_null(0)).gt(2))
            .order_by(Glyph::Image, Order::Desc)
            .order_by((Glyph::Table, Glyph::Aspect), Order::Asc)
            .to_string(SqliteQueryBuilder),
        r#"SELECT "aspect" FROM "glyph" WHERE IFNULL("aspect", 0) > 2 ORDER BY "image" DESC, "glyph"."aspect" ASC"#
    );
}

#[test]
fn select_12() {
    assert_eq!(
        Query::select()
            .columns(vec![Glyph::Aspect])
            .from(Glyph::Table)
            .and_where(Expr::expr(Expr::col(Glyph::Aspect).if_null(0)).gt(2))
            .order_by_columns(vec![(Glyph::Id, Order::Asc), (Glyph::Aspect, Order::Desc)])
            .to_string(SqliteQueryBuilder),
        r#"SELECT "aspect" FROM "glyph" WHERE IFNULL("aspect", 0) > 2 ORDER BY "id" ASC, "aspect" DESC"#
    );
}

#[test]
fn select_13() {
    assert_eq!(
        Query::select()
            .columns(vec![Glyph::Aspect])
            .from(Glyph::Table)
            .and_where(Expr::expr(Expr::col(Glyph::Aspect).if_null(0)).gt(2))
            .order_by_columns(vec![
                ((Glyph::Table, Glyph::Id), Order::Asc),
                ((Glyph::Table, Glyph::Aspect), Order::Desc),
            ])
            .to_string(SqliteQueryBuilder),
        r#"SELECT "aspect" FROM "glyph" WHERE IFNULL("aspect", 0) > 2 ORDER BY "glyph"."id" ASC, "glyph"."aspect" DESC"#
    );
}

#[test]
fn select_14() {
    assert_eq!(
        Query::select()
            .columns(vec![Glyph::Id, Glyph::Aspect])
            .expr(Expr::col(Glyph::Image).max())
            .from(Glyph::Table)
            .group_by_columns(vec![
                (Glyph::Table, Glyph::Id),
                (Glyph::Table, Glyph::Aspect),
            ])
            .and_having(Expr::col(Glyph::Aspect).gt(2))
            .to_string(SqliteQueryBuilder),
        r#"SELECT "id", "aspect", MAX("image") FROM "glyph" GROUP BY "glyph"."id", "glyph"."aspect" HAVING "aspect" > 2"#
    );
}

#[test]
fn select_15() {
    assert_eq!(
        Query::select()
            .columns(vec![Char::Character])
            .from(Char::Table)
            .and_where(Expr::col(Char::FontId).is_null())
            .to_string(SqliteQueryBuilder),
        r#"SELECT "character" FROM "character" WHERE "font_id" IS NULL"#
    );
}

#[test]
fn select_16() {
    assert_eq!(
        Query::select()
            .columns(vec![Char::Character])
            .from(Char::Table)
            .and_where(Expr::col(Char::FontId).is_null())
            .and_where(Expr::col(Char::Character).is_not_null())
            .to_string(SqliteQueryBuilder),
        r#"SELECT "character" FROM "character" WHERE "font_id" IS NULL AND "character" IS NOT NULL"#
    );
}

#[test]
fn select_17() {
    assert_eq!(
        Query::select()
            .columns(vec![(Glyph::Table, Glyph::Image),])
            .from(Glyph::Table)
            .and_where(Expr::tbl(Glyph::Table, Glyph::Aspect).between(3, 5))
            .to_string(SqliteQueryBuilder),
        r#"SELECT "glyph"."image" FROM "glyph" WHERE "glyph"."aspect" BETWEEN 3 AND 5"#
    );
}

#[test]
fn select_18() {
    assert_eq!(
        Query::select()
            .columns(vec![Glyph::Aspect])
            .from(Glyph::Table)
            .and_where(Expr::col(Glyph::Aspect).between(3, 5))
            .and_where(Expr::col(Glyph::Aspect).not_between(8, 10))
            .to_string(SqliteQueryBuilder),
        r#"SELECT "aspect" FROM "glyph" WHERE ("aspect" BETWEEN 3 AND 5) AND ("aspect" NOT BETWEEN 8 AND 10)"#
    );
}

#[test]
fn select_19() {
    assert_eq!(
        Query::select()
            .columns(vec![Char::Character])
            .from(Char::Table)
            .and_where(Expr::col(Char::Character).eq("A"))
            .to_string(SqliteQueryBuilder),
        r#"SELECT "character" FROM "character" WHERE "character" = 'A'"#
    );
}

#[test]
fn select_20() {
    assert_eq!(
        Query::select()
            .column(Char::Character)
            .from(Char::Table)
            .and_where(Expr::col(Char::Character).like("A"))
            .to_string(SqliteQueryBuilder),
        r#"SELECT "character" FROM "character" WHERE "character" LIKE 'A'"#
    );
}

#[test]
fn select_21() {
    assert_eq!(
        Query::select()
            .columns(vec![Char::Character])
            .from(Char::Table)
            .or_where(Expr::col(Char::Character).like("A%"))
            .or_where(Expr::col(Char::Character).like("%B"))
            .or_where(Expr::col(Char::Character).like("%C%"))
            .to_string(SqliteQueryBuilder),
        r#"SELECT "character" FROM "character" WHERE "character" LIKE 'A%' OR "character" LIKE '%B' OR "character" LIKE '%C%'"#
    );
}

#[test]
fn select_22() {
    assert_eq!(
        Query::select()
            .column(Char::Character)
            .from(Char::Table)
            .cond_where(
                Cond::all()
                    .add(
                        Cond::any().add(Expr::col(Char::Character).like("C")).add(
                            Expr::col(Char::Character)
                                .like("D")
                                .and(Expr::col(Char::Character).like("E"))
                        )
                    )
                    .add(
                        Expr::col(Char::Character)
                            .like("F")
                            .or(Expr::col(Char::Character).like("G"))
                    )
            )
            .to_string(SqliteQueryBuilder),
        r#"SELECT "character" FROM "character" WHERE ("character" LIKE 'C' OR (("character" LIKE 'D') AND ("character" LIKE 'E'))) AND (("character" LIKE 'F') OR ("character" LIKE 'G'))"#
    );
}

#[test]
fn select_23() {
    assert_eq!(
        Query::select()
            .column(Char::Character)
            .from(Char::Table)
            .and_where_option(None)
            .to_string(SqliteQueryBuilder),
        r#"SELECT "character" FROM "character""#
    );
}

#[test]
fn select_24() {
    assert_eq!(
        Query::select()
            .column(Char::Character)
            .from(Char::Table)
            .conditions(
                true,
                |x| {
                    x.and_where(Expr::col(Char::FontId).eq(5));
                },
                |_| ()
            )
            .to_string(SqliteQueryBuilder),
        r#"SELECT "character" FROM "character" WHERE "font_id" = 5"#
    );
}

#[test]
fn select_25() {
    assert_eq!(
        Query::select()
            .column(Char::Character)
            .from(Char::Table)
            .and_where(
                Expr::col(Char::SizeW)
                    .mul(2)
                    .equals(Expr::col(Char::SizeH).div(2))
            )
            .to_string(SqliteQueryBuilder),
        r#"SELECT "character" FROM "character" WHERE "size_w" * 2 = "size_h" / 2"#
    );
}

#[test]
fn select_26() {
    assert_eq!(
        Query::select()
            .column(Char::Character)
            .from(Char::Table)
            .and_where(
                Expr::expr(Expr::col(Char::SizeW).add(1))
                    .mul(2)
                    .equals(Expr::expr(Expr::col(Char::SizeH).div(2)).sub(1))
            )
            .to_string(SqliteQueryBuilder),
        r#"SELECT "character" FROM "character" WHERE ("size_w" + 1) * 2 = ("size_h" / 2) - 1"#
    );
}

#[test]
fn select_27() {
    assert_eq!(
        Query::select()
            .columns(vec![Char::Character, Char::SizeW, Char::SizeH])
            .from(Char::Table)
            .and_where(Expr::col(Char::SizeW).eq(3))
            .and_where(Expr::col(Char::SizeH).eq(4))
            .and_where(Expr::col(Char::SizeH).eq(5))
            .to_string(SqliteQueryBuilder),
        r#"SELECT "character", "size_w", "size_h" FROM "character" WHERE "size_w" = 3 AND "size_h" = 4 AND "size_h" = 5"#
    );
}

#[test]
fn select_28() {
    assert_eq!(
        Query::select()
            .columns(vec![Char::Character, Char::SizeW, Char::SizeH])
            .from(Char::Table)
            .or_where(Expr::col(Char::SizeW).eq(3))
            .or_where(Expr::col(Char::SizeH).eq(4))
            .or_where(Expr::col(Char::SizeH).eq(5))
            .to_string(SqliteQueryBuilder),
        r#"SELECT "character", "size_w", "size_h" FROM "character" WHERE "size_w" = 3 OR "size_h" = 4 OR "size_h" = 5"#
    );
}

#[test]
#[should_panic]
fn select_29() {
    assert_eq!(
        Query::select()
            .columns(vec![Char::Character, Char::SizeW, Char::SizeH])
            .from(Char::Table)
            .and_where(Expr::col(Char::SizeW).eq(3))
            .or_where(Expr::col(Char::SizeH).eq(4))
            .and_where(Expr::col(Char::SizeH).eq(5))
            .to_string(SqliteQueryBuilder),
        r#"SELECT "character", "size_w", "size_h" FROM "character" WHERE "size_w" = 3 OR "size_h" = 4 AND "size_h" = 5"#
    );
}

#[test]
fn select_30() {
    assert_eq!(
        Query::select()
            .columns(vec![Char::Character, Char::SizeW, Char::SizeH])
            .from(Char::Table)
            .and_where(
                Expr::col(Char::SizeW)
                    .mul(2)
                    .add(Expr::col(Char::SizeH).div(3))
                    .equals(Expr::value(4))
            )
            .to_string(SqliteQueryBuilder),
        r#"SELECT "character", "size_w", "size_h" FROM "character" WHERE ("size_w" * 2) + ("size_h" / 3) = 4"#
    );
}

#[test]
fn select_31() {
    assert_eq!(
        Query::select()
            .expr((1..10_i32).fold(Expr::value(0), |expr, i| { expr.add(Expr::value(i)) }))
            .to_string(SqliteQueryBuilder),
        r#"SELECT 0 + 1 + 2 + 3 + 4 + 5 + 6 + 7 + 8 + 9"#
    );
}

#[test]
fn select_32() {
    assert_eq!(
        Query::select()
            .expr_as(Expr::col(Char::Character), Alias::new("C"))
            .from(Char::Table)
            .to_string(SqliteQueryBuilder),
        r#"SELECT "character" AS "C" FROM "character""#
    );
}

#[test]
fn select_33() {
    assert_eq!(
        Query::select()
            .column(Glyph::Image)
            .from(Glyph::Table)
            .and_where(
                Expr::col(Glyph::Aspect)
                    .in_subquery(Query::select().expr(Expr::cust("3 + 2 * 2")).take())
            )
            .to_string(SqliteQueryBuilder),
        r#"SELECT "image" FROM "glyph" WHERE "aspect" IN (SELECT 3 + 2 * 2)"#
    );
}

#[test]
fn select_34a() {
    assert_eq!(
        Query::select()
            .column(Glyph::Aspect)
            .expr(Expr::col(Glyph::Image).max())
            .from(Glyph::Table)
            .group_by_columns(vec![Glyph::Aspect,])
            .or_having(
                Expr::col(Glyph::Aspect)
                    .gt(2)
                    .or(Expr::col(Glyph::Aspect).lt(8))
            )
            .or_having(
                Expr::col(Glyph::Aspect)
                    .gt(12)
                    .and(Expr::col(Glyph::Aspect).lt(18))
            )
            .or_having(Expr::col(Glyph::Aspect).gt(32))
            .to_string(SqliteQueryBuilder),
        vec![
            r#"SELECT "aspect", MAX("image") FROM "glyph" GROUP BY "aspect""#,
            r#"HAVING (("aspect" > 2) OR ("aspect" < 8))"#,
            r#"OR (("aspect" > 12) AND ("aspect" < 18))"#,
            r#"OR "aspect" > 32"#,
        ]
        .join(" ")
    );
}

#[test]
#[should_panic]
fn select_34b() {
    assert_eq!(
        Query::select()
            .column(Glyph::Aspect)
            .expr(Expr::col(Glyph::Image).max())
            .from(Glyph::Table)
            .group_by_columns(vec![Glyph::Aspect,])
            .or_having(
                Expr::col(Glyph::Aspect)
                    .gt(2)
                    .or(Expr::col(Glyph::Aspect).lt(8))
            )
            .and_having(
                Expr::col(Glyph::Aspect)
                    .gt(22)
                    .or(Expr::col(Glyph::Aspect).lt(28))
            )
            .to_string(SqliteQueryBuilder),
        vec![
            r#"SELECT "aspect", MAX("image") FROM "glyph" GROUP BY "aspect""#,
            r#"HAVING (("aspect" > 2) OR ("aspect" < 8))"#,
            r#"AND (("aspect" > 22) OR ("aspect" < 28))"#,
        ]
        .join(" ")
    );
}

#[test]
fn select_35() {
    let (statement, values) = sea_query::Query::select()
        .column(Glyph::Id)
        .from(Glyph::Table)
        .and_where(Expr::col(Glyph::Aspect).is_null())
        .build(sea_query::SqliteQueryBuilder);

    assert_eq!(
        statement,
        r#"SELECT "id" FROM "glyph" WHERE "aspect" IS NULL"#
    );
    assert_eq!(values.0, vec![]);
}

#[test]
fn select_36() {
    let (statement, values) = sea_query::Query::select()
        .column(Glyph::Id)
        .from(Glyph::Table)
        .cond_where(Cond::any().add(Expr::col(Glyph::Aspect).is_null()))
        .build(sea_query::SqliteQueryBuilder);

    assert_eq!(
        statement,
        r#"SELECT "id" FROM "glyph" WHERE "aspect" IS NULL"#
    );
    assert_eq!(values.0, vec![]);
}

#[test]
fn select_37() {
    let (statement, values) = sea_query::Query::select()
        .column(Glyph::Id)
        .from(Glyph::Table)
        .cond_where(Cond::any().add(Cond::all()).add(Cond::any()))
        .build(sea_query::SqliteQueryBuilder);

    assert_eq!(statement, r#"SELECT "id" FROM "glyph""#);
    assert_eq!(values.0, vec![]);
}

#[test]
fn select_38() {
    let (statement, values) = sea_query::Query::select()
        .column(Glyph::Id)
        .from(Glyph::Table)
        .cond_where(
            Cond::any()
                .add(Expr::col(Glyph::Aspect).is_null())
                .add(Expr::col(Glyph::Aspect).is_not_null()),
        )
        .build(sea_query::SqliteQueryBuilder);

    assert_eq!(
        statement,
        r#"SELECT "id" FROM "glyph" WHERE "aspect" IS NULL OR "aspect" IS NOT NULL"#
    );
    assert_eq!(values.0, vec![]);
}

#[test]
fn select_39() {
    let (statement, values) = sea_query::Query::select()
        .column(Glyph::Id)
        .from(Glyph::Table)
        .cond_where(
            Cond::all()
                .add(Expr::col(Glyph::Aspect).is_null())
                .add(Expr::col(Glyph::Aspect).is_not_null()),
        )
        .build(sea_query::SqliteQueryBuilder);

    assert_eq!(
        statement,
        r#"SELECT "id" FROM "glyph" WHERE "aspect" IS NULL AND "aspect" IS NOT NULL"#
    );
    assert_eq!(values.0, vec![]);
}

#[test]
fn select_40() {
    let statement = sea_query::Query::select()
        .column(Glyph::Id)
        .from(Glyph::Table)
        .cond_where(any![
            Expr::col(Glyph::Aspect).is_null(),
            all![
                Expr::col(Glyph::Aspect).is_not_null(),
                Expr::col(Glyph::Aspect).lt(8)
            ]
        ])
        .to_string(sea_query::SqliteQueryBuilder);

    assert_eq!(
        statement,
        r#"SELECT "id" FROM "glyph" WHERE "aspect" IS NULL OR ("aspect" IS NOT NULL AND "aspect" < 8)"#
    );
}

#[test]
fn select_41() {
    assert_eq!(
        Query::select()
            .columns(vec![Glyph::Aspect])
            .exprs(vec![Expr::col(Glyph::Image).max()])
            .from(Glyph::Table)
            .group_by_columns(vec![Glyph::Aspect])
            .cond_having(any![Expr::col(Glyph::Aspect).gt(2)])
            .to_string(SqliteQueryBuilder),
        r#"SELECT "aspect", MAX("image") FROM "glyph" GROUP BY "aspect" HAVING "aspect" > 2"#
    );
}

#[test]
fn select_42() {
    let statement = sea_query::Query::select()
        .column(Glyph::Id)
        .from(Glyph::Table)
        .cond_where(
            Cond::all()
                .add_option(Some(Expr::col(Glyph::Aspect).lt(8)))
                .add(Expr::col(Glyph::Aspect).is_not_null()),
        )
        .to_string(SqliteQueryBuilder);

    assert_eq!(
        statement,
        r#"SELECT "id" FROM "glyph" WHERE "aspect" < 8 AND "aspect" IS NOT NULL"#
    );
}

#[test]
fn select_43() {
    let statement = sea_query::Query::select()
        .column(Glyph::Id)
        .from(Glyph::Table)
        .cond_where(Cond::all().add_option::<SimpleExpr>(None))
        .to_string(SqliteQueryBuilder);

    assert_eq!(statement, r#"SELECT "id" FROM "glyph""#);
}

#[test]
fn select_44() {
    let statement = sea_query::Query::select()
        .column(Glyph::Id)
        .from(Glyph::Table)
        .cond_where(
            Cond::any()
                .not()
                .add_option(Some(Expr::col(Glyph::Aspect).lt(8))),
        )
        .to_string(SqliteQueryBuilder);

    assert_eq!(
        statement,
        r#"SELECT "id" FROM "glyph" WHERE NOT ("aspect" < 8)"#
    );
}

#[test]
fn select_45() {
    let statement = sea_query::Query::select()
        .column(Glyph::Id)
        .from(Glyph::Table)
        .cond_where(
            Cond::any()
                .not()
                .add_option(Some(Expr::col(Glyph::Aspect).lt(8)))
                .add(Expr::col(Glyph::Aspect).is_not_null()),
        )
        .to_string(SqliteQueryBuilder);

    assert_eq!(
        statement,
        r#"SELECT "id" FROM "glyph" WHERE NOT ("aspect" < 8 OR "aspect" IS NOT NULL)"#
    );
}

#[test]
fn select_46() {
    let statement = sea_query::Query::select()
        .column(Glyph::Id)
        .from(Glyph::Table)
        .cond_where(
            Cond::all()
                .not()
                .add_option(Some(Expr::col(Glyph::Aspect).lt(8))),
        )
        .to_string(SqliteQueryBuilder);

    assert_eq!(
        statement,
        r#"SELECT "id" FROM "glyph" WHERE NOT ("aspect" < 8)"#
    );
}

#[test]
fn select_47() {
    let statement = sea_query::Query::select()
        .column(Glyph::Id)
        .from(Glyph::Table)
        .cond_where(
            Cond::all()
                .not()
                .add_option(Some(Expr::col(Glyph::Aspect).lt(8)))
                .add(Expr::col(Glyph::Aspect).is_not_null()),
        )
        .to_string(SqliteQueryBuilder);

    assert_eq!(
        statement,
        r#"SELECT "id" FROM "glyph" WHERE NOT ("aspect" < 8 AND "aspect" IS NOT NULL)"#
    );
}

#[test]
fn select_48() {
    let statement = sea_query::Query::select()
        .column(Glyph::Id)
        .from(Glyph::Table)
        .cond_where(
            Cond::all().add_option(Some(ConditionExpression::SimpleExpr(
                Expr::tuple([
                    Expr::col(Glyph::Aspect).into_simple_expr(),
                    Expr::value(100),
                ])
                .less_than(Expr::tuple([Expr::value(8), Expr::value(100)])),
            ))),
        )
        .to_string(SqliteQueryBuilder);

    assert_eq!(
        statement,
        r#"SELECT "id" FROM "glyph" WHERE ("aspect", 100) < (8, 100)"#
    );
}

#[test]
fn select_49() {
    let statement = sea_query::Query::select()
        .expr(Expr::asterisk())
        .from(Char::Table)
        .to_string(SqliteQueryBuilder);

    assert_eq!(statement, r#"SELECT * FROM "character""#);
}

#[test]
fn select_50() {
    let statement = sea_query::Query::select()
        .expr(Expr::table_asterisk(Char::Table))
        .column((Font::Table, Font::Name))
        .from(Char::Table)
        .inner_join(
            Font::Table,
            Expr::tbl(Char::Table, Char::FontId).equals(Font::Table, Font::Id),
        )
        .to_string(SqliteQueryBuilder);

    assert_eq!(
        statement,
        r#"SELECT "character".*, "font"."name" FROM "character" INNER JOIN "font" ON "character"."font_id" = "font"."id""#
    )
}

#[test]
fn select_51() {
    assert_eq!(
        Query::select()
            .columns(vec![Glyph::Aspect,])
            .from(Glyph::Table)
            .and_where(Expr::expr(Expr::col(Glyph::Aspect).if_null(0)).gt(2))
            .order_by_with_nulls(Glyph::Image, Order::Desc, NullOrdering::First)
            .order_by_with_nulls(
                (Glyph::Table, Glyph::Aspect),
                Order::Asc,
                NullOrdering::Last
            )
            .to_string(SqliteQueryBuilder),
        [
            r#"SELECT "aspect""#,
            r#"FROM "glyph""#,
            r#"WHERE IFNULL("aspect", 0) > 2"#,
            r#"ORDER BY "image" DESC NULLS FIRST,"#,
            r#""glyph"."aspect" ASC NULLS LAST"#,
        ]
        .join(" ")
    );
}

#[test]
fn select_52() {
    assert_eq!(
        Query::select()
            .columns(vec![Glyph::Aspect,])
            .from(Glyph::Table)
            .and_where(Expr::expr(Expr::col(Glyph::Aspect).if_null(0)).gt(2))
            .order_by_columns_with_nulls(vec![
                (Glyph::Id, Order::Asc, NullOrdering::First),
                (Glyph::Aspect, Order::Desc, NullOrdering::Last),
            ])
            .to_string(SqliteQueryBuilder),
        [
            r#"SELECT "aspect""#,
            r#"FROM "glyph""#,
            r#"WHERE IFNULL("aspect", 0) > 2"#,
            r#"ORDER BY "id" ASC NULLS FIRST,"#,
            r#""aspect" DESC NULLS LAST"#,
        ]
        .join(" ")
    );
}

#[test]
fn select_53() {
    assert_eq!(
        Query::select()
            .columns(vec![Glyph::Aspect,])
            .from(Glyph::Table)
            .and_where(Expr::expr(Expr::col(Glyph::Aspect).if_null(0)).gt(2))
            .order_by_columns_with_nulls(vec![
                ((Glyph::Table, Glyph::Id), Order::Asc, NullOrdering::First),
                (
                    (Glyph::Table, Glyph::Aspect),
                    Order::Desc,
                    NullOrdering::Last
                ),
            ])
            .to_string(SqliteQueryBuilder),
        [
            r#"SELECT "aspect""#,
            r#"FROM "glyph""#,
            r#"WHERE IFNULL("aspect", 0) > 2"#,
            r#"ORDER BY "glyph"."id" ASC NULLS FIRST,"#,
            r#""glyph"."aspect" DESC NULLS LAST"#,
        ]
        .join(" ")
    );
}

#[test]
fn select_54() {
    let statement = sea_query::Query::select()
        .expr(Expr::asterisk())
        .from(Char::Table)
        .from(Font::Table)
        .and_where(Expr::tbl(Font::Table, Font::Id).equals(Char::Table, Char::FontId))
        .to_string(SqliteQueryBuilder);

    assert_eq!(
        statement,
        r#"SELECT * FROM "character", "font" WHERE "font"."id" = "character"."font_id""#
    );
}

#[test]
fn select_55() {
    assert_eq!(
        Query::select()
            .columns(vec![Glyph::Aspect,])
            .from(Glyph::Table)
            .and_where(Expr::expr(Expr::col(Glyph::Aspect).if_null(0)).gt(2))
            .order_by(
                Glyph::Id,
                Order::Field(Values(vec![
                    Value::Int(Some(4)),
                    Value::Int(Some(5)),
                    Value::Int(Some(1)),
                    Value::Int(Some(3))
                ]))
            )
            .order_by((Glyph::Table, Glyph::Aspect), Order::Asc)
            .to_string(SqliteQueryBuilder),
        [
            r#"SELECT "aspect""#,
            r#"FROM "glyph""#,
            r#"WHERE IFNULL("aspect", 0) > 2"#,
            r#"ORDER BY CASE"#,
            r#"WHEN "id"=4 THEN 0"#,
            r#"WHEN "id"=5 THEN 1"#,
            r#"WHEN "id"=1 THEN 2"#,
            r#"WHEN "id"=3 THEN 3"#,
            r#"ELSE 4 END,"#,
            r#""glyph"."aspect" ASC"#,
        ]
        .join(" ")
    );
}

#[test]
fn select_56() {
    assert_eq!(
        Query::select()
            .columns(vec![Glyph::Aspect,])
            .from(Glyph::Table)
            .and_where(Expr::expr(Expr::col(Glyph::Aspect).if_null(0)).gt(2))
            .order_by((Glyph::Table, Glyph::Aspect), Order::Asc)
            .order_by(
                Glyph::Id,
                Order::Field(Values(vec![
                    Value::Int(Some(4)),
                    Value::Int(Some(5)),
                    Value::Int(Some(1)),
                    Value::Int(Some(3))
                ]))
            )
            .to_string(SqliteQueryBuilder),
        [
            r#"SELECT "aspect""#,
            r#"FROM "glyph""#,
            r#"WHERE IFNULL("aspect", 0) > 2"#,
            r#"ORDER BY "glyph"."aspect" ASC,"#,
            r#"CASE WHEN "id"=4 THEN 0"#,
            r#"WHEN "id"=5 THEN 1"#,
            r#"WHEN "id"=1 THEN 2"#,
            r#"WHEN "id"=3 THEN 3"#,
            r#"ELSE 4 END"#,
        ]
        .join(" ")
    );
}

#[test]
#[allow(clippy::approx_constant)]
fn insert_2() {
    assert_eq!(
        Query::insert()
            .into_table(Glyph::Table)
            .columns(vec![Glyph::Image, Glyph::Aspect])
            .values_panic(vec![
                "04108048005887010020060000204E0180400400".into(),
                3.1415.into(),
            ])
            .to_string(SqliteQueryBuilder),
        r#"INSERT INTO "glyph" ("image", "aspect") VALUES ('04108048005887010020060000204E0180400400', 3.1415)"#
    );
}

#[test]
#[allow(clippy::approx_constant)]
fn insert_3() {
    assert_eq!(
        Query::insert()
            .into_table(Glyph::Table)
            .columns(vec![Glyph::Image, Glyph::Aspect])
            .values_panic(vec![
                "04108048005887010020060000204E0180400400".into(),
                3.1415.into(),
            ])
            .values_panic(vec![Value::Double(None), 2.1345.into()])
            .to_string(SqliteQueryBuilder),
        r#"INSERT INTO "glyph" ("image", "aspect") VALUES ('04108048005887010020060000204E0180400400', 3.1415), (NULL, 2.1345)"#
    );
}

#[test]
#[cfg(feature = "with-chrono")]
fn insert_4() {
    assert_eq!(
        Query::insert()
            .into_table(Glyph::Table)
            .columns(vec![Glyph::Image])
            .values_panic(vec![chrono::NaiveDateTime::from_timestamp(0, 0).into()])
            .to_string(SqliteQueryBuilder),
        r#"INSERT INTO "glyph" ("image") VALUES ('1970-01-01 00:00:00')"#
    );
}

#[test]
#[cfg(feature = "with-time")]
fn insert_8() {
    use time::{date, time};
    assert_eq!(
        Query::insert()
            .into_table(Glyph::Table)
            .columns(vec![Glyph::Image])
            .values_panic(vec![date!(1970 - 01 - 01)
                .with_time(time!(00:00:00))
                .into()])
            .to_string(SqliteQueryBuilder),
        r#"INSERT INTO "glyph" ("image") VALUES ('1970-01-01 00:00:00')"#
    );
}

#[test]
fn insert_from_select() {
    assert_eq!(
        Query::insert()
            .into_table(Glyph::Table)
            .columns(vec![Glyph::Aspect, Glyph::Image])
            .select_from(
                Query::select()
                    .column(Glyph::Aspect)
                    .column(Glyph::Image)
                    .from(Glyph::Table)
                    .conditions(
                        true,
                        |x| {
                            x.and_where(Expr::col(Glyph::Image).like("%"));
                        },
                        |x| {
                            x.and_where(Expr::col(Glyph::Id).eq(6));
                        },
                    )
                    .to_owned()
            )
            .unwrap()
            .to_owned()
            .to_string(SqliteQueryBuilder),
        r#"INSERT INTO "glyph" ("aspect", "image") SELECT "aspect", "image" FROM "glyph" WHERE "image" LIKE '%'"#
    );
}

#[test]
#[cfg(feature = "with-uuid")]
fn insert_5() {
    assert_eq!(
        Query::insert()
            .into_table(Glyph::Table)
            .columns(vec![Glyph::Image])
            .values_panic(vec![uuid::Uuid::nil().into()])
            .to_string(SqliteQueryBuilder),
        r#"INSERT INTO "glyph" ("image") VALUES ('00000000-0000-0000-0000-000000000000')"#
    );
}

#[test]
<<<<<<< HEAD
fn insert_6() {
    assert_eq!(
        Query::insert()
            .into_table(Glyph::Table)
            .or_default_values()
            .to_string(SqliteQueryBuilder),
        r#"INSERT INTO "glyph" DEFAULT VALUES"#
=======
#[allow(clippy::approx_constant)]
fn insert_on_conflict_1() {
    assert_eq!(
        Query::insert()
            .into_table(Glyph::Table)
            .columns(vec![Glyph::Aspect, Glyph::Image])
            .values_panic(vec![
                "04108048005887010020060000204E0180400400".into(),
                3.1415.into(),
            ])
            .on_conflict(
                OnConflict::column(Glyph::Id)
                    .update_column(Glyph::Aspect)
                    .to_owned()
            )
            .to_string(SqliteQueryBuilder),
        [
            r#"INSERT INTO "glyph" ("aspect", "image")"#,
            r#"VALUES ('04108048005887010020060000204E0180400400', 3.1415)"#,
            r#"ON CONFLICT ("id") DO UPDATE SET "aspect" = "excluded"."aspect""#,
        ]
        .join(" ")
>>>>>>> 3c4e7d0c
    );
}

#[test]
<<<<<<< HEAD
fn insert_7() {
    assert_eq!(
        Query::insert()
            .into_table(Glyph::Table)
            .or_default_values()
            .returning_col(Glyph::Id)
            .to_string(SqliteQueryBuilder),
        r#"INSERT INTO "glyph" DEFAULT VALUES RETURNING "id""#
=======
#[allow(clippy::approx_constant)]
fn insert_on_conflict_2() {
    assert_eq!(
        Query::insert()
            .into_table(Glyph::Table)
            .columns(vec![Glyph::Aspect, Glyph::Image])
            .values_panic(vec![
                "04108048005887010020060000204E0180400400".into(),
                3.1415.into(),
            ])
            .on_conflict(
                OnConflict::columns([Glyph::Id, Glyph::Aspect])
                    .update_columns([Glyph::Aspect, Glyph::Image])
                    .to_owned()
            )
            .to_string(SqliteQueryBuilder),
        [
            r#"INSERT INTO "glyph" ("aspect", "image")"#,
            r#"VALUES ('04108048005887010020060000204E0180400400', 3.1415)"#,
            r#"ON CONFLICT ("id", "aspect") DO UPDATE SET "aspect" = "excluded"."aspect", "image" = "excluded"."image""#,
        ]
        .join(" ")
    );
}

#[test]
#[allow(clippy::approx_constant)]
fn insert_on_conflict_3() {
    assert_eq!(
        Query::insert()
            .into_table(Glyph::Table)
            .columns(vec![Glyph::Aspect, Glyph::Image])
            .values_panic(vec![
                "04108048005887010020060000204E0180400400".into(),
                3.1415.into(),
            ])
            .on_conflict(
                OnConflict::columns([Glyph::Id, Glyph::Aspect])
                    .update_values([
                        (Glyph::Aspect, "04108048005887010020060000204E0180400400".into()),
                        (Glyph::Image, 3.1415.into()),
                    ])
                    .to_owned()
            )
            .to_string(SqliteQueryBuilder),
        [
            r#"INSERT INTO "glyph" ("aspect", "image")"#,
            r#"VALUES ('04108048005887010020060000204E0180400400', 3.1415)"#,
            r#"ON CONFLICT ("id", "aspect") DO UPDATE SET "aspect" = '04108048005887010020060000204E0180400400', "image" = 3.1415"#,
        ]
        .join(" ")
    );
}

#[test]
#[allow(clippy::approx_constant)]
fn insert_on_conflict_4() {
    assert_eq!(
        Query::insert()
            .into_table(Glyph::Table)
            .columns(vec![Glyph::Aspect, Glyph::Image])
            .values_panic(vec![
                "04108048005887010020060000204E0180400400".into(),
                3.1415.into(),
            ])
            .on_conflict(
                OnConflict::columns([Glyph::Id, Glyph::Aspect])
                    .update_expr((Glyph::Image, Expr::val(1).add(2)))
                    .to_owned()
            )
            .to_string(SqliteQueryBuilder),
        [
            r#"INSERT INTO "glyph" ("aspect", "image")"#,
            r#"VALUES ('04108048005887010020060000204E0180400400', 3.1415)"#,
            r#"ON CONFLICT ("id", "aspect") DO UPDATE SET "image" = 1 + 2"#,
        ]
        .join(" ")
>>>>>>> 3c4e7d0c
    );
}

#[test]
fn update_1() {
    assert_eq!(
        Query::update()
            .table(Glyph::Table)
            .values(vec![
                (Glyph::Aspect, 2.1345.into()),
                (
                    Glyph::Image,
                    "24B0E11951B03B07F8300FD003983F03F0780060".into()
                ),
            ])
            .and_where(Expr::col(Glyph::Id).eq(1))
            .to_string(SqliteQueryBuilder),
        r#"UPDATE "glyph" SET "aspect" = 2.1345, "image" = '24B0E11951B03B07F8300FD003983F03F0780060' WHERE "id" = 1"#
    );
}

#[test]
fn update_3() {
    assert_eq!(
        Query::update()
            .table(Glyph::Table)
            .value_expr(Glyph::Aspect, Expr::cust("60 * 24 * 24"))
            .values(vec![(
                Glyph::Image,
                "24B0E11951B03B07F8300FD003983F03F0780060".into()
            ),])
            .and_where(Expr::col(Glyph::Id).eq(1))
            .to_string(SqliteQueryBuilder),
        r#"UPDATE "glyph" SET "aspect" = 60 * 24 * 24, "image" = '24B0E11951B03B07F8300FD003983F03F0780060' WHERE "id" = 1"#
    );
}

#[test]
fn delete_1() {
    assert_eq!(
        Query::delete()
            .from_table(Glyph::Table)
            .and_where(Expr::col(Glyph::Id).eq(1))
            .to_string(SqliteQueryBuilder),
        r#"DELETE FROM "glyph" WHERE "id" = 1"#
    );
}<|MERGE_RESOLUTION|>--- conflicted
+++ resolved
@@ -1065,7 +1065,6 @@
 }
 
 #[test]
-<<<<<<< HEAD
 fn insert_6() {
     assert_eq!(
         Query::insert()
@@ -1073,7 +1072,22 @@
             .or_default_values()
             .to_string(SqliteQueryBuilder),
         r#"INSERT INTO "glyph" DEFAULT VALUES"#
-=======
+    );
+}
+
+#[test]
+fn insert_7() {
+    assert_eq!(
+        Query::insert()
+            .into_table(Glyph::Table)
+            .or_default_values()
+            .returning_col(Glyph::Id)
+            .to_string(SqliteQueryBuilder),
+        r#"INSERT INTO "glyph" DEFAULT VALUES RETURNING "id""#
+    );
+}
+
+#[test]
 #[allow(clippy::approx_constant)]
 fn insert_on_conflict_1() {
     assert_eq!(
@@ -1096,21 +1110,10 @@
             r#"ON CONFLICT ("id") DO UPDATE SET "aspect" = "excluded"."aspect""#,
         ]
         .join(" ")
->>>>>>> 3c4e7d0c
-    );
-}
-
-#[test]
-<<<<<<< HEAD
-fn insert_7() {
-    assert_eq!(
-        Query::insert()
-            .into_table(Glyph::Table)
-            .or_default_values()
-            .returning_col(Glyph::Id)
-            .to_string(SqliteQueryBuilder),
-        r#"INSERT INTO "glyph" DEFAULT VALUES RETURNING "id""#
-=======
+    );
+}
+
+#[test]
 #[allow(clippy::approx_constant)]
 fn insert_on_conflict_2() {
     assert_eq!(
@@ -1188,7 +1191,6 @@
             r#"ON CONFLICT ("id", "aspect") DO UPDATE SET "image" = 1 + 2"#,
         ]
         .join(" ")
->>>>>>> 3c4e7d0c
     );
 }
 
