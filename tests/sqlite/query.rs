--- conflicted
+++ resolved
@@ -794,8 +794,7 @@
 
     assert_eq!(
         statement,
-<<<<<<< HEAD
-        r#"SELECT `character`.*, `font`.`name` FROM `character` INNER JOIN `font` ON `character`.`font_id` = `font`.`id`"#
+        r#"SELECT "character".*, "font"."name" FROM "character" INNER JOIN "font" ON "character"."font_id" = "font"."id""#
     )
 }
 
@@ -814,11 +813,11 @@
             )
             .to_string(SqliteQueryBuilder),
         [
-            r#"SELECT `aspect`"#,
-            r#"FROM `glyph`"#,
-            r#"WHERE IFNULL(`aspect`, 0) > 2"#,
-            r#"ORDER BY `image` DESC NULLS FIRST,"#,
-            r#"`glyph`.`aspect` ASC NULLS LAST"#,
+            r#"SELECT "aspect""#,
+            r#"FROM "glyph""#,
+            r#"WHERE IFNULL("aspect", 0) > 2"#,
+            r#"ORDER BY "image" DESC NULLS FIRST,"#,
+            r#""glyph"."aspect" ASC NULLS LAST"#,
         ]
         .join(" ")
     );
@@ -837,11 +836,11 @@
             ])
             .to_string(SqliteQueryBuilder),
         [
-            r#"SELECT `aspect`"#,
-            r#"FROM `glyph`"#,
-            r#"WHERE IFNULL(`aspect`, 0) > 2"#,
-            r#"ORDER BY `id` ASC NULLS FIRST,"#,
-            r#"`aspect` DESC NULLS LAST"#,
+            r#"SELECT "aspect""#,
+            r#"FROM "glyph""#,
+            r#"WHERE IFNULL("aspect", 0) > 2"#,
+            r#"ORDER BY "id" ASC NULLS FIRST,"#,
+            r#""aspect" DESC NULLS LAST"#,
         ]
         .join(" ")
     );
@@ -864,16 +863,13 @@
             ])
             .to_string(SqliteQueryBuilder),
         [
-            r#"SELECT `aspect`"#,
-            r#"FROM `glyph`"#,
-            r#"WHERE IFNULL(`aspect`, 0) > 2"#,
-            r#"ORDER BY `glyph`.`id` ASC NULLS FIRST,"#,
-            r#"`glyph`.`aspect` DESC NULLS LAST"#,
+            r#"SELECT "aspect""#,
+            r#"FROM "glyph""#,
+            r#"WHERE IFNULL("aspect", 0) > 2"#,
+            r#"ORDER BY "glyph"."id" ASC NULLS FIRST,"#,
+            r#""glyph"."aspect" DESC NULLS LAST"#,
         ]
         .join(" ")
-=======
-        r#"SELECT "character".*, "font"."name" FROM "character" INNER JOIN "font" ON "character"."font_id" = "font"."id""#
->>>>>>> 58cbafbe
     );
 }
 
