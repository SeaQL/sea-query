--- conflicted
+++ resolved
@@ -879,7 +879,21 @@
 
 #[test]
 fn select_54() {
-<<<<<<< HEAD
+    let statement = sea_query::Query::select()
+        .expr(Expr::asterisk())
+        .from(Char::Table)
+        .from(Font::Table)
+        .and_where(Expr::tbl(Font::Table, Font::Id).equals(Char::Table, Char::FontId))
+        .to_string(SqliteQueryBuilder);
+
+    assert_eq!(
+        statement,
+        r#"SELECT * FROM "character", "font" WHERE "font"."id" = "character"."font_id""#
+    );
+}
+
+#[test]
+fn select_55() {
     assert_eq!(
         Query::select()
             .columns(vec![Glyph::Aspect,])
@@ -913,7 +927,7 @@
 }
 
 #[test]
-fn select_55() {
+fn select_56() {
     assert_eq!(
         Query::select()
             .columns(vec![Glyph::Aspect,])
@@ -942,18 +956,6 @@
             r#"ELSE 4 END"#,
         ]
         .join(" ")
-=======
-    let statement = sea_query::Query::select()
-        .expr(Expr::asterisk())
-        .from(Char::Table)
-        .from(Font::Table)
-        .and_where(Expr::tbl(Font::Table, Font::Id).equals(Char::Table, Char::FontId))
-        .to_string(SqliteQueryBuilder);
-
-    assert_eq!(
-        statement,
-        r#"SELECT * FROM "character", "font" WHERE "font"."id" = "character"."font_id""#
->>>>>>> f01ac457
     );
 }
 
