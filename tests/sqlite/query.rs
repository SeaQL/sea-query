--- conflicted
+++ resolved
@@ -1818,21 +1818,11 @@
         .cte(sub_select2_cte);
 
     let mut main_sel2 = Query::select();
-<<<<<<< HEAD
     main_sel2.expr(Expr::col(Asterisk)).from(sub_select2_name);
     let mut main_sel1 = Query::select();
     main_sel1
         .expr(Expr::col(Asterisk))
         .from(sub_select1_name)
-=======
-    main_sel2
-        .expr(Expr::col(Asterisk))
-        .from(TableRef::Table(sub_select2_name.into_iden()));
-    let mut main_sel1 = Query::select();
-    main_sel1
-        .expr(Expr::col(Asterisk))
-        .from(TableRef::Table(sub_select1_name.into_iden()))
->>>>>>> d91b159a
         .union(UnionType::All, main_sel2);
 
     let query = with.query(main_sel1);
