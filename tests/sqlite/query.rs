--- conflicted
+++ resolved
@@ -962,15 +962,6 @@
 
 #[test]
 fn select_57() {
-<<<<<<< HEAD
-    assert_eq!(
-        Query::select()
-            .column(Char::Character)
-            .from(Char::Table)
-            .and_where(Expr::col(Char::Character).like("A").escape('\\'))
-            .to_string(SqliteQueryBuilder),
-        r#"SELECT "character" FROM "character" WHERE "character" LIKE 'A' ESCAPE '\'"#
-=======
     let query = Query::select()
         .expr_as(
             CaseStatement::new()
@@ -991,7 +982,18 @@
     assert_eq!(
         query.to_string(SqliteQueryBuilder),
         r#"SELECT (CASE WHEN ("glyph"."aspect" > 0) THEN 'positive' WHEN ("glyph"."aspect" < 0) THEN 'negative' ELSE 'zero' END) AS "polarity" FROM "glyph""#
->>>>>>> 47ce7848
+    );
+}
+
+#[test]
+fn select_58() {
+    assert_eq!(
+        Query::select()
+            .column(Char::Character)
+            .from(Char::Table)
+            .and_where(Expr::col(Char::Character).like("A").escape('\\'))
+            .to_string(SqliteQueryBuilder),
+        r#"SELECT "character" FROM "character" WHERE "character" LIKE 'A' ESCAPE '\'"#
     );
 }
 
