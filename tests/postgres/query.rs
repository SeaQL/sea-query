--- conflicted
+++ resolved
@@ -1066,7 +1066,18 @@
 
 #[test]
 fn select_61() {
-<<<<<<< HEAD
+    assert_eq!(
+        Query::select()
+            .column(Char::Character)
+            .from(Char::Table)
+            .and_where(Expr::col(Char::Character).like(LikeExpr::str("A").escape('\\')))
+            .to_string(PostgresQueryBuilder),
+        r#"SELECT "character" FROM "character" WHERE "character" LIKE 'A' ESCAPE E'\\'"#
+    );
+}
+
+#[test]
+fn select_62() {
     let select = SelectStatement::new()
         .expr(Expr::asterisk())
         .from_values(vec![(1i32, "hello"), (2, "world")], Alias::new("x"))
@@ -1089,16 +1100,6 @@
             r#"FROM "cte""#,
         ]
         .join(" ")
-=======
-    assert_eq!(
-        Query::select()
-            .column(Char::Character)
-            .from(Char::Table)
-            .and_where(Expr::col(Char::Character).like(LikeExpr::str("A").escape('\\')))
-            .to_string(PostgresQueryBuilder),
-        r#"SELECT "character" FROM "character" WHERE "character" LIKE 'A' ESCAPE E'\\'"#
->>>>>>> 3026b26b
-    );
 }
 
 #[test]
