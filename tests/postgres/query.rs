--- conflicted
+++ resolved
@@ -1016,16 +1016,6 @@
 }
 
 #[test]
-<<<<<<< HEAD
-fn select_58() {
-    assert_eq!(
-        Query::select()
-            .column(Char::Character)
-            .from(Char::Table)
-            .and_where(Expr::col(Char::Character).like("A").escape('\\'))
-            .to_string(PostgresQueryBuilder),
-        r#"SELECT "character" FROM "character" WHERE "character" LIKE 'A' ESCAPE '\'"#
-=======
 fn select_59() {
     let query = Query::select()
         .expr_as(
@@ -1047,7 +1037,18 @@
     assert_eq!(
         query.to_string(PostgresQueryBuilder),
         r#"SELECT (CASE WHEN ("glyph"."aspect" > 0) THEN 'positive' WHEN ("glyph"."aspect" < 0) THEN 'negative' ELSE 'zero' END) AS "polarity" FROM "glyph""#
->>>>>>> 47ce7848
+    );
+}
+
+#[test]
+fn select_60() {
+    assert_eq!(
+        Query::select()
+            .column(Char::Character)
+            .from(Char::Table)
+            .and_where(Expr::col(Char::Character).like("A").escape('\\'))
+            .to_string(PostgresQueryBuilder),
+        r#"SELECT "character" FROM "character" WHERE "character" LIKE 'A' ESCAPE '\'"#
     );
 }
 
