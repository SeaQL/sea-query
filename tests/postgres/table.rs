--- conflicted
+++ resolved
@@ -448,7 +448,21 @@
 }
 
 #[test]
-<<<<<<< HEAD
+fn alter_8() {
+    assert_eq!(
+        Table::alter()
+            .table(Font::Table)
+            .modify_column(ColumnDef::new(Font::Language).null())
+            .to_string(PostgresQueryBuilder),
+        vec![
+            r#"ALTER TABLE "font""#,
+            r#"ALTER COLUMN "language" DROP NOT NULL"#,
+        ]
+        .join(" ")
+    );
+}
+
+#[test]
 fn rename_1() {
     assert_eq!(
         Table::rename()
@@ -468,18 +482,5 @@
             )
             .to_string(PostgresQueryBuilder),
         r#"ALTER TABLE "schema"."font" RENAME TO "schema"."font_new""#
-=======
-fn alter_8() {
-    assert_eq!(
-        Table::alter()
-            .table(Font::Table)
-            .modify_column(ColumnDef::new(Font::Language).null())
-            .to_string(PostgresQueryBuilder),
-        vec![
-            r#"ALTER TABLE "font""#,
-            r#"ALTER COLUMN "language" DROP NOT NULL"#,
-        ]
-        .join(" ")
->>>>>>> 6d599580
     );
 }