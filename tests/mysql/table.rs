--- conflicted
+++ resolved
@@ -246,7 +246,31 @@
 fn create_11() {
     assert_eq!(
         Table::create()
-<<<<<<< HEAD
+            .table(Font::Table)
+            .temporary()
+            .col(
+                ColumnDef::new(Font::Id)
+                    .integer()
+                    .not_null()
+                    .primary_key()
+                    .auto_increment()
+            )
+            .col(ColumnDef::new(Font::Name).string().not_null())
+            .to_string(MysqlQueryBuilder),
+        [
+            r#"CREATE TEMPORARY TABLE `font` ("#,
+            r#"`id` int NOT NULL PRIMARY KEY AUTO_INCREMENT,"#,
+            r#"`name` varchar(255) NOT NULL"#,
+            r#")"#,
+        ]
+        .join(" ")
+    );
+}
+
+#[test]
+fn create_12() {
+    assert_eq!(
+        Table::create()
             .table(Char::Table)
             .if_not_exists()
             .col(
@@ -292,24 +316,6 @@
             "`created_at` timestamp DEFAULT CURRENT_TIMESTAMP NOT NULL,",
             "KEY `idx-character-area` ((`size_h` * `size_w`))",
             ") ENGINE=InnoDB DEFAULT CHARSET=utf8mb4 COLLATE=utf8mb4_unicode_ci",
-=======
-            .table(Font::Table)
-            .temporary()
-            .col(
-                ColumnDef::new(Font::Id)
-                    .integer()
-                    .not_null()
-                    .primary_key()
-                    .auto_increment()
-            )
-            .col(ColumnDef::new(Font::Name).string().not_null())
-            .to_string(MysqlQueryBuilder),
-        [
-            r#"CREATE TEMPORARY TABLE `font` ("#,
-            r#"`id` int NOT NULL PRIMARY KEY AUTO_INCREMENT,"#,
-            r#"`name` varchar(255) NOT NULL"#,
-            r#")"#,
->>>>>>> aff77e85
         ]
         .join(" ")
     );
