--- conflicted
+++ resolved
@@ -17,12 +17,8 @@
 [lib]
 
 [dependencies]
-<<<<<<< HEAD
 sea-query = { version = "1.0.0-rc.1", path = "..", default-features = false, features = ["backend-postgres"] }
-=======
-sea-query = { version = "1.0.0-rc.1", path = "..", default-features = false }
 sea-query-postgres-types = { version = "0.1.0", path = "../sea-query-postgres-types", optional = true }
->>>>>>> cc44461a
 postgres-types = { version = "0.2", default-features = false }
 pgvector = { version = "~0.4", default-features = false, optional = true }
 bytes = { version = "1", default-features = false }
