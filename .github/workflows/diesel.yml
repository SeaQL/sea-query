--- conflicted
+++ resolved
@@ -44,12 +44,7 @@
     steps:
       - uses: actions/checkout@v3
       - uses: dtolnay/rust-toolchain@stable
-<<<<<<< HEAD
-      - run: cargo build --manifest-path sea-query-diesel/Cargo.toml --workspace --features postgres,sqlite,mysql --features=with-chrono,with-json,with-rust_decimal,with-bigdecimal,with-uuid,with-time,with-ipnetwork,with-mac_address,postgres-array
-=======
-      - run: cargo update --manifest-path sea-query-diesel/Cargo.toml --workspace -p bigdecimal:0.4.5 --precise 0.3.1
       - run: cargo build --manifest-path sea-query-diesel/Cargo.toml --workspace --features postgres,sqlite,mysql --features=with-chrono,with-json,with-rust_decimal,with-bigdecimal,with-uuid,with-time,with-ipnetwork,with-mac_address,postgres-array,postgres-vector
->>>>>>> b83eaa9a
       - run: cargo build --manifest-path sea-query-diesel/Cargo.toml --workspace --features postgres,sqlite,mysql --features=with-chrono
       - run: cargo build --manifest-path sea-query-diesel/Cargo.toml --workspace --features postgres,sqlite,mysql --features=with-json
       - run: cargo build --manifest-path sea-query-diesel/Cargo.toml --workspace --features postgres,sqlite,mysql --features=with-rust_decimal
