name: tests

on:
  pull_request:
    paths-ignore:
      - '**.md'
      - '.github/ISSUE_TEMPLATE/**'
      - .gitignore
  push:
    branches:
      - master
      - 0.*.x
      - pr/**/ci
      - ci-*
    paths-ignore:
      - '**.md'
      - '.github/ISSUE_TEMPLATE/**'
      - .gitignore

concurrency:
  group: ${{ github.workflow }}-${{ github.head_ref || github.ref || github.run_id }}
  cancel-in-progress: true

env:
  CARGO_TERM_COLOR: always
  SCCACHE_GHA_ENABLED: "true"
  RUSTC_WRAPPER: "sccache"
  RUSTFLAGS: "-C debuginfo=0"
  CARGO_INCREMENTAL: 0

jobs:
  rustfmt:
    name: Rustfmt
    runs-on: ubuntu-latest
    steps:
      - uses: actions/checkout@v4
      - uses: dtolnay/rust-toolchain@nightly
        with:
          components: rustfmt
      - run: cargo +nightly fmt --manifest-path Cargo.toml --all -- --check
      - run: cargo +nightly fmt --manifest-path sea-query-sqlx/Cargo.toml --all -- --check
      - run: cargo +nightly fmt --manifest-path sea-query-derive/Cargo.toml --all -- --check
      - run: cargo +nightly fmt --manifest-path sea-query-postgres/Cargo.toml --all -- --check
      - run: cargo +nightly fmt --manifest-path sea-query-rusqlite/Cargo.toml --all -- --check
      - run: cargo +nightly fmt --manifest-path examples/sqlx_sqlite/Cargo.toml --all -- --check
      - run: cargo +nightly fmt --manifest-path examples/sqlx_any/Cargo.toml --all -- --check
      - run: cargo +nightly fmt --manifest-path examples/rusqlite/Cargo.toml --all -- --check
      - run: cargo +nightly fmt --manifest-path examples/sqlx_postgres/Cargo.toml --all -- --check
      - run: cargo +nightly fmt --manifest-path examples/postgres/Cargo.toml --all -- --check
      - run: cargo +nightly fmt --manifest-path examples/sqlx_mysql/Cargo.toml --all -- --check

  clippy:
    name: Clippy
    runs-on: ubuntu-latest
    steps:
      - uses: actions/checkout@v4
      - uses: dtolnay/rust-toolchain@1.85
        with:
          components: clippy
      - name: Cache cargo registry
        uses: actions/cache@v4
        with:
          path: |
            ~/.cargo/registry/index
            ~/.cargo/registry/cache
            ~/.cargo/git/db
          key: ${{ runner.os }}-cargo-clippy-${{ hashFiles('**/Cargo.toml') }}
      - name: Run sccache-cache
        uses: mozilla-actions/sccache-action@v0.0.9
      - run: cargo clippy --features=all-features --workspace -- -D warnings
      - run: cargo clippy --manifest-path sea-query-sqlx/Cargo.toml --workspace --features runtime-async-std-rustls --features=with-chrono,with-json,with-rust_decimal,with-bigdecimal,with-uuid,with-time,with-ipnetwork,with-mac_address,postgres-array,postgres-vector -- -D warnings
      - run: cargo clippy --manifest-path sea-query-rusqlite/Cargo.toml --all-features --workspace -- -D warnings
      - run: cargo clippy --manifest-path sea-query-postgres/Cargo.toml --all-features --workspace -- -D warnings

  build:
    name: Workspace
    runs-on: ubuntu-latest
    steps:
      - uses: actions/checkout@v4
      - uses: dtolnay/rust-toolchain@1.85
      - name: Cache cargo registry
        uses: actions/cache@v4
        with:
          path: |
            ~/.cargo/registry/index
            ~/.cargo/registry/cache
            ~/.cargo/git/db
          key: ${{ runner.os }}-cargo-${{ hashFiles('Cargo.toml', 'sea-query-derive/Cargo.toml') }}
      - name: Run sccache-cache
        uses: mozilla-actions/sccache-action@v0.0.9
      - run: cargo build --workspace --no-default-features
      - run: cargo build --workspace --all-features
      - run: cargo build --workspace --features=with-chrono
      - run: cargo build --workspace --features=with-json
      - run: cargo build --workspace --features=with-rust_decimal
      - run: cargo build --workspace --features=with-bigdecimal
      - run: cargo build --workspace --features=with-uuid
      - run: cargo build --workspace --features=with-time
      - run: cargo build --workspace --features=with-ipnetwork
      - run: cargo build --workspace --features=with-mac_address
      - run: cargo build --workspace --features=postgres-array
      - run: cargo build --workspace --features=postgres-vector
<<<<<<< HEAD
      - run: cargo build --workspace --features=thread-safe
      - run: cargo test --no-run
      - run: cargo test
      - run: cargo test --features=all-features --no-run
      - run: cargo test --features=all-features
      - run: cargo test --test option-more-parentheses --features=tests-cfg,option-more-parentheses --no-run
      - run: cargo test --test option-more-parentheses --features=tests-cfg,option-more-parentheses
      - run: cargo test --package sea-query-derive --no-run
      - run: cargo test --package sea-query-derive

=======
>>>>>>> ac2abe9f

  binder-build:
    name: Build `sea-query-sqlx`
    runs-on: ubuntu-latest
    strategy:
      fail-fast: false
      matrix:
        runtime: [async-std]
        tls: [rustls]
    steps:
      - uses: actions/checkout@v4
      - uses: dtolnay/rust-toolchain@1.85
      - name: Cache cargo registry
        uses: actions/cache@v4
        with:
          path: |
            ~/.cargo/registry/index
            ~/.cargo/registry/cache
            ~/.cargo/git/db
          key: ${{ runner.os }}-cargo-${{ hashFiles('Cargo.toml', 'sea-query-sqlx/Cargo.toml') }}
      - name: Run sccache-cache
        uses: mozilla-actions/sccache-action@v0.0.9
      - run: cargo build --manifest-path sea-query-sqlx/Cargo.toml --workspace  --features sqlx-postgres,sqlx-sqlite,sqlx-any,sqlx-mysql --features=runtime-${{ matrix.runtime }}-${{ matrix.tls }} --features=with-chrono,with-json,with-rust_decimal,with-bigdecimal,with-uuid,with-time,with-ipnetwork,with-mac_address,postgres-array,postgres-vector
      - run: cargo build --manifest-path sea-query-sqlx/Cargo.toml --workspace  --features sqlx-postgres,sqlx-sqlite,sqlx-any,sqlx-mysql --features=runtime-${{ matrix.runtime }}-${{ matrix.tls }} --features=with-chrono
      - run: cargo build --manifest-path sea-query-sqlx/Cargo.toml --workspace  --features sqlx-postgres,sqlx-sqlite,sqlx-any,sqlx-mysql --features=runtime-${{ matrix.runtime }}-${{ matrix.tls }} --features=with-json
      - run: cargo build --manifest-path sea-query-sqlx/Cargo.toml --workspace  --features sqlx-postgres,sqlx-sqlite,sqlx-any,sqlx-mysql --features=runtime-${{ matrix.runtime }}-${{ matrix.tls }} --features=with-rust_decimal
      - run: cargo build --manifest-path sea-query-sqlx/Cargo.toml --workspace  --features sqlx-postgres,sqlx-sqlite,sqlx-any,sqlx-mysql --features=runtime-${{ matrix.runtime }}-${{ matrix.tls }} --features=with-bigdecimal
      - run: cargo build --manifest-path sea-query-sqlx/Cargo.toml --workspace  --features sqlx-postgres,sqlx-sqlite,sqlx-any,sqlx-mysql --features=runtime-${{ matrix.runtime }}-${{ matrix.tls }} --features=with-uuid
      - run: cargo build --manifest-path sea-query-sqlx/Cargo.toml --workspace  --features sqlx-postgres,sqlx-sqlite,sqlx-any,sqlx-mysql --features=runtime-${{ matrix.runtime }}-${{ matrix.tls }} --features=with-time
      - run: cargo build --manifest-path sea-query-sqlx/Cargo.toml --workspace  --features sqlx-postgres,sqlx-sqlite,sqlx-any,sqlx-mysql --features=runtime-${{ matrix.runtime }}-${{ matrix.tls }} --features=with-ipnetwork
      - run: cargo build --manifest-path sea-query-sqlx/Cargo.toml --workspace  --features sqlx-postgres,sqlx-sqlite,sqlx-any,sqlx-mysql --features=runtime-${{ matrix.runtime }}-${{ matrix.tls }} --features=with-mac_address
      - run: cargo build --manifest-path sea-query-sqlx/Cargo.toml --workspace  --features sqlx-postgres,sqlx-sqlite,sqlx-any,sqlx-mysql --features=runtime-${{ matrix.runtime }}-${{ matrix.tls }} --features=postgres-array
      - run: cargo build --manifest-path sea-query-sqlx/Cargo.toml --workspace  --features sqlx-postgres,sqlx-sqlite,sqlx-any,sqlx-mysql --features=runtime-${{ matrix.runtime }}-${{ matrix.tls }} --features=postgres-vector

  rusqlite-build:
    name: Build `sea-query-rusqlite`
    runs-on: ubuntu-latest
    steps:
      - uses: actions/checkout@v4
      - uses: dtolnay/rust-toolchain@1.85
      - name: Cache cargo registry
        uses: actions/cache@v4
        with:
          path: |
            ~/.cargo/registry/index
            ~/.cargo/registry/cache
            ~/.cargo/git/db
          key: ${{ runner.os }}-cargo-${{ hashFiles('Cargo.toml', 'sea-query-rusqlite/Cargo.toml') }}
      - name: Run sccache-cache
        uses: mozilla-actions/sccache-action@v0.0.9
      - run: cargo build --manifest-path sea-query-rusqlite/Cargo.toml --workspace  --features=with-chrono,with-json,with-rust_decimal,with-bigdecimal,with-uuid,with-time,with-ipnetwork,with-mac_address,postgres-array,postgres-vector
      - run: cargo build --manifest-path sea-query-rusqlite/Cargo.toml --workspace  --features=with-chrono
      - run: cargo build --manifest-path sea-query-rusqlite/Cargo.toml --workspace  --features=with-json
      - run: cargo build --manifest-path sea-query-rusqlite/Cargo.toml --workspace  --features=with-rust_decimal
      - run: cargo build --manifest-path sea-query-rusqlite/Cargo.toml --workspace  --features=with-bigdecimal
      - run: cargo build --manifest-path sea-query-rusqlite/Cargo.toml --workspace  --features=with-uuid
      - run: cargo build --manifest-path sea-query-rusqlite/Cargo.toml --workspace  --features=with-time
      - run: cargo build --manifest-path sea-query-rusqlite/Cargo.toml --workspace  --features=with-ipnetwork
      - run: cargo build --manifest-path sea-query-rusqlite/Cargo.toml --workspace  --features=with-mac_address
      - run: cargo build --manifest-path sea-query-rusqlite/Cargo.toml --workspace  --features=postgres-array
      - run: cargo build --manifest-path sea-query-rusqlite/Cargo.toml --workspace  --features=postgres-vector

  postgres-build:
    name: Build `sea-query-postgres`
    runs-on: ubuntu-latest
    steps:
      - uses: actions/checkout@v4
      - uses: dtolnay/rust-toolchain@1.85
      - name: Cache cargo registry
        uses: actions/cache@v4
        with:
          path: |
            ~/.cargo/registry/index
            ~/.cargo/registry/cache
            ~/.cargo/git/db
          key: ${{ runner.os }}-cargo-${{ hashFiles('Cargo.toml', 'sea-query-postgres/Cargo.toml') }}
      - name: Run sccache-cache
        uses: mozilla-actions/sccache-action@v0.0.9
      - run: cargo build --manifest-path sea-query-postgres/Cargo.toml --workspace  --features=with-chrono,with-json,with-rust_decimal,with-bigdecimal,with-uuid,with-time,with-ipnetwork,with-mac_address,postgres-array,postgres-vector
      - run: cargo build --manifest-path sea-query-postgres/Cargo.toml --workspace  --features=with-chrono
      - run: cargo build --manifest-path sea-query-postgres/Cargo.toml --workspace  --features=with-json
      - run: cargo build --manifest-path sea-query-postgres/Cargo.toml --workspace  --features=with-rust_decimal
      - run: cargo build --manifest-path sea-query-postgres/Cargo.toml --workspace  --features=with-bigdecimal
      - run: cargo build --manifest-path sea-query-postgres/Cargo.toml --workspace  --features=with-uuid
      - run: cargo build --manifest-path sea-query-postgres/Cargo.toml --workspace  --features=with-time
      - run: cargo build --manifest-path sea-query-postgres/Cargo.toml --workspace  --features=with-ipnetwork
      - run: cargo build --manifest-path sea-query-postgres/Cargo.toml --workspace  --features=with-mac_address
      - run: cargo build --manifest-path sea-query-postgres/Cargo.toml --workspace  --features=postgres-array
      - run: cargo build --manifest-path sea-query-postgres/Cargo.toml --workspace  --features=postgres-vector

  sqlite:
    name: SQLite
    runs-on: ubuntu-latest
    needs: ["build", "rusqlite-build", "binder-build"]
    strategy:
      matrix:
        example: [rusqlite, sqlx_sqlite]
    steps:
      - uses: actions/checkout@v4
      - uses: dtolnay/rust-toolchain@1.85
      - name: Cache cargo registry
        uses: actions/cache@v4
        with:
          path: |
            ~/.cargo/registry/index
            ~/.cargo/registry/cache
            ~/.cargo/git/db
          key: ${{ runner.os }}-cargo-${{ hashFiles('Cargo.toml', 'sea-query-derive/Cargo.toml', 'sea-query-rusqlite/Cargo.toml', 'sea-query-sqlx/Cargo.toml') }}
      - name: Run sccache-cache
        uses: mozilla-actions/sccache-action@v0.0.9
      - run: cargo build --manifest-path examples/${{ matrix.example }}/Cargo.toml
      - run: cargo run --manifest-path examples/${{ matrix.example }}/Cargo.toml

  mysql:
    name: MySQL
    runs-on: ubuntu-latest
    needs: ["build", "binder-build"]
    strategy:
      matrix:
        version: [8.0, 5.7]
        example: [sqlx_mysql]
    services:
      mysql:
        image: mysql:${{ matrix.version }}
        env:
          MYSQL_HOST: 127.0.0.1
          MYSQL_DATABASE: query
          MYSQL_USER: sea
          MYSQL_PASSWORD: sea
          MYSQL_ROOT_PASSWORD: sea
        ports:
          - "3306:3306"
        options: >-
          --health-cmd="mysqladmin ping"
          --health-interval=10s
          --health-timeout=5s
          --health-retries=3
    steps:
      - uses: actions/checkout@v4
      - uses: dtolnay/rust-toolchain@1.85
      - name: Cache cargo registry
        uses: actions/cache@v4
        with:
          path: |
            ~/.cargo/registry/index
            ~/.cargo/registry/cache
            ~/.cargo/git/db
          key: ${{ runner.os }}-cargo-${{ hashFiles('Cargo.toml', 'sea-query-sqlx/Cargo.toml') }}
      - name: Run sccache-cache
        uses: mozilla-actions/sccache-action@v0.0.9
      - run: cargo build --manifest-path examples/${{ matrix.example }}/Cargo.toml
      - run: cargo run --manifest-path examples/${{ matrix.example }}/Cargo.toml

  mariadb:
    name: MariaDB
    runs-on: ubuntu-latest
    needs: ["build", "binder-build"]
    strategy:
      matrix:
        version: [10.6]
        example: [sqlx_mysql]
    services:
      mariadb:
        image: mariadb:${{ matrix.version }}
        env:
          MYSQL_HOST: 127.0.0.1
          MYSQL_DATABASE: query
          MYSQL_USER: sea
          MYSQL_PASSWORD: sea
          MYSQL_ROOT_PASSWORD: sea
        ports:
          - "3306:3306"
        options: >-
          --health-cmd="mysqladmin ping"
          --health-interval=10s
          --health-timeout=5s
          --health-retries=3
    steps:
      - uses: actions/checkout@v4
      - uses: dtolnay/rust-toolchain@1.85
      - name: Cache cargo registry
        uses: actions/cache@v4
        with:
          path: |
            ~/.cargo/registry/index
            ~/.cargo/registry/cache
            ~/.cargo/git/db
          key: ${{ runner.os }}-cargo-${{ hashFiles('Cargo.toml', 'sea-query-sqlx/Cargo.toml') }}
      - name: Run sccache-cache
        uses: mozilla-actions/sccache-action@v0.0.9
      - run: cargo build --manifest-path examples/${{ matrix.example }}/Cargo.toml
      - run: cargo run --manifest-path examples/${{ matrix.example }}/Cargo.toml

  postgres:
    name: PostgreSQL
    runs-on: ubuntu-latest
    needs: ["build", "binder-build", "postgres-build"]
    strategy:
      matrix:
        version: [14.4, 13.7, 12.11]
        example: [postgres, sqlx_postgres]
    services:
      postgres:
        image: postgres:${{ matrix.version }}
        env:
          POSTGRES_HOST: 127.0.0.1
          POSTGRES_DB: query
          POSTGRES_USER: sea
          POSTGRES_PASSWORD: sea
        ports:
          - "5432:5432"
        options: >-
          --health-cmd pg_isready
          --health-interval 10s
          --health-timeout 5s
          --health-retries 5
    steps:
      - uses: actions/checkout@v4
      - uses: dtolnay/rust-toolchain@1.85
      - name: Cache cargo registry
        uses: actions/cache@v4
        with:
          path: |
            ~/.cargo/registry/index
            ~/.cargo/registry/cache
            ~/.cargo/git/db
          key: ${{ runner.os }}-cargo-${{ hashFiles('Cargo.toml', 'sea-query-diesel/Cargo.toml', 'sea-query-postgres/Cargo.toml', 'sea-query-sqlx/Cargo.toml') }}
      - name: Run sccache-cache
        uses: mozilla-actions/sccache-action@v0.0.9
      - run: cargo build --manifest-path examples/${{ matrix.example }}/Cargo.toml
      - run: cargo run --manifest-path examples/${{ matrix.example }}/Cargo.toml

  any:
    name: Any
    runs-on: ubuntu-latest
    needs: ["build", "binder-build"]
    steps:
      - uses: actions/checkout@v4
      - uses: dtolnay/rust-toolchain@1.85
      - name: Cache cargo registry
        uses: actions/cache@v4
        with:
          path: |
            ~/.cargo/registry/index
            ~/.cargo/registry/cache
            ~/.cargo/git/db
          key: ${{ runner.os }}-cargo-${{ hashFiles('Cargo.toml', 'sea-query-sqlx/Cargo.toml') }}
      - name: Run sccache-cache
        uses: mozilla-actions/sccache-action@v0.0.9
      - run: cargo build --manifest-path examples/sqlx_any/Cargo.toml<|MERGE_RESOLUTION|>--- conflicted
+++ resolved
@@ -100,7 +100,6 @@
       - run: cargo build --workspace --features=with-mac_address
       - run: cargo build --workspace --features=postgres-array
       - run: cargo build --workspace --features=postgres-vector
-<<<<<<< HEAD
       - run: cargo build --workspace --features=thread-safe
       - run: cargo test --no-run
       - run: cargo test
@@ -110,9 +109,6 @@
       - run: cargo test --test option-more-parentheses --features=tests-cfg,option-more-parentheses
       - run: cargo test --package sea-query-derive --no-run
       - run: cargo test --package sea-query-derive
-
-=======
->>>>>>> ac2abe9f
 
   binder-build:
     name: Build `sea-query-sqlx`
