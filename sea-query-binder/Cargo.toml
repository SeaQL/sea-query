[workspace]
# A separate workspace

[package]
name = "sea-query-binder"
version = "0.6.0"
authors = [ "Valentin Tolmer <valentin@tolmer.fr>", "Ivan Krivosheev <py.krivosheev@gmail.com>" ]
edition = "2021"
description = "Driver library for using SeaQuery with SQLx"
license = "MIT OR Apache-2.0"
documentation = "https://docs.rs/sea-query"
repository = "https://github.com/SeaQL/sea-query"
categories = [ "database" ]
keywords = [ "database", "sql", "mysql", "postgres", "sqlite" ]
rust-version = "1.60"

[lib]

[dependencies]
<<<<<<< HEAD
sea-query = { version = "0.31.0-rc.8", path = "..", default-features = false, features = ["thread-safe"] }
sqlx = { version = "<0.8.1", default-features = false, optional = true }
=======
sea-query = { version = "0.31.0", path = "..", default-features = false, features = ["thread-safe"] }
sqlx = { version = "<0.7.5", default-features = false, optional = true }
>>>>>>> d898d770
serde_json = { version = "1", default-features = false, optional = true, features = ["std"] }
chrono = { version = "0.4", default-features = false, optional = true, features = ["clock"] }
rust_decimal = { version = "1", default-features = false, optional = true }
bigdecimal = { version = "0.4", default-features = false, optional = true }
uuid = { version = "1", default-features = false, optional = true }
time = { version = "0.3.36", default-features = false, optional = true, features = ["macros", "formatting"] }
ipnetwork = { version = "0.20", default-features = false, optional = true }
mac_address = { version = "1.1", default-features = false, optional = true }

[features]
sqlx-mysql = ["sqlx/mysql"]
sqlx-postgres = ["sqlx/postgres"]
sqlx-sqlite = ["sqlx/sqlite"]
sqlx-any = ["sqlx/any"]
with-chrono = ["sqlx?/chrono", "sea-query/with-chrono", "chrono"]
with-json = ["sqlx?/json", "sea-query/with-json", "serde_json"]
with-rust_decimal = ["sqlx?/rust_decimal", "sea-query/with-rust_decimal", "rust_decimal"]
with-bigdecimal = ["sqlx?/bigdecimal", "sea-query/with-bigdecimal", "bigdecimal"]
with-uuid = ["sqlx?/uuid", "sea-query/with-uuid", "uuid"]
with-time = ["sqlx?/time", "sea-query/with-time", "time"]
with-ipnetwork = ["sqlx?/ipnetwork", "sea-query/with-ipnetwork", "ipnetwork"]
with-mac_address = ["sqlx?/mac_address", "sea-query/with-mac_address", "mac_address"]
postgres-array = ["sea-query/postgres-array"]
runtime-async-std = ["sqlx?/runtime-async-std"]
runtime-async-std-native-tls = ["sqlx?/runtime-async-std-native-tls"]
runtime-async-std-rustls = ["sqlx?/runtime-async-std-rustls", ]
runtime-actix = ["sqlx?/runtime-tokio"]
runtime-actix-native-tls = ["sqlx?/runtime-tokio-native-tls"]
runtime-actix-rustls = ["sqlx?/runtime-tokio-rustls"]
runtime-tokio = ["sqlx?/runtime-tokio"]
runtime-tokio-native-tls = ["sqlx?/runtime-tokio-native-tls"]
runtime-tokio-rustls = ["sqlx?/runtime-tokio-rustls"]<|MERGE_RESOLUTION|>--- conflicted
+++ resolved
@@ -17,13 +17,8 @@
 [lib]
 
 [dependencies]
-<<<<<<< HEAD
-sea-query = { version = "0.31.0-rc.8", path = "..", default-features = false, features = ["thread-safe"] }
+sea-query = { version = "0.31.0", path = "..", default-features = false, features = ["thread-safe"] }
 sqlx = { version = "<0.8.1", default-features = false, optional = true }
-=======
-sea-query = { version = "0.31.0", path = "..", default-features = false, features = ["thread-safe"] }
-sqlx = { version = "<0.7.5", default-features = false, optional = true }
->>>>>>> d898d770
 serde_json = { version = "1", default-features = false, optional = true, features = ["std"] }
 chrono = { version = "0.4", default-features = false, optional = true, features = ["clock"] }
 rust_decimal = { version = "1", default-features = false, optional = true }
