--- conflicted
+++ resolved
@@ -17,13 +17,8 @@
 [lib]
 
 [dependencies]
-<<<<<<< HEAD
-sea-query = { version = "0.28", path = "..", default-features = false }
+sea-query = { version = "0.29", path = "..", default-features = false }
 rusqlite = { version = "0.28", default-features = false, features = ["bundled"] }
-=======
-sea-query = { version = "^0.29", path = ".." }
-rusqlite = { package = "rusqlite", version = "^0.28", features = ["bundled"] }
->>>>>>> 1410a966
 
 [features]
 with-chrono = ["rusqlite/chrono", "sea-query/with-chrono"]
