--- conflicted
+++ resolved
@@ -9,10 +9,6 @@
 
 ### New features
 
-<<<<<<< HEAD
-* Add support for `VALUES` lists (#351)
-=======
->>>>>>> 86668205
 * Introduce `sea-query-binder` (#275)
 
 ### Enhancements
