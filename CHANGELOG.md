--- conflicted
+++ resolved
@@ -5,13 +5,6 @@
 The format is based on [Keep a Changelog](http://keepachangelog.com/)
 and this project adheres to [Semantic Versioning](http://semver.org/).
 
-<<<<<<< HEAD
-## 0.28.4 - Pending
-
-### Bug fixes
-
-* Added comma if multiple names are passed to `TypeDropStatement` https://github.com/SeaQL/sea-query/pull/623
-=======
 ## 0.29.0 - Pending
 
 + 2023-03-22: `0.29.0-rc.1`
@@ -55,7 +48,12 @@
 
 * Fix quoted string bug while inserting array of strings to Postgres https://github.com/SeaQL/sea-query/pull/576
 * `ALTER TABLE` now panic if has multiple column for Sqlite https://github.com/SeaQL/sea-query/pull/595
->>>>>>> ba5e52d1
+
+## 0.28.4 - Pending
+
+### Bug fixes
+
+* Added comma if multiple names are passed to `TypeDropStatement` https://github.com/SeaQL/sea-query/pull/623
 
 ## 0.28.3 - 2023-01-18
 
@@ -76,15 +74,8 @@
 
 ### Bug fixes
 
-<<<<<<< HEAD
 * Fixes Postgres `GEN_RANDOM_UUID` https://github.com/SeaQL/sea-query/issues/568
 
-=======
-* Fixed Postgres `GEN_RANDOM_UUID` https://github.com/SeaQL/sea-query/issues/568
-  - `PgFunction::GetRandomUUID` -> `PgFunction::GenRandomUUID`
-  - `PgFunc::get_random_uuid` -> `PgFunc::gen_random_uuid`
- 
->>>>>>> ba5e52d1
 ## 0.28.0 - 2022-12-09
 
 ### New Features
