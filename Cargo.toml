--- conflicted
+++ resolved
@@ -54,13 +54,8 @@
 backend-sqlite = []
 default = ["derive", "backend-mysql", "backend-postgres", "backend-sqlite"]
 derive = ["sea-query-derive"]
-<<<<<<< HEAD
-attr = ["sea-query-attr"]
+attr = ["sea-query-derive"]
 hashable-value = ["ordered-float"]
-=======
-attr = ["sea-query-derive"]
-hashable-value = ["educe", "ordered-float"]
->>>>>>> f42dbb06
 postgres-array = []
 postgres-vector = ["pgvector"]
 postgres-interval = []
