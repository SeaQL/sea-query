--- conflicted
+++ resolved
@@ -38,12 +38,8 @@
 
 [dependencies]
 sea-query-derive = { version = "0.2.0", path = "sea-query-derive", optional = true }
-<<<<<<< HEAD
 sea-query-attr = { version = "0.1.0", path = "sea-query-attr", optional = true }
-sea-query-driver = { version = "0.1.0", path = "sea-query-driver" }
-=======
 sea-query-driver = { version = "^0.1.1", path = "sea-query-driver" }
->>>>>>> bffd0488
 serde_json = { version = "^1", optional = true }
 bytes = { version = "^1", optional = true }
 chrono = { version = "^0", optional = true }
