--- conflicted
+++ resolved
@@ -73,11 +73,8 @@
 with-rust_decimal = ["rust_decimal"]
 with-bigdecimal = ["bigdecimal"]
 with-uuid = ["uuid"]
-<<<<<<< HEAD
+pg-interval = ["proc-macro2", "quote"]
 with-array = []
-=======
-pg-interval = ["proc-macro2", "quote"]
->>>>>>> 118646b7
 
 [[test]]
 name = "test-derive"
