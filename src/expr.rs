//! Building blocks of SQL statements.
//!
//! [`Expr`] representing the primitive building block in the expressions.
//!
//! [`SimpleExpr`] is the expression common among select fields, where clauses and many other places.

use crate::{func::*, query::*, types::*, value::*};

/// Helper to build a [`SimpleExpr`].
#[derive(Debug, Clone)]
pub struct Expr {
    pub(crate) left: SimpleExpr,
    pub(crate) right: Option<SimpleExpr>,
    pub(crate) uopr: Option<UnOper>,
    pub(crate) bopr: Option<BinOper>,
}

/// Represents a Simple Expression in SQL.
///
/// [`SimpleExpr`] is a node in the expression tree and can represent identifiers, function calls,
/// various operators and sub-queries.
#[derive(Debug, Clone, PartialEq)]
pub enum SimpleExpr {
    Column(ColumnRef),
    Tuple(Vec<SimpleExpr>),
    Unary(UnOper, Box<SimpleExpr>),
    FunctionCall(FunctionCall),
    Binary(Box<SimpleExpr>, BinOper, Box<SimpleExpr>),
    SubQuery(Option<SubQueryOper>, Box<SubQueryStatement>),
    Value(Value),
    Values(Vec<Value>),
    Custom(String),
    CustomWithExpr(String, Vec<SimpleExpr>),
    Keyword(Keyword),
    AsEnum(DynIden, Box<SimpleExpr>),
    Case(Box<CaseStatement>),
    Constant(Value),
}

/// "Operator" methods for building complex expressions.
///
/// ## Examples
///
/// ```no_run
/// use sea_query::*;
///
/// let expr = 1_i32.cast_as(Alias::new("REAL"));
///
/// let expr = Func::char_length("abc").eq(3_i32);
///
/// let expr = Expr::current_date()
///     .cast_as(Alias::new("TEXT"))
///     .like("2024%");
/// ```
pub trait ExprTrait: Sized {
    /// Express an arithmetic addition operation.
    ///
    /// # Examples
    ///
    /// ```
    /// use sea_query::{tests_cfg::*, *};
    ///
    /// let query = Query::select()
    ///     .columns([Char::Character, Char::SizeW, Char::SizeH])
    ///     .from(Char::Table)
    ///     .and_where(1.add(1).eq(2))
    ///     .to_owned();
    ///
    /// assert_eq!(
    ///     query.to_string(MysqlQueryBuilder),
    ///     r#"SELECT `character`, `size_w`, `size_h` FROM `character` WHERE 1 + 1 = 2"#
    /// );
    /// assert_eq!(
    ///     query.to_string(PostgresQueryBuilder),
    ///     r#"SELECT "character", "size_w", "size_h" FROM "character" WHERE 1 + 1 = 2"#
    /// );
    /// assert_eq!(
    ///     query.to_string(SqliteQueryBuilder),
    ///     r#"SELECT "character", "size_w", "size_h" FROM "character" WHERE 1 + 1 = 2"#
    /// );
    /// ```
    fn add<R>(self, right: R) -> SimpleExpr
    where
        R: Into<SimpleExpr>,
    {
        ExprTrait::binary(self, BinOper::Add, right)
    }

    /// Express a `AS enum` expression.
    ///
    /// # Examples
    ///
    /// ```
    /// use sea_query::{tests_cfg::*, *};
    ///
    /// let query = Query::insert()
    ///     .into_table(Char::Table)
    ///     .columns([Char::FontSize])
    ///     .values_panic(["large".as_enum(Alias::new("FontSizeEnum"))])
    ///     .to_owned();
    ///
    /// assert_eq!(
    ///     query.to_string(MysqlQueryBuilder),
    ///     r#"INSERT INTO `character` (`font_size`) VALUES ('large')"#
    /// );
    /// assert_eq!(
    ///     query.to_string(PostgresQueryBuilder),
    ///     r#"INSERT INTO "character" ("font_size") VALUES (CAST('large' AS "FontSizeEnum"))"#
    /// );
    /// assert_eq!(
    ///     query.to_string(SqliteQueryBuilder),
    ///     r#"INSERT INTO "character" ("font_size") VALUES ('large')"#
    /// );
    /// ```
    #[allow(clippy::wrong_self_convention)]
    fn as_enum<N>(self, type_name: N) -> SimpleExpr
    where
        N: IntoIden;

    fn and<R>(self, right: R) -> SimpleExpr
    where
        R: Into<SimpleExpr>,
    {
        ExprTrait::binary(self, BinOper::And, right)
    }

    /// Express a `BETWEEN` expression.
    ///
    /// # Examples
    ///
    /// ```
    /// use sea_query::{*, tests_cfg::*};
    ///
    /// let query = Query::select()
    ///     .columns([Char::Character, Char::SizeW, Char::SizeH])
    ///     .from(Char::Table)
    ///     .and_where((Char::Table, Char::SizeW).into_column_ref().between(1, 10))
    ///     .to_owned();
    ///
    /// assert_eq!(
    ///     query.to_string(MysqlQueryBuilder),
    ///     r#"SELECT `character`, `size_w`, `size_h` FROM `character` WHERE `character`.`size_w` BETWEEN 1 AND 10"#
    /// );
    /// assert_eq!(
    ///     query.to_string(PostgresQueryBuilder),
    ///     r#"SELECT "character", "size_w", "size_h" FROM "character" WHERE "character"."size_w" BETWEEN 1 AND 10"#
    /// );
    /// assert_eq!(
    ///     query.to_string(SqliteQueryBuilder),
    ///     r#"SELECT "character", "size_w", "size_h" FROM "character" WHERE "character"."size_w" BETWEEN 1 AND 10"#
    /// );
    /// ```
    fn between<A, B>(self, a: A, b: B) -> SimpleExpr
    where
        A: Into<SimpleExpr>,
        B: Into<SimpleExpr>,
    {
        self.binary(
            BinOper::Between,
            SimpleExpr::Binary(Box::new(a.into()), BinOper::And, Box::new(b.into())),
        )
    }

    /// Create any binary operation
    ///
    /// # Examples
    /// ```
    /// use sea_query::{*, tests_cfg::*};
    ///
    /// let query = Query::select()
    ///     .columns([Char::Character, Char::SizeW, Char::SizeH])
    ///     .from(Char::Table)
    ///     .cond_where(all![
    ///         Char::SizeW.into_column_ref().binary(BinOper::SmallerThan, 10),
    ///         Char::SizeW.into_column_ref().binary(BinOper::GreaterThan, Char::SizeH.into_column_ref())
    ///     ])
    ///     .to_owned();
    /// assert_eq!(
    ///     query.to_string(MysqlQueryBuilder),
    ///     r#"SELECT `character`, `size_w`, `size_h` FROM `character` WHERE `size_w` < 10 AND `size_w` > `size_h`"#
    /// );
    /// assert_eq!(
    ///     query.to_string(PostgresQueryBuilder),
    ///     r#"SELECT "character", "size_w", "size_h" FROM "character" WHERE "size_w" < 10 AND "size_w" > "size_h""#
    /// );
    /// assert_eq!(
    ///     query.to_string(SqliteQueryBuilder),
    ///     r#"SELECT "character", "size_w", "size_h" FROM "character" WHERE "size_w" < 10 AND "size_w" > "size_h""#
    /// );
    /// ```
    fn binary<O, R>(self, op: O, right: R) -> SimpleExpr
    where
        O: Into<BinOper>,
        R: Into<SimpleExpr>;

    /// Express a `CAST AS` expression.
    ///
    /// # Examples
    ///
    /// ```
    /// use sea_query::{tests_cfg::*, *};
    ///
    /// let query = Query::select()
    ///     .expr("1".cast_as(Alias::new("integer")))
    ///     .to_owned();
    ///
    /// assert_eq!(
    ///     query.to_string(MysqlQueryBuilder),
    ///     r#"SELECT CAST('1' AS integer)"#
    /// );
    /// assert_eq!(
    ///     query.to_string(PostgresQueryBuilder),
    ///     r#"SELECT CAST('1' AS integer)"#
    /// );
    /// assert_eq!(
    ///     query.to_string(SqliteQueryBuilder),
    ///     r#"SELECT CAST('1' AS integer)"#
    /// );
    /// ```
    fn cast_as<N>(self, type_name: N) -> SimpleExpr
    where
        N: IntoIden;

    /// Express an arithmetic division operation.
    ///
    /// # Examples
    ///
    /// ```
    /// use sea_query::{tests_cfg::*, *};
    ///
    /// let query = Query::select()
    ///     .columns([Char::Character, Char::SizeW, Char::SizeH])
    ///     .from(Char::Table)
    ///     .and_where(1.div(1).eq(2))
    ///     .to_owned();
    ///
    /// assert_eq!(
    ///     query.to_string(MysqlQueryBuilder),
    ///     r#"SELECT `character`, `size_w`, `size_h` FROM `character` WHERE 1 / 1 = 2"#
    /// );
    /// assert_eq!(
    ///     query.to_string(PostgresQueryBuilder),
    ///     r#"SELECT "character", "size_w", "size_h" FROM "character" WHERE 1 / 1 = 2"#
    /// );
    /// assert_eq!(
    ///     query.to_string(SqliteQueryBuilder),
    ///     r#"SELECT "character", "size_w", "size_h" FROM "character" WHERE 1 / 1 = 2"#
    /// );
    /// ```
    fn div<R>(self, right: R) -> SimpleExpr
    where
        R: Into<SimpleExpr>,
    {
        ExprTrait::binary(self, BinOper::Div, right)
    }

    /// Express an equal (`=`) expression.
    ///
    /// # Examples
    ///
    /// ```
    /// use sea_query::{*, tests_cfg::*};
    ///
    /// let query = Query::select()
    ///     .columns([Char::Character, Char::SizeW, Char::SizeH])
    ///     .from(Char::Table)
    ///     // Sometimes, you'll have to qualify the call because of conflicting std traits.
    ///     .and_where(ExprTrait::eq("What!", "Nothing"))
    ///     .and_where(Char::Id.into_column_ref().eq(1))
    ///     .to_owned();
    ///
    /// assert_eq!(
    ///     query.to_string(MysqlQueryBuilder),
    ///     r#"SELECT `character`, `size_w`, `size_h` FROM `character` WHERE 'What!' = 'Nothing' AND `id` = 1"#
    /// );
    /// assert_eq!(
    ///     query.to_string(PostgresQueryBuilder),
    ///     r#"SELECT "character", "size_w", "size_h" FROM "character" WHERE 'What!' = 'Nothing' AND "id" = 1"#
    /// );
    /// assert_eq!(
    ///     query.to_string(SqliteQueryBuilder),
    ///     r#"SELECT "character", "size_w", "size_h" FROM "character" WHERE 'What!' = 'Nothing' AND "id" = 1"#
    /// );
    /// ```
    fn eq<R>(self, right: R) -> SimpleExpr
    where
        R: Into<SimpleExpr>,
    {
        ExprTrait::binary(self, BinOper::Equal, right)
    }

    /// Express a equal expression between two table columns,
    /// you will mainly use this to relate identical value between two table columns.
    ///
    /// # Examples
    ///
    /// ```
    /// use sea_query::{*, tests_cfg::*};
    ///
    /// let query = Query::select()
    ///     .columns([Char::Character, Char::SizeW, Char::SizeH])
    ///     .from(Char::Table)
    ///     .and_where((Char::Table, Char::FontId).into_column_ref().equals((Font::Table, Font::Id)))
    ///     .to_owned();
    ///
    /// assert_eq!(
    ///     query.to_string(MysqlQueryBuilder),
    ///     r#"SELECT `character`, `size_w`, `size_h` FROM `character` WHERE `character`.`font_id` = `font`.`id`"#
    /// );
    /// assert_eq!(
    ///     query.to_string(PostgresQueryBuilder),
    ///     r#"SELECT "character", "size_w", "size_h" FROM "character" WHERE "character"."font_id" = "font"."id""#
    /// );
    /// assert_eq!(
    ///     query.to_string(SqliteQueryBuilder),
    ///     r#"SELECT "character", "size_w", "size_h" FROM "character" WHERE "character"."font_id" = "font"."id""#
    /// );
    /// ```
    fn equals<C>(self, col: C) -> SimpleExpr
    where
        C: IntoColumnRef,
    {
        self.binary(BinOper::Equal, col.into_column_ref())
    }

    /// Express a greater than (`>`) expression.
    ///
    /// # Examples
    ///
    /// ```
    /// use sea_query::{tests_cfg::*, *};
    ///
    /// let query = Query::select()
    ///     .columns([Char::Character, Char::SizeW, Char::SizeH])
    ///     .from(Char::Table)
    ///     .and_where((Char::Table, Char::SizeW).into_column_ref().gt(2))
    ///     .to_owned();
    ///
    /// assert_eq!(
    ///     query.to_string(MysqlQueryBuilder),
    ///     r#"SELECT `character`, `size_w`, `size_h` FROM `character` WHERE `character`.`size_w` > 2"#
    /// );
    /// assert_eq!(
    ///     query.to_string(PostgresQueryBuilder),
    ///     r#"SELECT "character", "size_w", "size_h" FROM "character" WHERE "character"."size_w" > 2"#
    /// );
    /// assert_eq!(
    ///     query.to_string(SqliteQueryBuilder),
    ///     r#"SELECT "character", "size_w", "size_h" FROM "character" WHERE "character"."size_w" > 2"#
    /// );
    /// ```
    fn gt<R>(self, right: R) -> SimpleExpr
    where
        R: Into<SimpleExpr>,
    {
        ExprTrait::binary(self, BinOper::GreaterThan, right)
    }

    /// Express a greater than or equal (`>=`) expression.
    ///
    /// # Examples
    ///
    /// ```
    /// use sea_query::{tests_cfg::*, *};
    ///
    /// let query = Query::select()
    ///     .columns([Char::Character, Char::SizeW, Char::SizeH])
    ///     .from(Char::Table)
    ///     .and_where((Char::Table, Char::SizeW).into_column_ref().gte(2))
    ///     .to_owned();
    ///
    /// assert_eq!(
    ///     query.to_string(MysqlQueryBuilder),
    ///     r#"SELECT `character`, `size_w`, `size_h` FROM `character` WHERE `character`.`size_w` >= 2"#
    /// );
    /// assert_eq!(
    ///     query.to_string(PostgresQueryBuilder),
    ///     r#"SELECT "character", "size_w", "size_h" FROM "character" WHERE "character"."size_w" >= 2"#
    /// );
    /// assert_eq!(
    ///     query.to_string(SqliteQueryBuilder),
    ///     r#"SELECT "character", "size_w", "size_h" FROM "character" WHERE "character"."size_w" >= 2"#
    /// );
    /// ```
    fn gte<R>(self, right: R) -> SimpleExpr
    where
        R: Into<SimpleExpr>,
    {
        ExprTrait::binary(self, BinOper::GreaterThanOrEqual, right)
    }

    /// Express a `IN` sub-query expression.
    ///
    /// # Examples
    ///
    /// ```
    /// use sea_query::{*, tests_cfg::*};
    ///
    /// let query = Query::select()
    ///     .columns([Char::Character, Char::SizeW, Char::SizeH])
    ///     .from(Char::Table)
    ///     .and_where(Char::SizeW.into_column_ref().in_subquery(
    ///         Query::select()
    ///             .expr(Expr::cust("3 + 2 * 2"))
    ///             .take()
    ///     ))
    ///     .to_owned();
    ///
    /// assert_eq!(
    ///     query.to_string(MysqlQueryBuilder),
    ///     r#"SELECT `character`, `size_w`, `size_h` FROM `character` WHERE `size_w` IN (SELECT 3 + 2 * 2)"#
    /// );
    /// assert_eq!(
    ///     query.to_string(PostgresQueryBuilder),
    ///     r#"SELECT "character", "size_w", "size_h" FROM "character" WHERE "size_w" IN (SELECT 3 + 2 * 2)"#
    /// );
    /// assert_eq!(
    ///     query.to_string(SqliteQueryBuilder),
    ///     r#"SELECT "character", "size_w", "size_h" FROM "character" WHERE "size_w" IN (SELECT 3 + 2 * 2)"#
    /// );
    /// ```
    fn in_subquery(self, sel: SelectStatement) -> SimpleExpr {
        self.binary(
            BinOper::In,
            SimpleExpr::SubQuery(None, Box::new(sel.into_sub_query_statement())),
        )
    }

    /// Express a `IN` sub expression.
    ///
    /// # Examples
    ///
    /// ```
    /// use sea_query::{*, tests_cfg::*};
    ///
    /// let query = Query::select()
    ///     .columns([Char::Character, Char::FontId])
    ///     .from(Char::Table)
    ///     .and_where(
    ///         ExprTrait::in_tuples(
    ///             Expr::tuple([
    ///                 Expr::col(Char::Character).into(),
    ///                 Expr::col(Char::FontId).into(),
    ///             ]),
    ///             [(1, String::from("1")), (2, String::from("2"))]
    ///         )
    ///     )
    ///     .to_owned();
    ///
    /// assert_eq!(
    ///     query.to_string(MysqlQueryBuilder),
    ///     r#"SELECT `character`, `font_id` FROM `character` WHERE (`character`, `font_id`) IN ((1, '1'), (2, '2'))"#
    /// );
    ///
    /// assert_eq!(
    ///     query.to_string(PostgresQueryBuilder),
    ///     r#"SELECT "character", "font_id" FROM "character" WHERE ("character", "font_id") IN ((1, '1'), (2, '2'))"#
    /// );
    ///
    /// assert_eq!(
    ///     query.to_string(SqliteQueryBuilder),
    ///     r#"SELECT "character", "font_id" FROM "character" WHERE ("character", "font_id") IN ((1, '1'), (2, '2'))"#
    /// );
    /// ```
    fn in_tuples<V, I>(self, v: I) -> SimpleExpr
    where
        V: IntoValueTuple,
        I: IntoIterator<Item = V>,
    {
        self.binary(
            BinOper::In,
            SimpleExpr::Tuple(
                v.into_iter()
                    .map(|m| SimpleExpr::Values(m.into_value_tuple().into_iter().collect()))
                    .collect(),
            ),
        )
    }

    /// Express a `IS` expression.
    ///
    /// # Examples
    ///
    /// ```
    /// use sea_query::{*, tests_cfg::*};
    ///
    /// let query = Query::select()
    ///     .columns([Char::Character, Char::SizeW, Char::SizeH])
    ///     .from(Char::Table)
    ///     .and_where((Char::Table, Char::Ascii).into_column_ref().is(true))
    ///     .to_owned();
    ///
    /// assert_eq!(
    ///     query.to_string(MysqlQueryBuilder),
    ///     r#"SELECT `character`, `size_w`, `size_h` FROM `character` WHERE `character`.`ascii` IS TRUE"#
    /// );
    /// assert_eq!(
    ///     query.to_string(PostgresQueryBuilder),
    ///     r#"SELECT "character", "size_w", "size_h" FROM "character" WHERE "character"."ascii" IS TRUE"#
    /// );
    /// assert_eq!(
    ///     query.to_string(SqliteQueryBuilder),
    ///     r#"SELECT "character", "size_w", "size_h" FROM "character" WHERE "character"."ascii" IS TRUE"#
    /// );
    /// ```
    fn is<R>(self, right: R) -> SimpleExpr
    where
        R: Into<SimpleExpr>,
    {
        self.binary(BinOper::Is, right)
    }

    /// Express a `IN` expression.
    ///
    /// # Examples
    ///
    /// ```
    /// use sea_query::{tests_cfg::*, *};
    ///
    /// let query = Query::select()
    ///     .columns([Char::Id])
    ///     .from(Char::Table)
    ///     .and_where(
    ///         (Char::Table, Char::SizeW)
    ///             .into_column_ref()
    ///             .is_in([1, 2, 3]),
    ///     )
    ///     .to_owned();
    ///
    /// assert_eq!(
    ///     query.to_string(MysqlQueryBuilder),
    ///     r#"SELECT `id` FROM `character` WHERE `character`.`size_w` IN (1, 2, 3)"#
    /// );
    /// assert_eq!(
    ///     query.to_string(PostgresQueryBuilder),
    ///     r#"SELECT "id" FROM "character" WHERE "character"."size_w" IN (1, 2, 3)"#
    /// );
    /// assert_eq!(
    ///     query.to_string(SqliteQueryBuilder),
    ///     r#"SELECT "id" FROM "character" WHERE "character"."size_w" IN (1, 2, 3)"#
    /// );
    /// ```
    /// Empty value list
    /// ```
    /// use sea_query::{tests_cfg::*, *};
    ///
    /// let query = Query::select()
    ///     .columns([Char::Id])
    ///     .from(Char::Table)
    ///     .and_where(
    ///         (Char::Table, Char::SizeW)
    ///             .into_column_ref()
    ///             .is_in(Vec::<u8>::new()),
    ///     )
    ///     .to_owned();
    ///
    /// assert_eq!(
    ///     query.to_string(MysqlQueryBuilder),
    ///     r#"SELECT `id` FROM `character` WHERE 1 = 2"#
    /// );
    /// assert_eq!(
    ///     query.to_string(PostgresQueryBuilder),
    ///     r#"SELECT "id" FROM "character" WHERE 1 = 2"#
    /// );
    /// assert_eq!(
    ///     query.to_string(SqliteQueryBuilder),
    ///     r#"SELECT "id" FROM "character" WHERE 1 = 2"#
    /// );
    /// ```
    #[allow(clippy::wrong_self_convention)]
    fn is_in<V, I>(self, v: I) -> SimpleExpr
    where
        V: Into<SimpleExpr>,
        I: IntoIterator<Item = V>,
    {
        self.binary(
            BinOper::In,
            SimpleExpr::Tuple(v.into_iter().map(|v| v.into()).collect()),
        )
    }

    /// Express a `IS NOT` expression.
    ///
    /// # Examples
    ///
    /// ```
    /// use sea_query::{*, tests_cfg::*};
    ///
    /// let query = Query::select()
    ///     .columns([Char::Character, Char::SizeW, Char::SizeH])
    ///     .from(Char::Table)
    ///     .and_where((Char::Table, Char::Ascii).into_column_ref().is_not(true))
    ///     .to_owned();
    ///
    /// assert_eq!(
    ///     query.to_string(MysqlQueryBuilder),
    ///     r#"SELECT `character`, `size_w`, `size_h` FROM `character` WHERE `character`.`ascii` IS NOT TRUE"#
    /// );
    /// assert_eq!(
    ///     query.to_string(PostgresQueryBuilder),
    ///     r#"SELECT "character", "size_w", "size_h" FROM "character" WHERE "character"."ascii" IS NOT TRUE"#
    /// );
    /// assert_eq!(
    ///     query.to_string(SqliteQueryBuilder),
    ///     r#"SELECT "character", "size_w", "size_h" FROM "character" WHERE "character"."ascii" IS NOT TRUE"#
    /// );
    /// ```
    #[allow(clippy::wrong_self_convention)]
    fn is_not<R>(self, right: R) -> SimpleExpr
    where
        R: Into<SimpleExpr>,
    {
        self.binary(BinOper::IsNot, right)
    }

    /// Express a `NOT IN` expression.
    ///
    /// # Examples
    ///
    /// ```
    /// use sea_query::{tests_cfg::*, *};
    ///
    /// let query = Query::select()
    ///     .columns([Char::Id])
    ///     .from(Char::Table)
    ///     .and_where(
    ///         (Char::Table, Char::SizeW)
    ///             .into_column_ref()
    ///             .is_not_in([1, 2, 3]),
    ///     )
    ///     .to_owned();
    ///
    /// assert_eq!(
    ///     query.to_string(MysqlQueryBuilder),
    ///     r#"SELECT `id` FROM `character` WHERE `character`.`size_w` NOT IN (1, 2, 3)"#
    /// );
    /// assert_eq!(
    ///     query.to_string(PostgresQueryBuilder),
    ///     r#"SELECT "id" FROM "character" WHERE "character"."size_w" NOT IN (1, 2, 3)"#
    /// );
    /// assert_eq!(
    ///     query.to_string(SqliteQueryBuilder),
    ///     r#"SELECT "id" FROM "character" WHERE "character"."size_w" NOT IN (1, 2, 3)"#
    /// );
    /// ```
    /// Empty value list
    /// ```
    /// use sea_query::{tests_cfg::*, *};
    ///
    /// let query = Query::select()
    ///     .columns([Char::Id])
    ///     .from(Char::Table)
    ///     .and_where(
    ///         (Char::Table, Char::SizeW)
    ///             .into_column_ref()
    ///             .is_not_in(Vec::<u8>::new()),
    ///     )
    ///     .to_owned();
    ///
    /// assert_eq!(
    ///     query.to_string(MysqlQueryBuilder),
    ///     r#"SELECT `id` FROM `character` WHERE 1 = 1"#
    /// );
    /// assert_eq!(
    ///     query.to_string(PostgresQueryBuilder),
    ///     r#"SELECT "id" FROM "character" WHERE 1 = 1"#
    /// );
    /// assert_eq!(
    ///     query.to_string(SqliteQueryBuilder),
    ///     r#"SELECT "id" FROM "character" WHERE 1 = 1"#
    /// );
    /// ```
    #[allow(clippy::wrong_self_convention)]
    fn is_not_in<V, I>(self, v: I) -> SimpleExpr
    where
        V: Into<SimpleExpr>,
        I: IntoIterator<Item = V>,
    {
        self.binary(
            BinOper::NotIn,
            SimpleExpr::Tuple(v.into_iter().map(|v| v.into()).collect()),
        )
    }

    /// Express a `IS NOT NULL` expression.
    ///
    /// # Examples
    ///
    /// ```
    /// use sea_query::{*, tests_cfg::*};
    ///
    /// let query = Query::select()
    ///     .columns([Char::Character, Char::SizeW, Char::SizeH])
    ///     .from(Char::Table)
    ///     .and_where((Char::Table, Char::SizeW).into_column_ref().is_not_null())
    ///     .to_owned();
    ///
    /// assert_eq!(
    ///     query.to_string(MysqlQueryBuilder),
    ///     r#"SELECT `character`, `size_w`, `size_h` FROM `character` WHERE `character`.`size_w` IS NOT NULL"#
    /// );
    /// assert_eq!(
    ///     query.to_string(PostgresQueryBuilder),
    ///     r#"SELECT "character", "size_w", "size_h" FROM "character" WHERE "character"."size_w" IS NOT NULL"#
    /// );
    /// assert_eq!(
    ///     query.to_string(SqliteQueryBuilder),
    ///     r#"SELECT "character", "size_w", "size_h" FROM "character" WHERE "character"."size_w" IS NOT NULL"#
    /// );
    /// ```
    #[allow(clippy::wrong_self_convention)]
    fn is_not_null(self) -> SimpleExpr {
        self.binary(BinOper::IsNot, Keyword::Null)
    }

    /// Express a `IS NULL` expression.
    ///
    /// # Examples
    ///
    /// ```
    /// use sea_query::{*, tests_cfg::*};
    ///
    /// let query = Query::select()
    ///     .columns([Char::Character, Char::SizeW, Char::SizeH])
    ///     .from(Char::Table)
    ///     .and_where((Char::Table, Char::SizeW).into_column_ref().is_null())
    ///     .to_owned();
    ///
    /// assert_eq!(
    ///     query.to_string(MysqlQueryBuilder),
    ///     r#"SELECT `character`, `size_w`, `size_h` FROM `character` WHERE `character`.`size_w` IS NULL"#
    /// );
    /// assert_eq!(
    ///     query.to_string(PostgresQueryBuilder),
    ///     r#"SELECT "character", "size_w", "size_h" FROM "character" WHERE "character"."size_w" IS NULL"#
    /// );
    /// assert_eq!(
    ///     query.to_string(SqliteQueryBuilder),
    ///     r#"SELECT "character", "size_w", "size_h" FROM "character" WHERE "character"."size_w" IS NULL"#
    /// );
    /// ```
    #[allow(clippy::wrong_self_convention)]
    fn is_null(self) -> SimpleExpr {
        self.binary(BinOper::Is, Keyword::Null)
    }

    /// Express a bitwise left shift.
    ///
    /// # Examples
    ///
    /// ```
    /// use sea_query::{tests_cfg::*, *};
    ///
    /// let query = Query::select()
    ///     .columns([Char::Character, Char::SizeW, Char::SizeH])
    ///     .from(Char::Table)
    ///     .and_where(1.left_shift(1).eq(2))
    ///     .to_owned();
    ///
    /// assert_eq!(
    ///     query.to_string(MysqlQueryBuilder),
    ///     r#"SELECT `character`, `size_w`, `size_h` FROM `character` WHERE 1 << 1 = 2"#
    /// );
    /// assert_eq!(
    ///     query.to_string(PostgresQueryBuilder),
    ///     r#"SELECT "character", "size_w", "size_h" FROM "character" WHERE 1 << 1 = 2"#
    /// );
    /// assert_eq!(
    ///     query.to_string(SqliteQueryBuilder),
    ///     r#"SELECT "character", "size_w", "size_h" FROM "character" WHERE 1 << 1 = 2"#
    /// );
    /// ```
    fn left_shift<R>(self, right: R) -> SimpleExpr
    where
        R: Into<SimpleExpr>,
    {
        self.binary(BinOper::LShift, right)
    }

    /// Express a `LIKE` expression.
    ///
    /// # Examples
    ///
    /// ```
    /// use sea_query::{*, tests_cfg::*};
    ///
    /// let query = Query::select()
    ///     .columns([Char::Character, Char::SizeW, Char::SizeH])
    ///     .from(Char::Table)
    ///     .and_where((Char::Table, Char::Character).into_column_ref().like("Ours'%"))
    ///     .to_owned();
    ///
    /// assert_eq!(
    ///     query.to_string(MysqlQueryBuilder),
    ///     r#"SELECT `character`, `size_w`, `size_h` FROM `character` WHERE `character`.`character` LIKE 'Ours\'%'"#
    /// );
    /// assert_eq!(
    ///     query.to_string(PostgresQueryBuilder),
    ///     r#"SELECT "character", "size_w", "size_h" FROM "character" WHERE "character"."character" LIKE E'Ours\'%'"#
    /// );
    /// assert_eq!(
    ///     query.to_string(SqliteQueryBuilder),
    ///     r#"SELECT "character", "size_w", "size_h" FROM "character" WHERE "character"."character" LIKE 'Ours''%'"#
    /// );
    /// ```
    ///
    /// Like with ESCAPE
    ///
    /// ```
    /// use sea_query::{*, tests_cfg::*};
    ///
    /// let query = Query::select()
    ///     .columns([Char::Character, Char::SizeW, Char::SizeH])
    ///     .from(Char::Table)
    ///     .and_where((Char::Table, Char::Character).into_column_ref().like(LikeExpr::new(r"|_Our|_").escape('|')))
    ///     .to_owned();
    ///
    /// assert_eq!(
    ///     query.to_string(MysqlQueryBuilder),
    ///     r#"SELECT `character`, `size_w`, `size_h` FROM `character` WHERE `character`.`character` LIKE '|_Our|_' ESCAPE '|'"#
    /// );
    /// assert_eq!(
    ///     query.to_string(PostgresQueryBuilder),
    ///     r#"SELECT "character", "size_w", "size_h" FROM "character" WHERE "character"."character" LIKE '|_Our|_' ESCAPE '|'"#
    /// );
    /// assert_eq!(
    ///     query.to_string(SqliteQueryBuilder),
    ///     r#"SELECT "character", "size_w", "size_h" FROM "character" WHERE "character"."character" LIKE '|_Our|_' ESCAPE '|'"#
    /// );
    /// ```
    fn like<L>(self, like: L) -> SimpleExpr
    where
        L: IntoLikeExpr,
    {
        ExprTrait::binary(self, BinOper::Like, like.into_like_expr())
    }

    /// Express a less than (`<`) expression.
    ///
    /// # Examples
    ///
    /// ```
    /// use sea_query::{tests_cfg::*, *};
    ///
    /// let query = Query::select()
    ///     .columns([Char::Character, Char::SizeW, Char::SizeH])
    ///     .from(Char::Table)
    ///     .and_where((Char::Table, Char::SizeW).into_column_ref().lt(2))
    ///     .to_owned();
    ///
    /// assert_eq!(
    ///     query.to_string(MysqlQueryBuilder),
    ///     r#"SELECT `character`, `size_w`, `size_h` FROM `character` WHERE `character`.`size_w` < 2"#
    /// );
    /// assert_eq!(
    ///     query.to_string(PostgresQueryBuilder),
    ///     r#"SELECT "character", "size_w", "size_h" FROM "character" WHERE "character"."size_w" < 2"#
    /// );
    /// assert_eq!(
    ///     query.to_string(SqliteQueryBuilder),
    ///     r#"SELECT "character", "size_w", "size_h" FROM "character" WHERE "character"."size_w" < 2"#
    /// );
    /// ```
    fn lt<R>(self, right: R) -> SimpleExpr
    where
        R: Into<SimpleExpr>,
    {
        ExprTrait::binary(self, BinOper::SmallerThan, right)
    }

    /// Express a less than or equal (`<=`) expression.
    ///
    /// # Examples
    ///
    /// ```
    /// use sea_query::{tests_cfg::*, *};
    ///
    /// let query = Query::select()
    ///     .columns([Char::Character, Char::SizeW, Char::SizeH])
    ///     .from(Char::Table)
    ///     .and_where((Char::Table, Char::SizeW).into_column_ref().lte(2))
    ///     .to_owned();
    ///
    /// assert_eq!(
    ///     query.to_string(MysqlQueryBuilder),
    ///     r#"SELECT `character`, `size_w`, `size_h` FROM `character` WHERE `character`.`size_w` <= 2"#
    /// );
    /// assert_eq!(
    ///     query.to_string(PostgresQueryBuilder),
    ///     r#"SELECT "character", "size_w", "size_h" FROM "character" WHERE "character"."size_w" <= 2"#
    /// );
    /// assert_eq!(
    ///     query.to_string(SqliteQueryBuilder),
    ///     r#"SELECT "character", "size_w", "size_h" FROM "character" WHERE "character"."size_w" <= 2"#
    /// );
    /// ```
    fn lte<R>(self, right: R) -> SimpleExpr
    where
        R: Into<SimpleExpr>,
    {
        ExprTrait::binary(self, BinOper::SmallerThanOrEqual, right)
    }

    /// Express an arithmetic modulo operation.
    ///
    /// # Examples
    ///
    /// ```
    /// use sea_query::{tests_cfg::*, *};
    ///
    /// let query = Query::select()
    ///     .columns([Char::Character, Char::SizeW, Char::SizeH])
    ///     .from(Char::Table)
    ///     .and_where(1.modulo(1).eq(2))
    ///     .to_owned();
    ///
    /// assert_eq!(
    ///     query.to_string(MysqlQueryBuilder),
    ///     r#"SELECT `character`, `size_w`, `size_h` FROM `character` WHERE 1 % 1 = 2"#
    /// );
    /// assert_eq!(
    ///     query.to_string(PostgresQueryBuilder),
    ///     r#"SELECT "character", "size_w", "size_h" FROM "character" WHERE 1 % 1 = 2"#
    /// );
    /// assert_eq!(
    ///     query.to_string(SqliteQueryBuilder),
    ///     r#"SELECT "character", "size_w", "size_h" FROM "character" WHERE 1 % 1 = 2"#
    /// );
    /// ```
    fn modulo<R>(self, right: R) -> SimpleExpr
    where
        R: Into<SimpleExpr>,
    {
        self.binary(BinOper::Mod, right)
    }

    /// Express an arithmetic multiplication operation.
    ///
    /// # Examples
    ///
    /// ```
    /// use sea_query::{tests_cfg::*, *};
    ///
    /// let query = Query::select()
    ///     .columns([Char::Character, Char::SizeW, Char::SizeH])
    ///     .from(Char::Table)
    ///     .and_where(1.mul(1).eq(2))
    ///     .to_owned();
    ///
    /// assert_eq!(
    ///     query.to_string(MysqlQueryBuilder),
    ///     r#"SELECT `character`, `size_w`, `size_h` FROM `character` WHERE 1 * 1 = 2"#
    /// );
    /// assert_eq!(
    ///     query.to_string(PostgresQueryBuilder),
    ///     r#"SELECT "character", "size_w", "size_h" FROM "character" WHERE 1 * 1 = 2"#
    /// );
    /// assert_eq!(
    ///     query.to_string(SqliteQueryBuilder),
    ///     r#"SELECT "character", "size_w", "size_h" FROM "character" WHERE 1 * 1 = 2"#
    /// );
    /// ```
    fn mul<R>(self, right: R) -> SimpleExpr
    where
        R: Into<SimpleExpr>,
    {
        ExprTrait::binary(self, BinOper::Mul, right)
    }

    /// Express a not equal (`<>`) expression.
    ///
    /// # Examples
    ///
    /// ```
    /// use sea_query::{*, tests_cfg::*};
    ///
    /// let query = Query::select()
    ///     .columns([Char::Character, Char::SizeW, Char::SizeH])
    ///     .from(Char::Table)
    ///     // Sometimes, you'll have to qualify the call because of conflicting std traits.
    ///     .and_where(ExprTrait::ne("Morning", "Good"))
    ///     .and_where(Char::Id.into_column_ref().ne(1))
    ///     .to_owned();
    ///
    /// assert_eq!(
    ///     query.to_string(MysqlQueryBuilder),
    ///     r#"SELECT `character`, `size_w`, `size_h` FROM `character` WHERE 'Morning' <> 'Good' AND `id` <> 1"#
    /// );
    /// assert_eq!(
    ///     query.to_string(PostgresQueryBuilder),
    ///     r#"SELECT "character", "size_w", "size_h" FROM "character" WHERE 'Morning' <> 'Good' AND "id" <> 1"#
    /// );
    /// assert_eq!(
    ///     query.to_string(SqliteQueryBuilder),
    ///     r#"SELECT "character", "size_w", "size_h" FROM "character" WHERE 'Morning' <> 'Good' AND "id" <> 1"#
    /// );
    /// ```
    fn ne<R>(self, right: R) -> SimpleExpr
    where
        R: Into<SimpleExpr>,
    {
        ExprTrait::binary(self, BinOper::NotEqual, right)
    }

    /// Negates an expression with `NOT`.
    ///
    /// # Examples
    ///
    /// ```
    /// use sea_query::{*, tests_cfg::*};
    ///
    /// let query = Query::select()
    ///     .columns([Char::Character, Char::SizeW, Char::SizeH])
    ///     .from(Char::Table)
    ///     .and_where(ExprTrait::not(Expr::col((Char::Table, Char::SizeW)).is_null()))
    ///     .to_owned();
    ///
    /// assert_eq!(
    ///     query.to_string(MysqlQueryBuilder),
    ///     r#"SELECT `character`, `size_w`, `size_h` FROM `character` WHERE NOT `character`.`size_w` IS NULL"#
    /// );
    /// assert_eq!(
    ///     query.to_string(PostgresQueryBuilder),
    ///     r#"SELECT "character", "size_w", "size_h" FROM "character" WHERE NOT "character"."size_w" IS NULL"#
    /// );
    /// assert_eq!(
    ///     query.to_string(SqliteQueryBuilder),
    ///     r#"SELECT "character", "size_w", "size_h" FROM "character" WHERE NOT "character"."size_w" IS NULL"#
    /// );
    /// ```
    fn not(self) -> SimpleExpr {
        self.unary(UnOper::Not)
    }

    /// Express a `NOT BETWEEN` expression.
    ///
    /// # Examples
    ///
    /// ```
    /// use sea_query::{*, tests_cfg::*};
    ///
    /// let query = Query::select()
    ///     .columns([Char::Character, Char::SizeW, Char::SizeH])
    ///     .from(Char::Table)
    ///     .and_where((Char::Table, Char::SizeW).into_column_ref().not_between(1, 10))
    ///     .to_owned();
    ///
    /// assert_eq!(
    ///     query.to_string(MysqlQueryBuilder),
    ///     r#"SELECT `character`, `size_w`, `size_h` FROM `character` WHERE `character`.`size_w` NOT BETWEEN 1 AND 10"#
    /// );
    /// assert_eq!(
    ///     query.to_string(PostgresQueryBuilder),
    ///     r#"SELECT "character", "size_w", "size_h" FROM "character" WHERE "character"."size_w" NOT BETWEEN 1 AND 10"#
    /// );
    /// assert_eq!(
    ///     query.to_string(SqliteQueryBuilder),
    ///     r#"SELECT "character", "size_w", "size_h" FROM "character" WHERE "character"."size_w" NOT BETWEEN 1 AND 10"#
    /// );
    /// ```
    fn not_between<A, B>(self, a: A, b: B) -> SimpleExpr
    where
        A: Into<SimpleExpr>,
        B: Into<SimpleExpr>,
    {
        self.binary(
            BinOper::NotBetween,
            SimpleExpr::Binary(Box::new(a.into()), BinOper::And, Box::new(b.into())),
        )
    }

    /// Express a not equal expression between two table columns,
    /// you will mainly use this to relate identical value between two table columns.
    ///
    /// # Examples
    ///
    /// ```
    /// use sea_query::{*, tests_cfg::*};
    ///
    /// let query = Query::select()
    ///     .columns([Char::Character, Char::SizeW, Char::SizeH])
    ///     .from(Char::Table)
    ///     .and_where((Char::Table, Char::FontId).into_column_ref().not_equals((Font::Table, Font::Id)))
    ///     .to_owned();
    ///
    /// assert_eq!(
    ///     query.to_string(MysqlQueryBuilder),
    ///     r#"SELECT `character`, `size_w`, `size_h` FROM `character` WHERE `character`.`font_id` <> `font`.`id`"#
    /// );
    /// assert_eq!(
    ///     query.to_string(PostgresQueryBuilder),
    ///     r#"SELECT "character", "size_w", "size_h" FROM "character" WHERE "character"."font_id" <> "font"."id""#
    /// );
    /// assert_eq!(
    ///     query.to_string(SqliteQueryBuilder),
    ///     r#"SELECT "character", "size_w", "size_h" FROM "character" WHERE "character"."font_id" <> "font"."id""#
    /// );
    /// ```
    fn not_equals<C>(self, col: C) -> SimpleExpr
    where
        C: IntoColumnRef,
    {
        self.binary(BinOper::NotEqual, col.into_column_ref())
    }

    /// Express a `NOT IN` sub-query expression.
    ///
    /// # Examples
    ///
    /// ```
    /// use sea_query::{*, tests_cfg::*};
    ///
    /// let query = Query::select()
    ///     .columns([Char::Character, Char::SizeW, Char::SizeH])
    ///     .from(Char::Table)
    ///     .and_where(Char::SizeW.into_column_ref().not_in_subquery(
    ///         Query::select()
    ///             .expr(Expr::cust("3 + 2 * 2"))
    ///             .take()
    ///     ))
    ///     .to_owned();
    ///
    /// assert_eq!(
    ///     query.to_string(MysqlQueryBuilder),
    ///     r#"SELECT `character`, `size_w`, `size_h` FROM `character` WHERE `size_w` NOT IN (SELECT 3 + 2 * 2)"#
    /// );
    /// assert_eq!(
    ///     query.to_string(PostgresQueryBuilder),
    ///     r#"SELECT "character", "size_w", "size_h" FROM "character" WHERE "size_w" NOT IN (SELECT 3 + 2 * 2)"#
    /// );
    /// assert_eq!(
    ///     query.to_string(SqliteQueryBuilder),
    ///     r#"SELECT "character", "size_w", "size_h" FROM "character" WHERE "size_w" NOT IN (SELECT 3 + 2 * 2)"#
    /// );
    /// ```
    fn not_in_subquery(self, sel: SelectStatement) -> SimpleExpr {
        self.binary(
            BinOper::NotIn,
            SimpleExpr::SubQuery(None, Box::new(sel.into_sub_query_statement())),
        )
    }

    /// Express a `NOT LIKE` expression.
    ///
    /// # Examples
    ///
    /// ```
    /// use sea_query::{*, tests_cfg::*};
    ///
    /// let query = Query::select()
    ///     .columns([Char::Character, Char::SizeW, Char::SizeH])
    ///     .from(Char::Table)
    ///     .and_where((Char::Table, Char::Character).into_column_ref().not_like("Ours'%"))
    ///     .to_owned();
    ///
    /// assert_eq!(
    ///     query.to_string(MysqlQueryBuilder),
    ///     r#"SELECT `character`, `size_w`, `size_h` FROM `character` WHERE `character`.`character` NOT LIKE 'Ours\'%'"#
    /// );
    /// assert_eq!(
    ///     query.to_string(PostgresQueryBuilder),
    ///     r#"SELECT "character", "size_w", "size_h" FROM "character" WHERE "character"."character" NOT LIKE E'Ours\'%'"#
    /// );
    /// assert_eq!(
    ///     query.to_string(SqliteQueryBuilder),
    ///     r#"SELECT "character", "size_w", "size_h" FROM "character" WHERE "character"."character" NOT LIKE 'Ours''%'"#
    /// );
    /// ```
    fn not_like<L>(self, like: L) -> SimpleExpr
    where
        L: IntoLikeExpr,
    {
        ExprTrait::binary(self, BinOper::NotLike, like.into_like_expr())
    }

    /// Express a logical `OR` operation.
    ///
    /// # Examples
    ///
    /// ```
    /// use sea_query::{tests_cfg::*, *};
    ///
    /// let query = Query::select()
    ///     .columns([Char::Character, Char::SizeW, Char::SizeH])
    ///     .from(Char::Table)
    ///     .and_where(false.or(true))
    ///     .to_owned();
    ///
    /// assert_eq!(
    ///     query.to_string(MysqlQueryBuilder),
    ///     r#"SELECT `character`, `size_w`, `size_h` FROM `character` WHERE FALSE OR TRUE"#
    /// );
    /// assert_eq!(
    ///     query.to_string(PostgresQueryBuilder),
    ///     r#"SELECT "character", "size_w", "size_h" FROM "character" WHERE FALSE OR TRUE"#
    /// );
    /// assert_eq!(
    ///     query.to_string(SqliteQueryBuilder),
    ///     r#"SELECT "character", "size_w", "size_h" FROM "character" WHERE FALSE OR TRUE"#
    /// );
    /// ```
    fn or<R>(self, right: R) -> SimpleExpr
    where
        R: Into<SimpleExpr>,
    {
        ExprTrait::binary(self, BinOper::Or, right)
    }

    /// Express a bitwise right shift.
    ///
    /// # Examples
    ///
    /// ```
    /// use sea_query::{tests_cfg::*, *};
    ///
    /// let query = Query::select()
    ///     .columns([Char::Character, Char::SizeW, Char::SizeH])
    ///     .from(Char::Table)
    ///     .and_where(1.right_shift(1).eq(2))
    ///     .to_owned();
    ///
    /// assert_eq!(
    ///     query.to_string(MysqlQueryBuilder),
    ///     r#"SELECT `character`, `size_w`, `size_h` FROM `character` WHERE 1 >> 1 = 2"#
    /// );
    /// assert_eq!(
    ///     query.to_string(PostgresQueryBuilder),
    ///     r#"SELECT "character", "size_w", "size_h" FROM "character" WHERE 1 >> 1 = 2"#
    /// );
    /// assert_eq!(
    ///     query.to_string(SqliteQueryBuilder),
    ///     r#"SELECT "character", "size_w", "size_h" FROM "character" WHERE 1 >> 1 = 2"#
    /// );
    /// ```
    fn right_shift<R>(self, right: R) -> SimpleExpr
    where
        R: Into<SimpleExpr>,
    {
        self.binary(BinOper::RShift, right)
    }

    /// Express an arithmetic subtraction operation.
    ///
    /// # Examples
    ///
    /// ```
    /// use sea_query::{tests_cfg::*, *};
    ///
    /// let query = Query::select()
    ///     .columns([Char::Character, Char::SizeW, Char::SizeH])
    ///     .from(Char::Table)
    ///     .and_where(1.sub(1).eq(2))
    ///     .to_owned();
    ///
    /// assert_eq!(
    ///     query.to_string(MysqlQueryBuilder),
    ///     r#"SELECT `character`, `size_w`, `size_h` FROM `character` WHERE 1 - 1 = 2"#
    /// );
    /// assert_eq!(
    ///     query.to_string(PostgresQueryBuilder),
    ///     r#"SELECT "character", "size_w", "size_h" FROM "character" WHERE 1 - 1 = 2"#
    /// );
    /// assert_eq!(
    ///     query.to_string(SqliteQueryBuilder),
    ///     r#"SELECT "character", "size_w", "size_h" FROM "character" WHERE 1 - 1 = 2"#
    /// );
    /// ```
    fn sub<R>(self, right: R) -> SimpleExpr
    where
        R: Into<SimpleExpr>,
    {
        ExprTrait::binary(self, BinOper::Sub, right)
    }

    /// Apply any unary operator to the expression.
    ///
    /// # Examples
    ///
    /// ```
    /// use sea_query::{*, tests_cfg::*};
    ///
    /// let query = Query::select()
    ///     .columns([Char::Character, Char::SizeW, Char::SizeH])
    ///     .from(Char::Table)
    ///     .and_where(Expr::col((Char::Table, Char::SizeW)).is_null().unary(UnOper::Not))
    ///     .to_owned();
    ///
    /// assert_eq!(
    ///     query.to_string(MysqlQueryBuilder),
    ///     r#"SELECT `character`, `size_w`, `size_h` FROM `character` WHERE NOT `character`.`size_w` IS NULL"#
    /// );
    /// assert_eq!(
    ///     query.to_string(PostgresQueryBuilder),
    ///     r#"SELECT "character", "size_w", "size_h" FROM "character" WHERE NOT "character"."size_w" IS NULL"#
    /// );
    /// assert_eq!(
    ///     query.to_string(SqliteQueryBuilder),
    ///     r#"SELECT "character", "size_w", "size_h" FROM "character" WHERE NOT "character"."size_w" IS NULL"#
    /// );
    /// ```
    fn unary(self, o: UnOper) -> SimpleExpr;

    /// Express a bitwise AND operation.
    ///
    /// # Examples
    ///
    /// ```
    /// use sea_query::{tests_cfg::*, *};
    ///
    /// let query = Query::select().expr(1.bit_and(2).eq(3)).to_owned();
    ///
    /// assert_eq!(
    ///     query.to_string(PostgresQueryBuilder),
    ///     r#"SELECT (1 & 2) = 3"#
    /// );
    ///
    /// let query = Query::select()
    ///     .columns([Char::Character, Char::SizeW, Char::SizeH])
    ///     .from(Char::Table)
    ///     .and_where(1.bit_and(1).eq(1))
    ///     .to_owned();
    ///
    /// assert_eq!(
    ///     query.to_string(MysqlQueryBuilder),
    ///     r#"SELECT `character`, `size_w`, `size_h` FROM `character` WHERE (1 & 1) = 1"#
    /// );
    /// assert_eq!(
    ///     query.to_string(PostgresQueryBuilder),
    ///     r#"SELECT "character", "size_w", "size_h" FROM "character" WHERE (1 & 1) = 1"#
    /// );
    /// assert_eq!(
    ///     query.to_string(SqliteQueryBuilder),
    ///     r#"SELECT "character", "size_w", "size_h" FROM "character" WHERE (1 & 1) = 1"#
    /// );
    /// ```
    fn bit_and<R>(self, right: R) -> SimpleExpr
    where
        R: Into<SimpleExpr>,
    {
        ExprTrait::binary(self, BinOper::BitAnd, right)
    }

    /// Express a bitwise OR operation.
    ///
    /// # Examples
    ///
    /// ```
    /// use sea_query::{tests_cfg::*, *};
    ///
    /// let query = Query::select()
    ///     .columns([Char::Character, Char::SizeW, Char::SizeH])
    ///     .from(Char::Table)
    ///     .and_where(1.bit_or(1).eq(1))
    ///     .to_owned();
    ///
    /// assert_eq!(
    ///     query.to_string(MysqlQueryBuilder),
    ///     r#"SELECT `character`, `size_w`, `size_h` FROM `character` WHERE (1 | 1) = 1"#
    /// );
    /// assert_eq!(
    ///     query.to_string(PostgresQueryBuilder),
    ///     r#"SELECT "character", "size_w", "size_h" FROM "character" WHERE (1 | 1) = 1"#
    /// );
    /// assert_eq!(
    ///     query.to_string(SqliteQueryBuilder),
    ///     r#"SELECT "character", "size_w", "size_h" FROM "character" WHERE (1 | 1) = 1"#
    /// );
    /// ```
    fn bit_or<R>(self, right: R) -> SimpleExpr
    where
        R: Into<SimpleExpr>,
    {
        ExprTrait::binary(self, BinOper::BitOr, right)
    }
}

/// This generic implementation covers all expression types,
/// including [ColumnRef], [Value], [FunctionCall], [SimpleExpr]...
impl<T> ExprTrait for T
where
    T: Into<SimpleExpr>,
{
    fn as_enum<N>(self, type_name: N) -> SimpleExpr
    where
        N: IntoIden,
    {
        SimpleExpr::AsEnum(type_name.into_iden(), Box::new(self.into()))
    }

    fn binary<O, R>(self, op: O, right: R) -> SimpleExpr
    where
        O: Into<BinOper>,
        R: Into<SimpleExpr>,
    {
        SimpleExpr::Binary(Box::new(self.into()), op.into(), Box::new(right.into()))
    }

    fn cast_as<N>(self, type_name: N) -> SimpleExpr
    where
        N: IntoIden,
    {
        SimpleExpr::FunctionCall(Func::cast_as(self, type_name))
    }

    fn unary(self, op: UnOper) -> SimpleExpr {
        SimpleExpr::Unary(op, Box::new(self.into()))
    }
}

impl Expr {
    fn new_with_left<T>(left: T) -> Self
    where
        T: Into<SimpleExpr>,
    {
        let left = left.into();
        Self {
            left,
            right: None,
            uopr: None,
            bopr: None,
        }
    }

    #[deprecated(since = "0.29.0", note = "Please use the [`Asterisk`]")]
    pub fn asterisk() -> Self {
        Self::col(Asterisk)
    }

    /// Express the target column without table prefix.
    ///
    /// # Examples
    ///
    /// ```
    /// use sea_query::{tests_cfg::*, *};
    ///
    /// let query = Query::select()
    ///     .columns([Char::Character, Char::SizeW, Char::SizeH])
    ///     .from(Char::Table)
    ///     .and_where(Expr::col(Char::SizeW).eq(1))
    ///     .to_owned();
    ///
    /// assert_eq!(
    ///     query.to_string(MysqlQueryBuilder),
    ///     r#"SELECT `character`, `size_w`, `size_h` FROM `character` WHERE `size_w` = 1"#
    /// );
    /// assert_eq!(
    ///     query.to_string(PostgresQueryBuilder),
    ///     r#"SELECT "character", "size_w", "size_h" FROM "character" WHERE "size_w" = 1"#
    /// );
    /// assert_eq!(
    ///     query.to_string(SqliteQueryBuilder),
    ///     r#"SELECT "character", "size_w", "size_h" FROM "character" WHERE "size_w" = 1"#
    /// );
    /// ```
    ///
    /// ```
    /// use sea_query::{tests_cfg::*, *};
    ///
    /// let query = Query::select()
    ///     .columns([Char::Character, Char::SizeW, Char::SizeH])
    ///     .from(Char::Table)
    ///     .and_where(Expr::col((Char::Table, Char::SizeW)).eq(1))
    ///     .to_owned();
    ///
    /// assert_eq!(
    ///     query.to_string(MysqlQueryBuilder),
    ///     r#"SELECT `character`, `size_w`, `size_h` FROM `character` WHERE `character`.`size_w` = 1"#
    /// );
    /// assert_eq!(
    ///     query.to_string(PostgresQueryBuilder),
    ///     r#"SELECT "character", "size_w", "size_h" FROM "character" WHERE "character"."size_w" = 1"#
    /// );
    /// assert_eq!(
    ///     query.to_string(SqliteQueryBuilder),
    ///     r#"SELECT "character", "size_w", "size_h" FROM "character" WHERE "character"."size_w" = 1"#
    /// );
    /// ```
    pub fn col<T>(n: T) -> Self
    where
        T: IntoColumnRef,
    {
        Self::new_with_left(n.into_column_ref())
    }

    /// Express the target column without table prefix, returning a [`SimpleExpr`].
    ///
    /// # Examples
    ///
    /// ```
    /// use sea_query::{tests_cfg::*, *};
    ///
    /// let query = Query::select()
    ///     .columns([Char::Character, Char::SizeW, Char::SizeH])
    ///     .from(Char::Table)
    ///     .and_where(Expr::column(Char::SizeW).eq(1))
    ///     .to_owned();
    ///
    /// assert_eq!(
    ///     query.to_string(MysqlQueryBuilder),
    ///     r#"SELECT `character`, `size_w`, `size_h` FROM `character` WHERE `size_w` = 1"#
    /// );
    /// assert_eq!(
    ///     query.to_string(PostgresQueryBuilder),
    ///     r#"SELECT "character", "size_w", "size_h" FROM "character" WHERE "size_w" = 1"#
    /// );
    /// assert_eq!(
    ///     query.to_string(SqliteQueryBuilder),
    ///     r#"SELECT "character", "size_w", "size_h" FROM "character" WHERE "size_w" = 1"#
    /// );
    /// ```
    ///
    /// ```
    /// use sea_query::{tests_cfg::*, *};
    ///
    /// let query = Query::select()
    ///     .columns([Char::Character, Char::SizeW, Char::SizeH])
    ///     .from(Char::Table)
    ///     .and_where(Expr::column((Char::Table, Char::SizeW)).eq(1))
    ///     .to_owned();
    ///
    /// assert_eq!(
    ///     query.to_string(MysqlQueryBuilder),
    ///     r#"SELECT `character`, `size_w`, `size_h` FROM `character` WHERE `character`.`size_w` = 1"#
    /// );
    /// assert_eq!(
    ///     query.to_string(PostgresQueryBuilder),
    ///     r#"SELECT "character", "size_w", "size_h" FROM "character" WHERE "character"."size_w" = 1"#
    /// );
    /// assert_eq!(
    ///     query.to_string(SqliteQueryBuilder),
    ///     r#"SELECT "character", "size_w", "size_h" FROM "character" WHERE "character"."size_w" = 1"#
    /// );
    /// ```
    pub fn column<T>(n: T) -> SimpleExpr
    where
        T: IntoColumnRef,
    {
        SimpleExpr::Column(n.into_column_ref())
    }

    /// Wraps tuple of `SimpleExpr`, can be used for tuple comparison
    ///
    /// # Examples
    ///
    /// ```
    /// use sea_query::{tests_cfg::*, *};
    ///
    /// let query = Query::select()
    ///     .columns([Char::Character, Char::SizeW, Char::SizeH])
    ///     .from(Char::Table)
    ///     .and_where(
    ///         Expr::tuple([Expr::col(Char::SizeW).into(), Expr::value(100)])
    ///             .lt(Expr::tuple([Expr::value(500), Expr::value(100)])))
    ///     .to_owned();
    ///
    /// assert_eq!(
    ///     query.to_string(MysqlQueryBuilder),
    ///     r#"SELECT `character`, `size_w`, `size_h` FROM `character` WHERE (`size_w`, 100) < (500, 100)"#
    /// );
    /// assert_eq!(
    ///     query.to_string(PostgresQueryBuilder),
    ///     r#"SELECT "character", "size_w", "size_h" FROM "character" WHERE ("size_w", 100) < (500, 100)"#
    /// );
    /// assert_eq!(
    ///     query.to_string(SqliteQueryBuilder),
    ///     r#"SELECT "character", "size_w", "size_h" FROM "character" WHERE ("size_w", 100) < (500, 100)"#
    /// );
    /// ```
    pub fn tuple<I>(n: I) -> Self
    where
        I: IntoIterator<Item = SimpleExpr>,
    {
        Expr::expr(SimpleExpr::Tuple(
            n.into_iter().collect::<Vec<SimpleExpr>>(),
        ))
    }

    #[deprecated(since = "0.29.0", note = "Please use the [`Asterisk`]")]
    pub fn table_asterisk<T>(t: T) -> Self
    where
        T: IntoIden,
    {
        Self::col((t.into_iden(), Asterisk))
    }

    /// Express a [`Value`], returning a [`Expr`].
    ///
    /// # Examples
    ///
    /// ```
    /// use sea_query::{tests_cfg::*, *};
    ///
    /// let query = Query::select()
    ///     .columns([Char::Character, Char::SizeW, Char::SizeH])
    ///     .from(Char::Table)
    ///     .and_where(Expr::val(1).into())
    ///     .and_where(Expr::val(2.5).into())
    ///     .and_where(Expr::val("3").into())
    ///     .to_owned();
    ///
    /// assert_eq!(
    ///     query.to_string(MysqlQueryBuilder),
    ///     r#"SELECT `character`, `size_w`, `size_h` FROM `character` WHERE 1 AND 2.5 AND '3'"#
    /// );
    /// assert_eq!(
    ///     query.to_string(PostgresQueryBuilder),
    ///     r#"SELECT "character", "size_w", "size_h" FROM "character" WHERE 1 AND 2.5 AND '3'"#
    /// );
    /// assert_eq!(
    ///     query.to_string(SqliteQueryBuilder),
    ///     r#"SELECT "character", "size_w", "size_h" FROM "character" WHERE 1 AND 2.5 AND '3'"#
    /// );
    /// ```
    pub fn val<V>(v: V) -> Self
    where
        V: Into<Value>,
    {
        Self::new_with_left(v)
    }

    /// Wrap a [`SimpleExpr`] and perform some operation on it.
    ///
    /// # Examples
    ///
    /// ```
    /// use sea_query::{tests_cfg::*, *};
    ///
    /// let query = Query::select()
    ///     .columns([Char::Character, Char::SizeW, Char::SizeH])
    ///     .from(Char::Table)
    ///     .and_where(Expr::expr(Expr::col(Char::SizeW).if_null(0)).gt(2))
    ///     .to_owned();
    ///
    /// assert_eq!(
    ///     query.to_string(MysqlQueryBuilder),
    ///     r#"SELECT `character`, `size_w`, `size_h` FROM `character` WHERE IFNULL(`size_w`, 0) > 2"#
    /// );
    /// assert_eq!(
    ///     query.to_string(PostgresQueryBuilder),
    ///     r#"SELECT "character", "size_w", "size_h" FROM "character" WHERE COALESCE("size_w", 0) > 2"#
    /// );
    /// assert_eq!(
    ///     query.to_string(SqliteQueryBuilder),
    ///     r#"SELECT "character", "size_w", "size_h" FROM "character" WHERE IFNULL("size_w", 0) > 2"#
    /// );
    /// ```
    ///
    /// ```
    /// use sea_query::{tests_cfg::*, *};
    ///
    /// let query = Query::select()
    ///     .column(Char::Character)
    ///     .from(Char::Table)
    ///     .and_where(Expr::expr(Func::lower(Expr::col(Char::Character))).is_in(["a", "b"]))
    ///     .to_owned();
    ///
    /// assert_eq!(
    ///     query.to_string(MysqlQueryBuilder),
    ///     r#"SELECT `character` FROM `character` WHERE LOWER(`character`) IN ('a', 'b')"#
    /// );
    /// assert_eq!(
    ///     query.to_string(PostgresQueryBuilder),
    ///     r#"SELECT "character" FROM "character" WHERE LOWER("character") IN ('a', 'b')"#
    /// );
    /// assert_eq!(
    ///     query.to_string(SqliteQueryBuilder),
    ///     r#"SELECT "character" FROM "character" WHERE LOWER("character") IN ('a', 'b')"#
    /// );
    /// ```
    #[allow(clippy::self_named_constructors)]
    pub fn expr<T>(expr: T) -> Self
    where
        T: Into<SimpleExpr>,
    {
        Self::new_with_left(expr)
    }

    /// Express a [`Value`], returning a [`SimpleExpr`].
    ///
    /// # Examples
    ///
    /// ```
    /// use sea_query::{tests_cfg::*, *};
    ///
    /// let query = Query::select()
    ///     .columns([Char::Character, Char::SizeW, Char::SizeH])
    ///     .from(Char::Table)
    ///     .and_where(Expr::value(1))
    ///     .and_where(Expr::value(2.5))
    ///     .and_where(Expr::value("3"))
    ///     .to_owned();
    ///
    /// assert_eq!(
    ///     query.to_string(MysqlQueryBuilder),
    ///     r#"SELECT `character`, `size_w`, `size_h` FROM `character` WHERE 1 AND 2.5 AND '3'"#
    /// );
    /// assert_eq!(
    ///     query.to_string(PostgresQueryBuilder),
    ///     r#"SELECT "character", "size_w", "size_h" FROM "character" WHERE 1 AND 2.5 AND '3'"#
    /// );
    /// assert_eq!(
    ///     query.to_string(SqliteQueryBuilder),
    ///     r#"SELECT "character", "size_w", "size_h" FROM "character" WHERE 1 AND 2.5 AND '3'"#
    /// );
    /// ```
    pub fn value<V>(v: V) -> SimpleExpr
    where
        V: Into<SimpleExpr>,
    {
        v.into()
    }

    /// Express any custom expression in [`&str`].
    ///
    /// # Examples
    ///
    /// ```
    /// use sea_query::{tests_cfg::*, *};
    ///
    /// let query = Query::select()
    ///     .columns([Char::Character, Char::SizeW, Char::SizeH])
    ///     .from(Char::Table)
    ///     .and_where(Expr::cust("1 = 1"))
    ///     .to_owned();
    ///
    /// assert_eq!(
    ///     query.to_string(MysqlQueryBuilder),
    ///     r#"SELECT `character`, `size_w`, `size_h` FROM `character` WHERE 1 = 1"#
    /// );
    /// assert_eq!(
    ///     query.to_string(PostgresQueryBuilder),
    ///     r#"SELECT "character", "size_w", "size_h" FROM "character" WHERE 1 = 1"#
    /// );
    /// assert_eq!(
    ///     query.to_string(SqliteQueryBuilder),
    ///     r#"SELECT "character", "size_w", "size_h" FROM "character" WHERE 1 = 1"#
    /// );
    /// ```
    pub fn cust<T>(s: T) -> SimpleExpr
    where
        T: Into<String>,
    {
        SimpleExpr::Custom(s.into())
    }

    /// Express any custom expression with [`Value`]. Use this if your expression needs variables.
    ///
    /// # Examples
    ///
    /// ```
    /// use sea_query::{tests_cfg::*, *};
    ///
    /// let query = Query::select()
    ///     .columns([Char::Character, Char::SizeW, Char::SizeH])
    ///     .from(Char::Table)
    ///     .and_where(Expr::col(Char::Id).eq(1))
    ///     .and_where(Expr::cust_with_values("6 = ? * ?", [2, 3]))
    ///     .to_owned();
    ///
    /// assert_eq!(
    ///     query.to_string(MysqlQueryBuilder),
    ///     r#"SELECT `character`, `size_w`, `size_h` FROM `character` WHERE `id` = 1 AND (6 = 2 * 3)"#
    /// );
    /// assert_eq!(
    ///     query.to_string(SqliteQueryBuilder),
    ///     r#"SELECT "character", "size_w", "size_h" FROM "character" WHERE "id" = 1 AND (6 = 2 * 3)"#
    /// );
    /// ```
    /// ```
    /// use sea_query::{tests_cfg::*, *};
    ///
    /// let query = Query::select()
    ///     .columns([Char::Character, Char::SizeW, Char::SizeH])
    ///     .from(Char::Table)
    ///     .and_where(Expr::col(Char::Id).eq(1))
    ///     .and_where(Expr::cust_with_values("6 = $2 * $1", [3, 2]))
    ///     .to_owned();
    ///
    /// assert_eq!(
    ///     query.to_string(PostgresQueryBuilder),
    ///     r#"SELECT "character", "size_w", "size_h" FROM "character" WHERE "id" = 1 AND (6 = 2 * 3)"#
    /// );
    /// ```
    /// ```
    /// use sea_query::{tests_cfg::*, *};
    ///
    /// let query = Query::select()
    ///     .expr(Expr::cust_with_values("6 = ? * ?", [2, 3]))
    ///     .to_owned();
    ///
    /// assert_eq!(query.to_string(MysqlQueryBuilder), r#"SELECT 6 = 2 * 3"#);
    /// assert_eq!(query.to_string(SqliteQueryBuilder), r#"SELECT 6 = 2 * 3"#);
    /// ```
    /// Postgres only: use `$$` to escape `$`
    /// ```
    /// use sea_query::{tests_cfg::*, *};
    ///
    /// let query = Query::select()
    ///     .expr(Expr::cust_with_values("$1 $$ $2", ["a", "b"]))
    ///     .to_owned();
    ///
    /// assert_eq!(query.to_string(PostgresQueryBuilder), r#"SELECT 'a' $ 'b'"#);
    /// ```
    /// ```
    /// use sea_query::{tests_cfg::*, *};
    ///
    /// let query = Query::select()
    ///     .expr(Expr::cust_with_values("data @? ($1::JSONPATH)", ["hello"]))
    ///     .to_owned();
    ///
    /// assert_eq!(
    ///     query.to_string(PostgresQueryBuilder),
    ///     r#"SELECT data @? ('hello'::JSONPATH)"#
    /// );
    /// ```
    pub fn cust_with_values<T, V, I>(s: T, v: I) -> SimpleExpr
    where
        T: Into<String>,
        V: Into<Value>,
        I: IntoIterator<Item = V>,
    {
        SimpleExpr::CustomWithExpr(
            s.into(),
            v.into_iter()
                .map(|v| Into::<Value>::into(v).into())
                .collect(),
        )
    }

    /// Express any custom expression with [`SimpleExpr`]. Use this if your expression needs other expression.
    ///
    /// # Examples
    ///
    /// ```
    /// use sea_query::{tests_cfg::*, *};
    ///
    /// let query = Query::select()
    ///     .expr(Expr::val(1).add(2))
    ///     .expr(Expr::cust_with_expr("data @? ($1::JSONPATH)", "hello"))
    ///     .to_owned();
    /// let (sql, values) = query.build(PostgresQueryBuilder);
    ///
    /// assert_eq!(sql, r#"SELECT $1 + $2, data @? ($3::JSONPATH)"#);
    /// assert_eq!(
    ///     values,
    ///     Values(vec![1i32.into(), 2i32.into(), "hello".into()])
    /// );
    /// ```
    /// ```
    /// use sea_query::{tests_cfg::*, *};
    ///
    /// let query = Query::select()
    ///     .expr(Expr::cust_with_expr(
    ///         "json_agg(DISTINCT $1)",
    ///         Expr::col(Char::Character),
    ///     ))
    ///     .to_owned();
    ///
    /// assert_eq!(
    ///     query.to_string(PostgresQueryBuilder),
    ///     r#"SELECT json_agg(DISTINCT "character")"#
    /// );
    /// ```
    pub fn cust_with_expr<T, E>(s: T, expr: E) -> SimpleExpr
    where
        T: Into<String>,
        E: Into<SimpleExpr>,
    {
        SimpleExpr::CustomWithExpr(s.into(), vec![expr.into()])
    }

    /// Express any custom expression with [`SimpleExpr`]. Use this if your expression needs other expressions.
    pub fn cust_with_exprs<T, I>(s: T, v: I) -> SimpleExpr
    where
        T: Into<String>,
        I: IntoIterator<Item = SimpleExpr>,
    {
        SimpleExpr::CustomWithExpr(s.into(), v.into_iter().collect())
    }

    /// Express an equal (`=`) expression.
    ///
    /// This is equivalent to a newer [ExprTrait::eq] and may require more some wrapping beforehand.
    ///
    /// # Examples
    ///
    /// ```
    /// use sea_query::{*, tests_cfg::*};
    ///
    /// let query = Query::select()
    ///     .columns([Char::Character, Char::SizeW, Char::SizeH])
    ///     .from(Char::Table)
    ///     .and_where(Expr::val("What!").eq("Nothing"))
    ///     .and_where(Expr::col(Char::Id).eq(1))
    ///     .to_owned();
    ///
    /// assert_eq!(
    ///     query.to_string(MysqlQueryBuilder),
    ///     r#"SELECT `character`, `size_w`, `size_h` FROM `character` WHERE 'What!' = 'Nothing' AND `id` = 1"#
    /// );
    /// assert_eq!(
    ///     query.to_string(PostgresQueryBuilder),
    ///     r#"SELECT "character", "size_w", "size_h" FROM "character" WHERE 'What!' = 'Nothing' AND "id" = 1"#
    /// );
    /// assert_eq!(
    ///     query.to_string(SqliteQueryBuilder),
    ///     r#"SELECT "character", "size_w", "size_h" FROM "character" WHERE 'What!' = 'Nothing' AND "id" = 1"#
    /// );
    /// ```
    pub fn eq<V>(self, v: V) -> SimpleExpr
    where
        V: Into<SimpleExpr>,
    {
        ExprTrait::eq(self, v)
    }

    /// Express a not equal (`<>`) expression.
    ///
    /// This is equivalent to a newer [ExprTrait::ne] and may require more some wrapping beforehand.
    ///
    /// # Examples
    ///
    /// ```
    /// use sea_query::{*, tests_cfg::*};
    ///
    /// let query = Query::select()
    ///     .columns([Char::Character, Char::SizeW, Char::SizeH])
    ///     .from(Char::Table)
    ///     .and_where(Expr::val("Morning").ne("Good"))
    ///     .and_where(Expr::col(Char::Id).ne(1))
    ///     .to_owned();
    ///
    /// assert_eq!(
    ///     query.to_string(MysqlQueryBuilder),
    ///     r#"SELECT `character`, `size_w`, `size_h` FROM `character` WHERE 'Morning' <> 'Good' AND `id` <> 1"#
    /// );
    /// assert_eq!(
    ///     query.to_string(PostgresQueryBuilder),
    ///     r#"SELECT "character", "size_w", "size_h" FROM "character" WHERE 'Morning' <> 'Good' AND "id" <> 1"#
    /// );
    /// assert_eq!(
    ///     query.to_string(SqliteQueryBuilder),
    ///     r#"SELECT "character", "size_w", "size_h" FROM "character" WHERE 'Morning' <> 'Good' AND "id" <> 1"#
    /// );
    /// ```
    pub fn ne<V>(self, v: V) -> SimpleExpr
    where
        V: Into<SimpleExpr>,
    {
        ExprTrait::ne(self, v)
    }

    /// Express a equal expression between two table columns,
    /// you will mainly use this to relate identical value between two table columns.
    ///
    /// This is equivalent to a newer [ExprTrait::equals] and may require more some wrapping beforehand.
    ///
    /// # Examples
    ///
    /// ```
    /// use sea_query::{*, tests_cfg::*};
    ///
    /// let query = Query::select()
    ///     .columns([Char::Character, Char::SizeW, Char::SizeH])
    ///     .from(Char::Table)
    ///     .and_where(Expr::col((Char::Table, Char::FontId)).equals((Font::Table, Font::Id)))
    ///     .to_owned();
    ///
    /// assert_eq!(
    ///     query.to_string(MysqlQueryBuilder),
    ///     r#"SELECT `character`, `size_w`, `size_h` FROM `character` WHERE `character`.`font_id` = `font`.`id`"#
    /// );
    /// assert_eq!(
    ///     query.to_string(PostgresQueryBuilder),
    ///     r#"SELECT "character", "size_w", "size_h" FROM "character" WHERE "character"."font_id" = "font"."id""#
    /// );
    /// assert_eq!(
    ///     query.to_string(SqliteQueryBuilder),
    ///     r#"SELECT "character", "size_w", "size_h" FROM "character" WHERE "character"."font_id" = "font"."id""#
    /// );
    /// ```
    pub fn equals<C>(self, col: C) -> SimpleExpr
    where
        C: IntoColumnRef,
    {
        ExprTrait::equals(self, col)
    }

    /// Express a not equal expression between two table columns,
    /// you will mainly use this to relate identical value between two table columns.
    ///
    /// This is equivalent to a newer [ExprTrait::not_equals] and may require more some wrapping beforehand.
    ///
    /// # Examples
    ///
    /// ```
    /// use sea_query::{*, tests_cfg::*};
    ///
    /// let query = Query::select()
    ///     .columns([Char::Character, Char::SizeW, Char::SizeH])
    ///     .from(Char::Table)
    ///     .and_where(Expr::col((Char::Table, Char::FontId)).not_equals((Font::Table, Font::Id)))
    ///     .to_owned();
    ///
    /// assert_eq!(
    ///     query.to_string(MysqlQueryBuilder),
    ///     r#"SELECT `character`, `size_w`, `size_h` FROM `character` WHERE `character`.`font_id` <> `font`.`id`"#
    /// );
    /// assert_eq!(
    ///     query.to_string(PostgresQueryBuilder),
    ///     r#"SELECT "character", "size_w", "size_h" FROM "character" WHERE "character"."font_id" <> "font"."id""#
    /// );
    /// assert_eq!(
    ///     query.to_string(SqliteQueryBuilder),
    ///     r#"SELECT "character", "size_w", "size_h" FROM "character" WHERE "character"."font_id" <> "font"."id""#
    /// );
    /// ```
    pub fn not_equals<C>(self, col: C) -> SimpleExpr
    where
        C: IntoColumnRef,
    {
        ExprTrait::not_equals(self, col)
    }

    /// Express a greater than (`>`) expression.
    ///
    /// This is equivalent to a newer [ExprTrait::gt] and may require more some wrapping beforehand.
    ///
    /// # Examples
    ///
    /// ```
    /// use sea_query::{tests_cfg::*, *};
    ///
    /// let query = Query::select()
    ///     .columns([Char::Character, Char::SizeW, Char::SizeH])
    ///     .from(Char::Table)
    ///     .and_where(Expr::col((Char::Table, Char::SizeW)).gt(2))
    ///     .to_owned();
    ///
    /// assert_eq!(
    ///     query.to_string(MysqlQueryBuilder),
    ///     r#"SELECT `character`, `size_w`, `size_h` FROM `character` WHERE `character`.`size_w` > 2"#
    /// );
    /// assert_eq!(
    ///     query.to_string(PostgresQueryBuilder),
    ///     r#"SELECT "character", "size_w", "size_h" FROM "character" WHERE "character"."size_w" > 2"#
    /// );
    /// assert_eq!(
    ///     query.to_string(SqliteQueryBuilder),
    ///     r#"SELECT "character", "size_w", "size_h" FROM "character" WHERE "character"."size_w" > 2"#
    /// );
    /// ```
    pub fn gt<V>(self, v: V) -> SimpleExpr
    where
        V: Into<SimpleExpr>,
    {
        ExprTrait::gt(self, v)
    }

    /// Express a greater than or equal (`>=`) expression.
    ///
    /// This is equivalent to a newer [ExprTrait::gte] and may require more some wrapping beforehand.
    ///
    /// # Examples
    ///
    /// ```
    /// use sea_query::{tests_cfg::*, *};
    ///
    /// let query = Query::select()
    ///     .columns([Char::Character, Char::SizeW, Char::SizeH])
    ///     .from(Char::Table)
    ///     .and_where(Expr::col((Char::Table, Char::SizeW)).gte(2))
    ///     .to_owned();
    ///
    /// assert_eq!(
    ///     query.to_string(MysqlQueryBuilder),
    ///     r#"SELECT `character`, `size_w`, `size_h` FROM `character` WHERE `character`.`size_w` >= 2"#
    /// );
    /// assert_eq!(
    ///     query.to_string(PostgresQueryBuilder),
    ///     r#"SELECT "character", "size_w", "size_h" FROM "character" WHERE "character"."size_w" >= 2"#
    /// );
    /// assert_eq!(
    ///     query.to_string(SqliteQueryBuilder),
    ///     r#"SELECT "character", "size_w", "size_h" FROM "character" WHERE "character"."size_w" >= 2"#
    /// );
    /// ```
    pub fn gte<V>(self, v: V) -> SimpleExpr
    where
        V: Into<SimpleExpr>,
    {
        ExprTrait::gte(self, v)
    }

    /// Express a less than (`<`) expression.
    ///
    /// This is equivalent to a newer [ExprTrait::lt] and may require more some wrapping beforehand.
    ///
    /// # Examples
    ///
    /// ```
    /// use sea_query::{tests_cfg::*, *};
    ///
    /// let query = Query::select()
    ///     .columns([Char::Character, Char::SizeW, Char::SizeH])
    ///     .from(Char::Table)
    ///     .and_where(Expr::col((Char::Table, Char::SizeW)).lt(2))
    ///     .to_owned();
    ///
    /// assert_eq!(
    ///     query.to_string(MysqlQueryBuilder),
    ///     r#"SELECT `character`, `size_w`, `size_h` FROM `character` WHERE `character`.`size_w` < 2"#
    /// );
    /// assert_eq!(
    ///     query.to_string(PostgresQueryBuilder),
    ///     r#"SELECT "character", "size_w", "size_h" FROM "character" WHERE "character"."size_w" < 2"#
    /// );
    /// assert_eq!(
    ///     query.to_string(SqliteQueryBuilder),
    ///     r#"SELECT "character", "size_w", "size_h" FROM "character" WHERE "character"."size_w" < 2"#
    /// );
    /// ```
    pub fn lt<V>(self, v: V) -> SimpleExpr
    where
        V: Into<SimpleExpr>,
    {
        ExprTrait::lt(self, v)
    }

    /// Express a less than or equal (`<=`) expression.
    ///
    /// This is equivalent to a newer [ExprTrait::lte] and may require more some wrapping beforehand.
    ///
    /// # Examples
    ///
    /// ```
    /// use sea_query::{tests_cfg::*, *};
    ///
    /// let query = Query::select()
    ///     .columns([Char::Character, Char::SizeW, Char::SizeH])
    ///     .from(Char::Table)
    ///     .and_where(Expr::col((Char::Table, Char::SizeW)).lte(2))
    ///     .to_owned();
    ///
    /// assert_eq!(
    ///     query.to_string(MysqlQueryBuilder),
    ///     r#"SELECT `character`, `size_w`, `size_h` FROM `character` WHERE `character`.`size_w` <= 2"#
    /// );
    /// assert_eq!(
    ///     query.to_string(PostgresQueryBuilder),
    ///     r#"SELECT "character", "size_w", "size_h" FROM "character" WHERE "character"."size_w" <= 2"#
    /// );
    /// assert_eq!(
    ///     query.to_string(SqliteQueryBuilder),
    ///     r#"SELECT "character", "size_w", "size_h" FROM "character" WHERE "character"."size_w" <= 2"#
    /// );
    /// ```
    pub fn lte<V>(self, v: V) -> SimpleExpr
    where
        V: Into<SimpleExpr>,
    {
        ExprTrait::lte(self, v)
    }

    /// Express an arithmetic addition operation.
    ///
    /// This is equivalent to a newer [ExprTrait::add] and may require more some wrapping beforehand.
    ///
    /// # Examples
    ///
    /// ```
    /// use sea_query::{tests_cfg::*, *};
    ///
    /// let query = Query::select()
    ///     .columns([Char::Character, Char::SizeW, Char::SizeH])
    ///     .from(Char::Table)
    ///     .and_where(Expr::val(1).add(1).eq(2))
    ///     .to_owned();
    ///
    /// assert_eq!(
    ///     query.to_string(MysqlQueryBuilder),
    ///     r#"SELECT `character`, `size_w`, `size_h` FROM `character` WHERE 1 + 1 = 2"#
    /// );
    /// assert_eq!(
    ///     query.to_string(PostgresQueryBuilder),
    ///     r#"SELECT "character", "size_w", "size_h" FROM "character" WHERE 1 + 1 = 2"#
    /// );
    /// assert_eq!(
    ///     query.to_string(SqliteQueryBuilder),
    ///     r#"SELECT "character", "size_w", "size_h" FROM "character" WHERE 1 + 1 = 2"#
    /// );
    /// ```
    #[allow(clippy::should_implement_trait)]
    pub fn add<V>(self, v: V) -> SimpleExpr
    where
        V: Into<SimpleExpr>,
    {
        ExprTrait::add(self, v)
    }

    /// Express an arithmetic subtraction operation.
    ///
    /// This is equivalent to a newer [ExprTrait::sub] and may require more some wrapping beforehand.
    ///
    /// # Examples
    ///
    /// ```
    /// use sea_query::{tests_cfg::*, *};
    ///
    /// let query = Query::select()
    ///     .columns([Char::Character, Char::SizeW, Char::SizeH])
    ///     .from(Char::Table)
    ///     .and_where(Expr::val(1).sub(1).eq(2))
    ///     .to_owned();
    ///
    /// assert_eq!(
    ///     query.to_string(MysqlQueryBuilder),
    ///     r#"SELECT `character`, `size_w`, `size_h` FROM `character` WHERE 1 - 1 = 2"#
    /// );
    /// assert_eq!(
    ///     query.to_string(PostgresQueryBuilder),
    ///     r#"SELECT "character", "size_w", "size_h" FROM "character" WHERE 1 - 1 = 2"#
    /// );
    /// assert_eq!(
    ///     query.to_string(SqliteQueryBuilder),
    ///     r#"SELECT "character", "size_w", "size_h" FROM "character" WHERE 1 - 1 = 2"#
    /// );
    /// ```
    #[allow(clippy::should_implement_trait)]
    pub fn sub<V>(self, v: V) -> SimpleExpr
    where
        V: Into<SimpleExpr>,
    {
        ExprTrait::sub(self, v)
    }

    /// Express an arithmetic multiplication operation.
    ///
    /// This is equivalent to a newer [ExprTrait::mul] and may require more some wrapping beforehand.
    ///
    /// # Examples
    ///
    /// ```
    /// use sea_query::{tests_cfg::*, *};
    ///
    /// let query = Query::select()
    ///     .columns([Char::Character, Char::SizeW, Char::SizeH])
    ///     .from(Char::Table)
    ///     .and_where(Expr::val(1).mul(1).eq(2))
    ///     .to_owned();
    ///
    /// assert_eq!(
    ///     query.to_string(MysqlQueryBuilder),
    ///     r#"SELECT `character`, `size_w`, `size_h` FROM `character` WHERE 1 * 1 = 2"#
    /// );
    /// assert_eq!(
    ///     query.to_string(PostgresQueryBuilder),
    ///     r#"SELECT "character", "size_w", "size_h" FROM "character" WHERE 1 * 1 = 2"#
    /// );
    /// assert_eq!(
    ///     query.to_string(SqliteQueryBuilder),
    ///     r#"SELECT "character", "size_w", "size_h" FROM "character" WHERE 1 * 1 = 2"#
    /// );
    /// ```
    #[allow(clippy::should_implement_trait)]
    pub fn mul<V>(self, v: V) -> SimpleExpr
    where
        V: Into<SimpleExpr>,
    {
        ExprTrait::mul(self, v)
    }

    /// Express an arithmetic division operation.
    ///
    /// This is equivalent to a newer [ExprTrait::div] and may require more some wrapping beforehand.
    ///
    /// # Examples
    ///
    /// ```
    /// use sea_query::{tests_cfg::*, *};
    ///
    /// let query = Query::select()
    ///     .columns([Char::Character, Char::SizeW, Char::SizeH])
    ///     .from(Char::Table)
    ///     .and_where(Expr::val(1).div(1).eq(2))
    ///     .to_owned();
    ///
    /// assert_eq!(
    ///     query.to_string(MysqlQueryBuilder),
    ///     r#"SELECT `character`, `size_w`, `size_h` FROM `character` WHERE 1 / 1 = 2"#
    /// );
    /// assert_eq!(
    ///     query.to_string(PostgresQueryBuilder),
    ///     r#"SELECT "character", "size_w", "size_h" FROM "character" WHERE 1 / 1 = 2"#
    /// );
    /// assert_eq!(
    ///     query.to_string(SqliteQueryBuilder),
    ///     r#"SELECT "character", "size_w", "size_h" FROM "character" WHERE 1 / 1 = 2"#
    /// );
    /// ```
    #[allow(clippy::should_implement_trait)]
    pub fn div<V>(self, v: V) -> SimpleExpr
    where
        V: Into<SimpleExpr>,
    {
        ExprTrait::div(self, v)
    }

    /// Express an arithmetic modulo operation.
    ///
    /// This is equivalent to a newer [ExprTrait::modulo] and may require more some wrapping beforehand.
    ///
    /// # Examples
    ///
    /// ```
    /// use sea_query::{tests_cfg::*, *};
    ///
    /// let query = Query::select()
    ///     .columns([Char::Character, Char::SizeW, Char::SizeH])
    ///     .from(Char::Table)
    ///     .and_where(Expr::val(1).modulo(1).eq(2))
    ///     .to_owned();
    ///
    /// assert_eq!(
    ///     query.to_string(MysqlQueryBuilder),
    ///     r#"SELECT `character`, `size_w`, `size_h` FROM `character` WHERE 1 % 1 = 2"#
    /// );
    /// assert_eq!(
    ///     query.to_string(PostgresQueryBuilder),
    ///     r#"SELECT "character", "size_w", "size_h" FROM "character" WHERE 1 % 1 = 2"#
    /// );
    /// assert_eq!(
    ///     query.to_string(SqliteQueryBuilder),
    ///     r#"SELECT "character", "size_w", "size_h" FROM "character" WHERE 1 % 1 = 2"#
    /// );
    /// ```
    #[allow(clippy::should_implement_trait)]
    pub fn modulo<V>(self, v: V) -> SimpleExpr
    where
        V: Into<SimpleExpr>,
    {
        ExprTrait::modulo(self, v)
    }

    /// Express a bitwise left shift.
    ///
    /// This is equivalent to a newer [ExprTrait::left_shift] and may require more some wrapping beforehand.
    ///
    /// # Examples
    ///
    /// ```
    /// use sea_query::{tests_cfg::*, *};
    ///
    /// let query = Query::select()
    ///     .columns([Char::Character, Char::SizeW, Char::SizeH])
    ///     .from(Char::Table)
    ///     .and_where(Expr::val(1).left_shift(1).eq(2))
    ///     .to_owned();
    ///
    /// assert_eq!(
    ///     query.to_string(MysqlQueryBuilder),
    ///     r#"SELECT `character`, `size_w`, `size_h` FROM `character` WHERE 1 << 1 = 2"#
    /// );
    /// assert_eq!(
    ///     query.to_string(PostgresQueryBuilder),
    ///     r#"SELECT "character", "size_w", "size_h" FROM "character" WHERE 1 << 1 = 2"#
    /// );
    /// assert_eq!(
    ///     query.to_string(SqliteQueryBuilder),
    ///     r#"SELECT "character", "size_w", "size_h" FROM "character" WHERE 1 << 1 = 2"#
    /// );
    /// ```
    #[allow(clippy::should_implement_trait)]
    pub fn left_shift<V>(self, v: V) -> SimpleExpr
    where
        V: Into<SimpleExpr>,
    {
        ExprTrait::left_shift(self, v)
    }

    /// Express a bitwise right shift.
    ///
    /// This is equivalent to a newer [ExprTrait::right_shift] and may require more some wrapping beforehand.
    ///
    /// # Examples
    ///
    /// ```
    /// use sea_query::{tests_cfg::*, *};
    ///
    /// let query = Query::select()
    ///     .columns([Char::Character, Char::SizeW, Char::SizeH])
    ///     .from(Char::Table)
    ///     .and_where(Expr::val(1).right_shift(1).eq(2))
    ///     .to_owned();
    ///
    /// assert_eq!(
    ///     query.to_string(MysqlQueryBuilder),
    ///     r#"SELECT `character`, `size_w`, `size_h` FROM `character` WHERE 1 >> 1 = 2"#
    /// );
    /// assert_eq!(
    ///     query.to_string(PostgresQueryBuilder),
    ///     r#"SELECT "character", "size_w", "size_h" FROM "character" WHERE 1 >> 1 = 2"#
    /// );
    /// assert_eq!(
    ///     query.to_string(SqliteQueryBuilder),
    ///     r#"SELECT "character", "size_w", "size_h" FROM "character" WHERE 1 >> 1 = 2"#
    /// );
    /// ```
    #[allow(clippy::should_implement_trait)]
    pub fn right_shift<V>(self, v: V) -> SimpleExpr
    where
        V: Into<SimpleExpr>,
    {
        ExprTrait::right_shift(self, v)
    }

    /// Express a `BETWEEN` expression.
    ///
    /// This is equivalent to a newer [ExprTrait::between] and may require more some wrapping beforehand.
    ///
    /// # Examples
    ///
    /// ```
    /// use sea_query::{*, tests_cfg::*};
    ///
    /// let query = Query::select()
    ///     .columns([Char::Character, Char::SizeW, Char::SizeH])
    ///     .from(Char::Table)
    ///     .and_where(Expr::col((Char::Table, Char::SizeW)).between(1, 10))
    ///     .to_owned();
    ///
    /// assert_eq!(
    ///     query.to_string(MysqlQueryBuilder),
    ///     r#"SELECT `character`, `size_w`, `size_h` FROM `character` WHERE `character`.`size_w` BETWEEN 1 AND 10"#
    /// );
    /// assert_eq!(
    ///     query.to_string(PostgresQueryBuilder),
    ///     r#"SELECT "character", "size_w", "size_h" FROM "character" WHERE "character"."size_w" BETWEEN 1 AND 10"#
    /// );
    /// assert_eq!(
    ///     query.to_string(SqliteQueryBuilder),
    ///     r#"SELECT "character", "size_w", "size_h" FROM "character" WHERE "character"."size_w" BETWEEN 1 AND 10"#
    /// );
    /// ```
    pub fn between<V>(self, a: V, b: V) -> SimpleExpr
    where
        V: Into<SimpleExpr>,
    {
        ExprTrait::between(self, a, b)
    }

    /// Express a `NOT BETWEEN` expression.
    ///
    /// This is equivalent to a newer [ExprTrait::not_between] and may require more some wrapping beforehand.
    ///
    /// # Examples
    ///
    /// ```
    /// use sea_query::{*, tests_cfg::*};
    ///
    /// let query = Query::select()
    ///     .columns([Char::Character, Char::SizeW, Char::SizeH])
    ///     .from(Char::Table)
    ///     .and_where(Expr::col((Char::Table, Char::SizeW)).not_between(1, 10))
    ///     .to_owned();
    ///
    /// assert_eq!(
    ///     query.to_string(MysqlQueryBuilder),
    ///     r#"SELECT `character`, `size_w`, `size_h` FROM `character` WHERE `character`.`size_w` NOT BETWEEN 1 AND 10"#
    /// );
    /// assert_eq!(
    ///     query.to_string(PostgresQueryBuilder),
    ///     r#"SELECT "character", "size_w", "size_h" FROM "character" WHERE "character"."size_w" NOT BETWEEN 1 AND 10"#
    /// );
    /// assert_eq!(
    ///     query.to_string(SqliteQueryBuilder),
    ///     r#"SELECT "character", "size_w", "size_h" FROM "character" WHERE "character"."size_w" NOT BETWEEN 1 AND 10"#
    /// );
    /// ```
    pub fn not_between<V>(self, a: V, b: V) -> SimpleExpr
    where
        V: Into<SimpleExpr>,
    {
        ExprTrait::not_between(self, a, b)
    }

    /// Express a `LIKE` expression.
    ///
    /// This is equivalent to a newer [ExprTrait::like] and may require more some wrapping beforehand.
    ///
    /// # Examples
    ///
    /// ```
    /// use sea_query::{*, tests_cfg::*};
    ///
    /// let query = Query::select()
    ///     .columns([Char::Character, Char::SizeW, Char::SizeH])
    ///     .from(Char::Table)
    ///     .and_where(Expr::col((Char::Table, Char::Character)).like("Ours'%"))
    ///     .to_owned();
    ///
    /// assert_eq!(
    ///     query.to_string(MysqlQueryBuilder),
    ///     r#"SELECT `character`, `size_w`, `size_h` FROM `character` WHERE `character`.`character` LIKE 'Ours\'%'"#
    /// );
    /// assert_eq!(
    ///     query.to_string(PostgresQueryBuilder),
    ///     r#"SELECT "character", "size_w", "size_h" FROM "character" WHERE "character"."character" LIKE E'Ours\'%'"#
    /// );
    /// assert_eq!(
    ///     query.to_string(SqliteQueryBuilder),
    ///     r#"SELECT "character", "size_w", "size_h" FROM "character" WHERE "character"."character" LIKE 'Ours''%'"#
    /// );
    /// ```
    ///
    /// Like with ESCAPE
    ///
    /// ```
    /// use sea_query::{*, tests_cfg::*};
    ///
    /// let query = Query::select()
    ///     .columns([Char::Character, Char::SizeW, Char::SizeH])
    ///     .from(Char::Table)
    ///     .and_where(Expr::col((Char::Table, Char::Character)).like(LikeExpr::new(r"|_Our|_").escape('|')))
    ///     .to_owned();
    ///
    /// assert_eq!(
    ///     query.to_string(MysqlQueryBuilder),
    ///     r#"SELECT `character`, `size_w`, `size_h` FROM `character` WHERE `character`.`character` LIKE '|_Our|_' ESCAPE '|'"#
    /// );
    /// assert_eq!(
    ///     query.to_string(PostgresQueryBuilder),
    ///     r#"SELECT "character", "size_w", "size_h" FROM "character" WHERE "character"."character" LIKE '|_Our|_' ESCAPE '|'"#
    /// );
    /// assert_eq!(
    ///     query.to_string(SqliteQueryBuilder),
    ///     r#"SELECT "character", "size_w", "size_h" FROM "character" WHERE "character"."character" LIKE '|_Our|_' ESCAPE '|'"#
    /// );
    /// ```
    pub fn like<L: IntoLikeExpr>(self, like: L) -> SimpleExpr {
        ExprTrait::like(self, like)
    }

    /// Express a `NOT LIKE` expression.
    ///
    /// This is equivalent to a newer [ExprTrait::not_like] and may require more some wrapping beforehand.
    pub fn not_like<L: IntoLikeExpr>(self, like: L) -> SimpleExpr {
        ExprTrait::not_like(self, like)
    }

    /// Express a `IS NULL` expression.
    ///
    /// This is equivalent to a newer [ExprTrait::is_null] and may require more some wrapping beforehand.
    ///
    /// # Examples
    ///
    /// ```
    /// use sea_query::{*, tests_cfg::*};
    ///
    /// let query = Query::select()
    ///     .columns([Char::Character, Char::SizeW, Char::SizeH])
    ///     .from(Char::Table)
    ///     .and_where(Expr::col((Char::Table, Char::SizeW)).is_null())
    ///     .to_owned();
    ///
    /// assert_eq!(
    ///     query.to_string(MysqlQueryBuilder),
    ///     r#"SELECT `character`, `size_w`, `size_h` FROM `character` WHERE `character`.`size_w` IS NULL"#
    /// );
    /// assert_eq!(
    ///     query.to_string(PostgresQueryBuilder),
    ///     r#"SELECT "character", "size_w", "size_h" FROM "character" WHERE "character"."size_w" IS NULL"#
    /// );
    /// assert_eq!(
    ///     query.to_string(SqliteQueryBuilder),
    ///     r#"SELECT "character", "size_w", "size_h" FROM "character" WHERE "character"."size_w" IS NULL"#
    /// );
    /// ```
    #[allow(clippy::wrong_self_convention)]
    pub fn is_null(self) -> SimpleExpr {
        ExprTrait::is_null(self)
    }

    /// Express a `IS` expression.
    ///
    /// This is equivalent to a newer [ExprTrait::is] and may require more some wrapping beforehand.
    ///
    /// # Examples
    ///
    /// ```
    /// use sea_query::{*, tests_cfg::*};
    ///
    /// let query = Query::select()
    ///     .columns([Char::Character, Char::SizeW, Char::SizeH])
    ///     .from(Char::Table)
    ///     .and_where(Expr::col((Char::Table, Char::Ascii)).is(true))
    ///     .to_owned();
    ///
    /// assert_eq!(
    ///     query.to_string(MysqlQueryBuilder),
    ///     r#"SELECT `character`, `size_w`, `size_h` FROM `character` WHERE `character`.`ascii` IS TRUE"#
    /// );
    /// assert_eq!(
    ///     query.to_string(PostgresQueryBuilder),
    ///     r#"SELECT "character", "size_w", "size_h" FROM "character" WHERE "character"."ascii" IS TRUE"#
    /// );
    /// assert_eq!(
    ///     query.to_string(SqliteQueryBuilder),
    ///     r#"SELECT "character", "size_w", "size_h" FROM "character" WHERE "character"."ascii" IS TRUE"#
    /// );
    /// ```
    pub fn is<V>(self, v: V) -> SimpleExpr
    where
        V: Into<SimpleExpr>,
    {
        ExprTrait::is(self, v)
    }

    /// Express a `IS NOT NULL` expression.
    ///
    /// This is equivalent to a newer [ExprTrait::is_not_null] and may require more some wrapping beforehand.
    ///
    /// # Examples
    ///
    /// ```
    /// use sea_query::{*, tests_cfg::*};
    ///
    /// let query = Query::select()
    ///     .columns([Char::Character, Char::SizeW, Char::SizeH])
    ///     .from(Char::Table)
    ///     .and_where(Expr::col((Char::Table, Char::SizeW)).is_not_null())
    ///     .to_owned();
    ///
    /// assert_eq!(
    ///     query.to_string(MysqlQueryBuilder),
    ///     r#"SELECT `character`, `size_w`, `size_h` FROM `character` WHERE `character`.`size_w` IS NOT NULL"#
    /// );
    /// assert_eq!(
    ///     query.to_string(PostgresQueryBuilder),
    ///     r#"SELECT "character", "size_w", "size_h" FROM "character" WHERE "character"."size_w" IS NOT NULL"#
    /// );
    /// assert_eq!(
    ///     query.to_string(SqliteQueryBuilder),
    ///     r#"SELECT "character", "size_w", "size_h" FROM "character" WHERE "character"."size_w" IS NOT NULL"#
    /// );
    /// ```
    #[allow(clippy::wrong_self_convention)]
    pub fn is_not_null(self) -> SimpleExpr {
        ExprTrait::is_not_null(self)
    }

    /// Express a `IS NOT` expression.
    ///
    /// This is equivalent to a newer [ExprTrait::is_not] and may require more some wrapping beforehand.
    ///
    /// # Examples
    ///
    /// ```
    /// use sea_query::{*, tests_cfg::*};
    ///
    /// let query = Query::select()
    ///     .columns([Char::Character, Char::SizeW, Char::SizeH])
    ///     .from(Char::Table)
    ///     .and_where(Expr::col((Char::Table, Char::Ascii)).is_not(true))
    ///     .to_owned();
    ///
    /// assert_eq!(
    ///     query.to_string(MysqlQueryBuilder),
    ///     r#"SELECT `character`, `size_w`, `size_h` FROM `character` WHERE `character`.`ascii` IS NOT TRUE"#
    /// );
    /// assert_eq!(
    ///     query.to_string(PostgresQueryBuilder),
    ///     r#"SELECT "character", "size_w", "size_h" FROM "character" WHERE "character"."ascii" IS NOT TRUE"#
    /// );
    /// assert_eq!(
    ///     query.to_string(SqliteQueryBuilder),
    ///     r#"SELECT "character", "size_w", "size_h" FROM "character" WHERE "character"."ascii" IS NOT TRUE"#
    /// );
    /// ```
    pub fn is_not<V>(self, v: V) -> SimpleExpr
    where
        V: Into<SimpleExpr>,
    {
        ExprTrait::is_not(self, v)
    }

    /// Create any binary operation
    ///
    /// This is equivalent to a newer [ExprTrait::binary] and may require more some wrapping beforehand.
    ///
    /// # Examples
    /// ```
    /// use sea_query::{*, tests_cfg::*};
    ///
    /// let query = Query::select()
    ///     .columns([Char::Character, Char::SizeW, Char::SizeH])
    ///     .from(Char::Table)
    ///     .cond_where(all![
    ///         Expr::col(Char::SizeW).binary(BinOper::SmallerThan, 10),
    ///         Expr::col(Char::SizeW).binary(BinOper::GreaterThan, Expr::col(Char::SizeH))
    ///     ])
    ///     .to_owned();
    /// assert_eq!(
    ///     query.to_string(MysqlQueryBuilder),
    ///     r#"SELECT `character`, `size_w`, `size_h` FROM `character` WHERE `size_w` < 10 AND `size_w` > `size_h`"#
    /// );
    /// assert_eq!(
    ///     query.to_string(PostgresQueryBuilder),
    ///     r#"SELECT "character", "size_w", "size_h" FROM "character" WHERE "size_w" < 10 AND "size_w" > "size_h""#
    /// );
    /// assert_eq!(
    ///     query.to_string(SqliteQueryBuilder),
    ///     r#"SELECT "character", "size_w", "size_h" FROM "character" WHERE "size_w" < 10 AND "size_w" > "size_h""#
    /// );
    /// ```
    pub fn binary<O, T>(self, op: O, right: T) -> SimpleExpr
    where
        O: Into<BinOper>,
        T: Into<SimpleExpr>,
    {
        ExprTrait::binary(self, op, right)
    }

    /// Negates an expression with `NOT`.
    ///
    /// This is equivalent to a newer [ExprTrait::not] and may require more some wrapping beforehand.
    ///
    /// # Examples
    ///
    /// ```
    /// use sea_query::{*, tests_cfg::*};
    ///
    /// let query = Query::select()
    ///     .columns([Char::Character, Char::SizeW, Char::SizeH])
    ///     .from(Char::Table)
    ///     .and_where(Expr::expr(Expr::col((Char::Table, Char::SizeW)).is_null()).not())
    ///     .to_owned();
    ///
    /// assert_eq!(
    ///     query.to_string(MysqlQueryBuilder),
    ///     r#"SELECT `character`, `size_w`, `size_h` FROM `character` WHERE NOT `character`.`size_w` IS NULL"#
    /// );
    /// assert_eq!(
    ///     query.to_string(PostgresQueryBuilder),
    ///     r#"SELECT "character", "size_w", "size_h" FROM "character" WHERE NOT "character"."size_w" IS NULL"#
    /// );
    /// assert_eq!(
    ///     query.to_string(SqliteQueryBuilder),
    ///     r#"SELECT "character", "size_w", "size_h" FROM "character" WHERE NOT "character"."size_w" IS NULL"#
    /// );
    /// ```
    #[allow(clippy::should_implement_trait)]
    pub fn not(self) -> SimpleExpr {
        ExprTrait::not(self)
    }

    /// Express a `MAX` function.
    ///
    /// # Examples
    ///
    /// ```
    /// use sea_query::{tests_cfg::*, *};
    ///
    /// let query = Query::select()
    ///     .expr(Expr::col((Char::Table, Char::SizeW)).max())
    ///     .from(Char::Table)
    ///     .to_owned();
    ///
    /// assert_eq!(
    ///     query.to_string(MysqlQueryBuilder),
    ///     r#"SELECT MAX(`character`.`size_w`) FROM `character`"#
    /// );
    /// assert_eq!(
    ///     query.to_string(PostgresQueryBuilder),
    ///     r#"SELECT MAX("character"."size_w") FROM "character""#
    /// );
    /// assert_eq!(
    ///     query.to_string(SqliteQueryBuilder),
    ///     r#"SELECT MAX("character"."size_w") FROM "character""#
    /// );
    /// ```
    pub fn max(self) -> SimpleExpr {
        Func::max(self.left).into()
    }

    /// Express a `MIN` function.
    ///
    /// # Examples
    ///
    /// ```
    /// use sea_query::{tests_cfg::*, *};
    ///
    /// let query = Query::select()
    ///     .expr(Expr::col((Char::Table, Char::SizeW)).min())
    ///     .from(Char::Table)
    ///     .to_owned();
    ///
    /// assert_eq!(
    ///     query.to_string(MysqlQueryBuilder),
    ///     r#"SELECT MIN(`character`.`size_w`) FROM `character`"#
    /// );
    /// assert_eq!(
    ///     query.to_string(PostgresQueryBuilder),
    ///     r#"SELECT MIN("character"."size_w") FROM "character""#
    /// );
    /// assert_eq!(
    ///     query.to_string(SqliteQueryBuilder),
    ///     r#"SELECT MIN("character"."size_w") FROM "character""#
    /// );
    /// ```
    pub fn min(self) -> SimpleExpr {
        Func::min(self.left).into()
    }

    /// Express a `SUM` function.
    ///
    /// # Examples
    ///
    /// ```
    /// use sea_query::{tests_cfg::*, *};
    ///
    /// let query = Query::select()
    ///     .expr(Expr::col((Char::Table, Char::SizeW)).sum())
    ///     .from(Char::Table)
    ///     .to_owned();
    ///
    /// assert_eq!(
    ///     query.to_string(MysqlQueryBuilder),
    ///     r#"SELECT SUM(`character`.`size_w`) FROM `character`"#
    /// );
    /// assert_eq!(
    ///     query.to_string(PostgresQueryBuilder),
    ///     r#"SELECT SUM("character"."size_w") FROM "character""#
    /// );
    /// assert_eq!(
    ///     query.to_string(SqliteQueryBuilder),
    ///     r#"SELECT SUM("character"."size_w") FROM "character""#
    /// );
    /// ```
    pub fn sum(self) -> SimpleExpr {
        Func::sum(self.left).into()
    }

    /// Express a `COUNT` function.
    ///
    /// # Examples
    ///
    /// ```
    /// use sea_query::{tests_cfg::*, *};
    ///
    /// let query = Query::select()
    ///     .expr(Expr::col((Char::Table, Char::SizeW)).count())
    ///     .from(Char::Table)
    ///     .to_owned();
    ///
    /// assert_eq!(
    ///     query.to_string(MysqlQueryBuilder),
    ///     r#"SELECT COUNT(`character`.`size_w`) FROM `character`"#
    /// );
    /// assert_eq!(
    ///     query.to_string(PostgresQueryBuilder),
    ///     r#"SELECT COUNT("character"."size_w") FROM "character""#
    /// );
    /// assert_eq!(
    ///     query.to_string(SqliteQueryBuilder),
    ///     r#"SELECT COUNT("character"."size_w") FROM "character""#
    /// );
    /// ```
    pub fn count(self) -> SimpleExpr {
        Func::count(self.left).into()
    }

    /// Express a `COUNT` function with the DISTINCT modifier.
    ///
    /// # Examples
    ///
    /// ```
    /// use sea_query::{tests_cfg::*, *};
    ///
    /// let query = Query::select()
    ///     .expr(Expr::col((Char::Table, Char::SizeW)).count_distinct())
    ///     .from(Char::Table)
    ///     .to_owned();
    ///
    /// assert_eq!(
    ///     query.to_string(MysqlQueryBuilder),
    ///     r#"SELECT COUNT(DISTINCT `character`.`size_w`) FROM `character`"#
    /// );
    /// assert_eq!(
    ///     query.to_string(PostgresQueryBuilder),
    ///     r#"SELECT COUNT(DISTINCT "character"."size_w") FROM "character""#
    /// );
    /// assert_eq!(
    ///     query.to_string(SqliteQueryBuilder),
    ///     r#"SELECT COUNT(DISTINCT "character"."size_w") FROM "character""#
    /// );
    /// ```
    pub fn count_distinct(self) -> SimpleExpr {
        Func::count_distinct(self.left).into()
    }

    /// Express a `IF NULL` function.
    ///
    /// # Examples
    ///
    /// ```
    /// use sea_query::{tests_cfg::*, *};
    ///
    /// let query = Query::select()
    ///     .expr(Expr::col((Char::Table, Char::SizeW)).if_null(0))
    ///     .from(Char::Table)
    ///     .to_owned();
    ///
    /// assert_eq!(
    ///     query.to_string(MysqlQueryBuilder),
    ///     r#"SELECT IFNULL(`character`.`size_w`, 0) FROM `character`"#
    /// );
    /// assert_eq!(
    ///     query.to_string(PostgresQueryBuilder),
    ///     r#"SELECT COALESCE("character"."size_w", 0) FROM "character""#
    /// );
    /// assert_eq!(
    ///     query.to_string(SqliteQueryBuilder),
    ///     r#"SELECT IFNULL("character"."size_w", 0) FROM "character""#
    /// );
    /// ```
    pub fn if_null<V>(self, v: V) -> SimpleExpr
    where
        V: Into<SimpleExpr>,
    {
        Func::if_null(self.left, v).into()
    }

    /// Express a `IN` expression.
    ///
    /// This is equivalent to a newer [ExprTrait::is_in] and may require more some wrapping beforehand.
    ///
    /// # Examples
    ///
    /// ```
    /// use sea_query::{tests_cfg::*, *};
    ///
    /// let query = Query::select()
    ///     .columns([Char::Id])
    ///     .from(Char::Table)
    ///     .and_where(Expr::col((Char::Table, Char::SizeW)).is_in([1, 2, 3]))
    ///     .to_owned();
    ///
    /// assert_eq!(
    ///     query.to_string(MysqlQueryBuilder),
    ///     r#"SELECT `id` FROM `character` WHERE `character`.`size_w` IN (1, 2, 3)"#
    /// );
    /// assert_eq!(
    ///     query.to_string(PostgresQueryBuilder),
    ///     r#"SELECT "id" FROM "character" WHERE "character"."size_w" IN (1, 2, 3)"#
    /// );
    /// assert_eq!(
    ///     query.to_string(SqliteQueryBuilder),
    ///     r#"SELECT "id" FROM "character" WHERE "character"."size_w" IN (1, 2, 3)"#
    /// );
    /// ```
    /// Empty value list
    /// ```
    /// use sea_query::{tests_cfg::*, *};
    ///
    /// let query = Query::select()
    ///     .columns([Char::Id])
    ///     .from(Char::Table)
    ///     .and_where(Expr::col((Char::Table, Char::SizeW)).is_in(Vec::<u8>::new()))
    ///     .to_owned();
    ///
    /// assert_eq!(
    ///     query.to_string(MysqlQueryBuilder),
    ///     r#"SELECT `id` FROM `character` WHERE 1 = 2"#
    /// );
    /// assert_eq!(
    ///     query.to_string(PostgresQueryBuilder),
    ///     r#"SELECT "id" FROM "character" WHERE 1 = 2"#
    /// );
    /// assert_eq!(
    ///     query.to_string(SqliteQueryBuilder),
    ///     r#"SELECT "id" FROM "character" WHERE 1 = 2"#
    /// );
    /// ```
    #[allow(clippy::wrong_self_convention)]
    pub fn is_in<V, I>(self, v: I) -> SimpleExpr
    where
        V: Into<SimpleExpr>,
        I: IntoIterator<Item = V>,
    {
        ExprTrait::is_in(self, v)
    }

    /// Express a `IN` sub expression.
    ///
    /// This is equivalent to a newer [ExprTrait::in_tuples] and may require more some wrapping beforehand.
    ///
    /// # Examples
    ///
    /// ```
    /// use sea_query::{*, tests_cfg::*};
    ///
    /// let query = Query::select()
    ///     .columns([Char::Character, Char::FontId])
    ///     .from(Char::Table)
    ///     .and_where(
    ///         Expr::tuple([
    ///             Expr::col(Char::Character).into(),
    ///             Expr::col(Char::FontId).into(),
    ///         ])
    ///         .in_tuples([(1, String::from("1")), (2, String::from("2"))])
    ///     )
    ///     .to_owned();
    ///
    /// assert_eq!(
    ///     query.to_string(MysqlQueryBuilder),
    ///     r#"SELECT `character`, `font_id` FROM `character` WHERE (`character`, `font_id`) IN ((1, '1'), (2, '2'))"#
    /// );
    ///
    /// assert_eq!(
    ///     query.to_string(PostgresQueryBuilder),
    ///     r#"SELECT "character", "font_id" FROM "character" WHERE ("character", "font_id") IN ((1, '1'), (2, '2'))"#
    /// );
    ///
    /// assert_eq!(
    ///     query.to_string(SqliteQueryBuilder),
    ///     r#"SELECT "character", "font_id" FROM "character" WHERE ("character", "font_id") IN ((1, '1'), (2, '2'))"#
    /// );
    /// ```
    #[allow(clippy::wrong_self_convention)]
    pub fn in_tuples<V, I>(self, v: I) -> SimpleExpr
    where
        V: IntoValueTuple,
        I: IntoIterator<Item = V>,
    {
        ExprTrait::in_tuples(self, v)
    }

    /// Express a `NOT IN` expression.
    ///
    /// This is equivalent to a newer [ExprTrait::is_not_in] and may require more some wrapping beforehand.
    ///
    /// # Examples
    ///
    /// ```
    /// use sea_query::{tests_cfg::*, *};
    ///
    /// let query = Query::select()
    ///     .columns([Char::Id])
    ///     .from(Char::Table)
    ///     .and_where(Expr::col((Char::Table, Char::SizeW)).is_not_in([1, 2, 3]))
    ///     .to_owned();
    ///
    /// assert_eq!(
    ///     query.to_string(MysqlQueryBuilder),
    ///     r#"SELECT `id` FROM `character` WHERE `character`.`size_w` NOT IN (1, 2, 3)"#
    /// );
    /// assert_eq!(
    ///     query.to_string(PostgresQueryBuilder),
    ///     r#"SELECT "id" FROM "character" WHERE "character"."size_w" NOT IN (1, 2, 3)"#
    /// );
    /// assert_eq!(
    ///     query.to_string(SqliteQueryBuilder),
    ///     r#"SELECT "id" FROM "character" WHERE "character"."size_w" NOT IN (1, 2, 3)"#
    /// );
    /// ```
    /// Empty value list
    /// ```
    /// use sea_query::{tests_cfg::*, *};
    ///
    /// let query = Query::select()
    ///     .columns([Char::Id])
    ///     .from(Char::Table)
    ///     .and_where(Expr::col((Char::Table, Char::SizeW)).is_not_in(Vec::<u8>::new()))
    ///     .to_owned();
    ///
    /// assert_eq!(
    ///     query.to_string(MysqlQueryBuilder),
    ///     r#"SELECT `id` FROM `character` WHERE 1 = 1"#
    /// );
    /// assert_eq!(
    ///     query.to_string(PostgresQueryBuilder),
    ///     r#"SELECT "id" FROM "character" WHERE 1 = 1"#
    /// );
    /// assert_eq!(
    ///     query.to_string(SqliteQueryBuilder),
    ///     r#"SELECT "id" FROM "character" WHERE 1 = 1"#
    /// );
    /// ```
    #[allow(clippy::wrong_self_convention)]
    pub fn is_not_in<V, I>(self, v: I) -> SimpleExpr
    where
        V: Into<SimpleExpr>,
        I: IntoIterator<Item = V>,
    {
        ExprTrait::is_not_in(self, v)
    }

    /// Express a `IN` sub-query expression.
    ///
    /// This is equivalent to a newer [ExprTrait::in_subquery] and may require more some wrapping beforehand.
    ///
    /// # Examples
    ///
    /// ```
    /// use sea_query::{*, tests_cfg::*};
    ///
    /// let query = Query::select()
    ///     .columns([Char::Character, Char::SizeW, Char::SizeH])
    ///     .from(Char::Table)
    ///     .and_where(Expr::col(Char::SizeW).in_subquery(
    ///         Query::select()
    ///             .expr(Expr::cust("3 + 2 * 2"))
    ///             .take()
    ///     ))
    ///     .to_owned();
    ///
    /// assert_eq!(
    ///     query.to_string(MysqlQueryBuilder),
    ///     r#"SELECT `character`, `size_w`, `size_h` FROM `character` WHERE `size_w` IN (SELECT 3 + 2 * 2)"#
    /// );
    /// assert_eq!(
    ///     query.to_string(PostgresQueryBuilder),
    ///     r#"SELECT "character", "size_w", "size_h" FROM "character" WHERE "size_w" IN (SELECT 3 + 2 * 2)"#
    /// );
    /// assert_eq!(
    ///     query.to_string(SqliteQueryBuilder),
    ///     r#"SELECT "character", "size_w", "size_h" FROM "character" WHERE "size_w" IN (SELECT 3 + 2 * 2)"#
    /// );
    /// ```
    #[allow(clippy::wrong_self_convention)]
    pub fn in_subquery(self, sel: SelectStatement) -> SimpleExpr {
        ExprTrait::in_subquery(self, sel)
    }

    /// Express a `NOT IN` sub-query expression.
    ///
    /// This is equivalent to a newer [ExprTrait::not_in_subquery] and may require more some wrapping beforehand.
    ///
    /// # Examples
    ///
    /// ```
    /// use sea_query::{*, tests_cfg::*};
    ///
    /// let query = Query::select()
    ///     .columns([Char::Character, Char::SizeW, Char::SizeH])
    ///     .from(Char::Table)
    ///     .and_where(Expr::col(Char::SizeW).not_in_subquery(
    ///         Query::select()
    ///             .expr(Expr::cust("3 + 2 * 2"))
    ///             .take()
    ///     ))
    ///     .to_owned();
    ///
    /// assert_eq!(
    ///     query.to_string(MysqlQueryBuilder),
    ///     r#"SELECT `character`, `size_w`, `size_h` FROM `character` WHERE `size_w` NOT IN (SELECT 3 + 2 * 2)"#
    /// );
    /// assert_eq!(
    ///     query.to_string(PostgresQueryBuilder),
    ///     r#"SELECT "character", "size_w", "size_h" FROM "character" WHERE "size_w" NOT IN (SELECT 3 + 2 * 2)"#
    /// );
    /// assert_eq!(
    ///     query.to_string(SqliteQueryBuilder),
    ///     r#"SELECT "character", "size_w", "size_h" FROM "character" WHERE "size_w" NOT IN (SELECT 3 + 2 * 2)"#
    /// );
    /// ```
    #[allow(clippy::wrong_self_convention)]
    pub fn not_in_subquery(self, sel: SelectStatement) -> SimpleExpr {
        ExprTrait::not_in_subquery(self, sel)
    }

    /// Express a `EXISTS` sub-query expression.
    ///
    /// # Examples
    ///
    /// ```
    /// use sea_query::{*, tests_cfg::*};
    ///
    /// let query = Query::select()
    ///     .expr_as(Expr::exists(Query::select().column(Char::Id).from(Char::Table).take()), Alias::new("character_exists"))
    ///     .expr_as(Expr::exists(Query::select().column(Glyph::Id).from(Glyph::Table).take()), Alias::new("glyph_exists"))
    ///     .to_owned();
    ///
    /// assert_eq!(
    ///     query.to_string(MysqlQueryBuilder),
    ///     r#"SELECT EXISTS(SELECT `id` FROM `character`) AS `character_exists`, EXISTS(SELECT `id` FROM `glyph`) AS `glyph_exists`"#
    /// );
    /// assert_eq!(
    ///     query.to_string(PostgresQueryBuilder),
    ///     r#"SELECT EXISTS(SELECT "id" FROM "character") AS "character_exists", EXISTS(SELECT "id" FROM "glyph") AS "glyph_exists""#
    /// );
    /// assert_eq!(
    ///     query.to_string(SqliteQueryBuilder),
    ///     r#"SELECT EXISTS(SELECT "id" FROM "character") AS "character_exists", EXISTS(SELECT "id" FROM "glyph") AS "glyph_exists""#
    /// );
    /// ```
    pub fn exists(sel: SelectStatement) -> SimpleExpr {
        SimpleExpr::SubQuery(
            Some(SubQueryOper::Exists),
            Box::new(sel.into_sub_query_statement()),
        )
    }

    /// Express a `ANY` sub-query expression.
    ///
    /// # Examples
    ///
    /// ```
    /// use sea_query::{tests_cfg::*, *};
    ///
    /// let query = Query::select()
    ///     .column(Char::Id)
    ///     .from(Char::Table)
    ///     .and_where(Expr::col(Char::Id).eq(Expr::any(
    ///         Query::select().column(Char::Id).from(Char::Table).take(),
    ///     )))
    ///     .to_owned();
    ///
    /// assert_eq!(
    ///     query.to_string(MysqlQueryBuilder),
    ///     r#"SELECT `id` FROM `character` WHERE `id` = ANY(SELECT `id` FROM `character`)"#
    /// );
    /// assert_eq!(
    ///     query.to_string(PostgresQueryBuilder),
    ///     r#"SELECT "id" FROM "character" WHERE "id" = ANY(SELECT "id" FROM "character")"#
    /// );
    /// ```
    pub fn any(sel: SelectStatement) -> SimpleExpr {
        SimpleExpr::SubQuery(
            Some(SubQueryOper::Any),
            Box::new(sel.into_sub_query_statement()),
        )
    }

    /// Express a `SOME` sub-query expression.
    ///
    /// # Examples
    ///
    /// ```
    /// use sea_query::{tests_cfg::*, *};
    ///
    /// let query = Query::select()
    ///     .column(Char::Id)
    ///     .from(Char::Table)
    ///     .and_where(Expr::col(Char::Id).ne(Expr::some(
    ///         Query::select().column(Char::Id).from(Char::Table).take(),
    ///     )))
    ///     .to_owned();
    ///
    /// assert_eq!(
    ///     query.to_string(MysqlQueryBuilder),
    ///     r#"SELECT `id` FROM `character` WHERE `id` <> SOME(SELECT `id` FROM `character`)"#
    /// );
    /// assert_eq!(
    ///     query.to_string(PostgresQueryBuilder),
    ///     r#"SELECT "id" FROM "character" WHERE "id" <> SOME(SELECT "id" FROM "character")"#
    /// );
    /// ```
    pub fn some(sel: SelectStatement) -> SimpleExpr {
        SimpleExpr::SubQuery(
            Some(SubQueryOper::Some),
            Box::new(sel.into_sub_query_statement()),
        )
    }

    /// Express a `ALL` sub-query expression.
    pub fn all(sel: SelectStatement) -> SimpleExpr {
        SimpleExpr::SubQuery(
            Some(SubQueryOper::All),
            Box::new(sel.into_sub_query_statement()),
        )
    }

    /// Express a `AS enum` expression.
    ///
    /// This is equivalent to a newer [ExprTrait::as_enum] and may require more some wrapping beforehand.
    ///
    /// # Examples
    ///
    /// ```
    /// use sea_query::{tests_cfg::*, *};
    ///
    /// let query = Query::select()
    ///     .expr(Expr::col(Char::FontSize).as_enum(Alias::new("text")))
    ///     .from(Char::Table)
    ///     .to_owned();
    ///
    /// assert_eq!(
    ///     query.to_string(MysqlQueryBuilder),
    ///     r#"SELECT `font_size` FROM `character`"#
    /// );
    /// assert_eq!(
    ///     query.to_string(PostgresQueryBuilder),
    ///     r#"SELECT CAST("font_size" AS "text") FROM "character""#
    /// );
    /// assert_eq!(
    ///     query.to_string(SqliteQueryBuilder),
    ///     r#"SELECT "font_size" FROM "character""#
    /// );
    ///
    /// let query = Query::insert()
    ///     .into_table(Char::Table)
    ///     .columns([Char::FontSize])
    ///     .values_panic([Expr::val("large").as_enum(Alias::new("FontSizeEnum"))])
    ///     .to_owned();
    ///
    /// assert_eq!(
    ///     query.to_string(MysqlQueryBuilder),
    ///     r#"INSERT INTO `character` (`font_size`) VALUES ('large')"#
    /// );
    /// assert_eq!(
    ///     query.to_string(PostgresQueryBuilder),
    ///     r#"INSERT INTO "character" ("font_size") VALUES (CAST('large' AS "FontSizeEnum"))"#
    /// );
    /// assert_eq!(
    ///     query.to_string(SqliteQueryBuilder),
    ///     r#"INSERT INTO "character" ("font_size") VALUES ('large')"#
    /// );
    /// ```
    pub fn as_enum<T>(self, type_name: T) -> SimpleExpr
    where
        T: IntoIden,
    {
        ExprTrait::as_enum(self, type_name)
    }

    /// Adds new `CASE WHEN` to existing case statement.
    ///
    /// # Examples
    ///
    /// ```
    /// use sea_query::{*, tests_cfg::*};
    ///
    /// let query = Query::select()
    ///     .expr_as(
    ///         Expr::case(
    ///                 Expr::col((Glyph::Table, Glyph::Aspect)).is_in([2, 4]),
    ///                 true
    ///              )
    ///             .finally(false),
    ///          Alias::new("is_even")
    ///     )
    ///     .from(Glyph::Table)
    ///     .to_owned();
    ///
    /// assert_eq!(
    ///     query.to_string(PostgresQueryBuilder),
    ///     r#"SELECT (CASE WHEN ("glyph"."aspect" IN (2, 4)) THEN TRUE ELSE FALSE END) AS "is_even" FROM "glyph""#
    /// );
    /// ```
    pub fn case<C, T>(cond: C, then: T) -> CaseStatement
    where
        C: IntoCondition,
        T: Into<SimpleExpr>,
    {
        CaseStatement::new().case(cond, then)
    }

    /// Express a `CAST AS` expression.
    ///
    /// This is equivalent to a newer [ExprTrait::cast_as] and may require more some wrapping beforehand.
    ///
    /// # Examples
    ///
    /// ```
    /// use sea_query::{tests_cfg::*, *};
    ///
    /// let query = Query::select()
    ///     .expr(Expr::val("1").cast_as(Alias::new("integer")))
    ///     .to_owned();
    ///
    /// assert_eq!(
    ///     query.to_string(MysqlQueryBuilder),
    ///     r#"SELECT CAST('1' AS integer)"#
    /// );
    /// assert_eq!(
    ///     query.to_string(PostgresQueryBuilder),
    ///     r#"SELECT CAST('1' AS integer)"#
    /// );
    /// assert_eq!(
    ///     query.to_string(SqliteQueryBuilder),
    ///     r#"SELECT CAST('1' AS integer)"#
    /// );
    /// ```
    pub fn cast_as<T>(self, type_name: T) -> SimpleExpr
    where
        T: IntoIden,
    {
        ExprTrait::cast_as(self, type_name)
    }

    /// Keyword `CURRENT_DATE`.
    ///
    /// # Examples
    ///
    /// ```
    /// use sea_query::*;
    ///
    /// let query = Query::select().expr(Expr::current_date()).to_owned();
    ///
    /// assert_eq!(query.to_string(MysqlQueryBuilder), r#"SELECT CURRENT_DATE"#);
    /// assert_eq!(
    ///     query.to_string(PostgresQueryBuilder),
    ///     r#"SELECT CURRENT_DATE"#
    /// );
    /// assert_eq!(
    ///     query.to_string(SqliteQueryBuilder),
    ///     r#"SELECT CURRENT_DATE"#
    /// );
    /// ```
    pub fn current_date() -> Expr {
        Expr::new_with_left(Keyword::CurrentDate)
    }

    /// Keyword `CURRENT_TIMESTAMP`.
    ///
    /// # Examples
    ///
    /// ```
    /// use sea_query::*;
    ///
    /// let query = Query::select().expr(Expr::current_time()).to_owned();
    ///
    /// assert_eq!(query.to_string(MysqlQueryBuilder), r#"SELECT CURRENT_TIME"#);
    /// assert_eq!(
    ///     query.to_string(PostgresQueryBuilder),
    ///     r#"SELECT CURRENT_TIME"#
    /// );
    /// assert_eq!(
    ///     query.to_string(SqliteQueryBuilder),
    ///     r#"SELECT CURRENT_TIME"#
    /// );
    /// ```
    pub fn current_time() -> Expr {
        Expr::new_with_left(Keyword::CurrentTime)
    }

    /// Keyword `CURRENT_TIMESTAMP`.
    ///
    /// # Examples
    ///
    /// ```
    /// use sea_query::{Expr, MysqlQueryBuilder, PostgresQueryBuilder, Query, SqliteQueryBuilder};
    ///
    /// let query = Query::select().expr(Expr::current_timestamp()).to_owned();
    ///
    /// assert_eq!(
    ///     query.to_string(MysqlQueryBuilder),
    ///     r#"SELECT CURRENT_TIMESTAMP"#
    /// );
    /// assert_eq!(
    ///     query.to_string(PostgresQueryBuilder),
    ///     r#"SELECT CURRENT_TIMESTAMP"#
    /// );
    /// assert_eq!(
    ///     query.to_string(SqliteQueryBuilder),
    ///     r#"SELECT CURRENT_TIMESTAMP"#
    /// );
    /// ```
    pub fn current_timestamp() -> Expr {
        Expr::new_with_left(Keyword::CurrentTimestamp)
    }

    /// Custom keyword.
    ///
    /// # Examples
    ///
    /// ```
    /// use sea_query::*;
    ///
    /// let query = Query::select()
    ///     .expr(Expr::custom_keyword(Alias::new("test")))
    ///     .to_owned();
    ///
    /// assert_eq!(query.to_string(MysqlQueryBuilder), r#"SELECT test"#);
    /// assert_eq!(query.to_string(PostgresQueryBuilder), r#"SELECT test"#);
    /// assert_eq!(query.to_string(SqliteQueryBuilder), r#"SELECT test"#);
    /// ```
    pub fn custom_keyword<T>(i: T) -> Expr
    where
        T: IntoIden,
    {
        Expr::new_with_left(Keyword::Custom(i.into_iden()))
    }
}

impl From<Expr> for SimpleExpr {
    /// Convert into SimpleExpr
    fn from(src: Expr) -> Self {
        if let Some(uopr) = src.uopr {
            SimpleExpr::Unary(uopr, Box::new(src.left))
        } else if let Some(bopr) = src.bopr {
            SimpleExpr::Binary(Box::new(src.left), bopr, Box::new(src.right.unwrap()))
        } else {
            src.left
        }
    }
}

impl<T> From<T> for SimpleExpr
where
    T: Into<Value>,
{
    fn from(v: T) -> Self {
        SimpleExpr::Value(v.into())
    }
}

impl From<FunctionCall> for SimpleExpr {
    fn from(func: FunctionCall) -> Self {
        SimpleExpr::FunctionCall(func)
    }
}

impl From<ColumnRef> for SimpleExpr {
    fn from(col: ColumnRef) -> Self {
        SimpleExpr::Column(col)
    }
}

impl From<Keyword> for SimpleExpr {
    fn from(k: Keyword) -> Self {
        SimpleExpr::Keyword(k)
    }
}

impl From<LikeExpr> for SimpleExpr {
    fn from(like: LikeExpr) -> Self {
        match like.escape {
            Some(escape) => SimpleExpr::Binary(
                Box::new(like.pattern.into()),
                BinOper::Escape,
                Box::new(SimpleExpr::Constant(escape.into())),
            ),
            None => like.pattern.into(),
        }
    }
}

impl SimpleExpr {
    /// Negates an expression with `NOT`.
    ///
    /// This is equivalent to a newer [ExprTrait::not] and may require more some wrapping beforehand.
    ///
    /// # Examples
    ///
    /// ```
    /// use sea_query::{tests_cfg::*, *};
    ///
    /// let query = Query::select()
    ///     .column(Char::SizeW)
    ///     .from(Char::Table)
    ///     .and_where(Expr::col(Char::SizeW).eq(1).not())
    ///     .to_owned();
    ///
    /// assert_eq!(
    ///     query.to_string(MysqlQueryBuilder),
    ///     r#"SELECT `size_w` FROM `character` WHERE NOT `size_w` = 1"#
    /// );
    /// assert_eq!(
    ///     query.to_string(PostgresQueryBuilder),
    ///     r#"SELECT "size_w" FROM "character" WHERE NOT "size_w" = 1"#
    /// );
    /// assert_eq!(
    ///     query.to_string(SqliteQueryBuilder),
    ///     r#"SELECT "size_w" FROM "character" WHERE NOT "size_w" = 1"#
    /// );
    /// ```
    #[allow(clippy::should_implement_trait)]
    pub fn not(self) -> SimpleExpr {
        ExprTrait::not(self)
    }

    /// Express a logical `AND` operation.
    ///
    /// # Examples
    ///
    /// ```
    /// use sea_query::{*, tests_cfg::*};
    ///
    /// let query = Query::select()
    ///     .columns([Char::Character, Char::SizeW, Char::SizeH])
    ///     .from(Char::Table)
    ///     .cond_where(any![
    ///         Expr::col(Char::SizeW).eq(1).and(Expr::col(Char::SizeH).eq(2)),
    ///         Expr::col(Char::SizeW).eq(3).and(Expr::col(Char::SizeH).eq(4)),
    ///     ])
    ///     .to_owned();
    ///
    /// assert_eq!(
    ///     query.to_string(MysqlQueryBuilder),
    ///     r#"SELECT `character`, `size_w`, `size_h` FROM `character` WHERE (`size_w` = 1 AND `size_h` = 2) OR (`size_w` = 3 AND `size_h` = 4)"#
    /// );
    /// assert_eq!(
    ///     query.to_string(PostgresQueryBuilder),
    ///     r#"SELECT "character", "size_w", "size_h" FROM "character" WHERE ("size_w" = 1 AND "size_h" = 2) OR ("size_w" = 3 AND "size_h" = 4)"#
    /// );
    /// assert_eq!(
    ///     query.to_string(SqliteQueryBuilder),
    ///     r#"SELECT "character", "size_w", "size_h" FROM "character" WHERE ("size_w" = 1 AND "size_h" = 2) OR ("size_w" = 3 AND "size_h" = 4)"#
    /// );
    /// ```
    pub fn and(self, right: SimpleExpr) -> Self {
        ExprTrait::and(self, right)
    }

    /// Express a logical `OR` operation.
    ///
    /// This is equivalent to a newer [ExprTrait::or] and may require more some wrapping beforehand.
    ///
    /// # Examples
    ///
    /// ```
    /// use sea_query::{*, tests_cfg::*};
    ///
    /// let query = Query::select()
    ///     .columns([Char::Character, Char::SizeW, Char::SizeH])
    ///     .from(Char::Table)
    ///     .and_where(Expr::col(Char::SizeW).eq(1).or(Expr::col(Char::SizeH).eq(2)))
    ///     .and_where(Expr::col(Char::SizeW).eq(3).or(Expr::col(Char::SizeH).eq(4)))
    ///     .to_owned();
    ///
    /// assert_eq!(
    ///     query.to_string(MysqlQueryBuilder),
    ///     r#"SELECT `character`, `size_w`, `size_h` FROM `character` WHERE (`size_w` = 1 OR `size_h` = 2) AND (`size_w` = 3 OR `size_h` = 4)"#
    /// );
    /// assert_eq!(
    ///     query.to_string(PostgresQueryBuilder),
    ///     r#"SELECT "character", "size_w", "size_h" FROM "character" WHERE ("size_w" = 1 OR "size_h" = 2) AND ("size_w" = 3 OR "size_h" = 4)"#
    /// );
    /// assert_eq!(
    ///     query.to_string(SqliteQueryBuilder),
    ///     r#"SELECT "character", "size_w", "size_h" FROM "character" WHERE ("size_w" = 1 OR "size_h" = 2) AND ("size_w" = 3 OR "size_h" = 4)"#
    /// );
    /// ```
    pub fn or(self, right: SimpleExpr) -> Self {
        ExprTrait::or(self, right)
    }

    /// Express an equal (`=`) expression.
    ///
    /// This is equivalent to a newer [ExprTrait::eq] and may require more some wrapping beforehand.
    ///
    /// # Examples
    ///
    /// ```
    /// use sea_query::{tests_cfg::*, *};
    ///
    /// let query = Query::select()
    ///     .columns([Char::Character, Char::SizeW, Char::SizeH])
    ///     .from(Char::Table)
    ///     .and_where(Expr::value("What!").eq("Nothing"))
    ///     .to_owned();
    ///
    /// assert_eq!(
    ///     query.to_string(MysqlQueryBuilder),
    ///     r#"SELECT `character`, `size_w`, `size_h` FROM `character` WHERE 'What!' = 'Nothing'"#
    /// );
    /// assert_eq!(
    ///     query.to_string(PostgresQueryBuilder),
    ///     r#"SELECT "character", "size_w", "size_h" FROM "character" WHERE 'What!' = 'Nothing'"#
    /// );
    /// assert_eq!(
    ///     query.to_string(SqliteQueryBuilder),
    ///     r#"SELECT "character", "size_w", "size_h" FROM "character" WHERE 'What!' = 'Nothing'"#
    /// );
    /// ```
    pub fn eq<V>(self, v: V) -> SimpleExpr
    where
        V: Into<SimpleExpr>,
    {
        ExprTrait::eq(self, v)
    }

    /// Express a not equal (`<>`) expression.
    ///
    /// This is equivalent to a newer [ExprTrait::ne] and may require more some wrapping beforehand.
    ///
    /// # Examples
    ///
    /// ```
    /// use sea_query::{tests_cfg::*, *};
    ///
    /// let query = Query::select()
    ///     .columns([Char::Character, Char::SizeW, Char::SizeH])
    ///     .from(Char::Table)
    ///     .and_where(Expr::value("Morning").ne("Good"))
    ///     .to_owned();
    ///
    /// assert_eq!(
    ///     query.to_string(MysqlQueryBuilder),
    ///     r#"SELECT `character`, `size_w`, `size_h` FROM `character` WHERE 'Morning' <> 'Good'"#
    /// );
    /// assert_eq!(
    ///     query.to_string(PostgresQueryBuilder),
    ///     r#"SELECT "character", "size_w", "size_h" FROM "character" WHERE 'Morning' <> 'Good'"#
    /// );
    /// assert_eq!(
    ///     query.to_string(SqliteQueryBuilder),
    ///     r#"SELECT "character", "size_w", "size_h" FROM "character" WHERE 'Morning' <> 'Good'"#
    /// );
    /// ```
    pub fn ne<V>(self, v: V) -> SimpleExpr
    where
        V: Into<SimpleExpr>,
    {
        ExprTrait::ne(self, v)
    }

    /// Perform addition with another [`SimpleExpr`].
    ///
    /// This is equivalent to a newer [ExprTrait::add] and may require more some wrapping beforehand.
    ///
    /// # Examples
    ///
    /// ```
    /// use sea_query::{tests_cfg::*, *};
    ///
    /// let query = Query::select()
    ///     .expr(
    ///         Expr::col(Char::SizeW)
    ///             .max()
    ///             .add(Expr::col(Char::SizeH).max()),
    ///     )
    ///     .from(Char::Table)
    ///     .to_owned();
    ///
    /// assert_eq!(
    ///     query.to_string(MysqlQueryBuilder),
    ///     r#"SELECT MAX(`size_w`) + MAX(`size_h`) FROM `character`"#
    /// );
    /// assert_eq!(
    ///     query.to_string(PostgresQueryBuilder),
    ///     r#"SELECT MAX("size_w") + MAX("size_h") FROM "character""#
    /// );
    /// assert_eq!(
    ///     query.to_string(SqliteQueryBuilder),
    ///     r#"SELECT MAX("size_w") + MAX("size_h") FROM "character""#
    /// );
    /// ```
    #[allow(clippy::should_implement_trait)]
    pub fn add<T>(self, right: T) -> Self
    where
        T: Into<SimpleExpr>,
    {
        ExprTrait::add(self, right)
    }

    /// Perform multiplication with another [`SimpleExpr`].
    ///
    /// This is equivalent to a newer [ExprTrait::mul] and may require more some wrapping beforehand.
    ///
    /// # Examples
    ///
    /// ```
    /// use sea_query::{tests_cfg::*, *};
    ///
    /// let query = Query::select()
    ///     .expr(
    ///         Expr::col(Char::SizeW)
    ///             .max()
    ///             .mul(Expr::col(Char::SizeH).max()),
    ///     )
    ///     .from(Char::Table)
    ///     .to_owned();
    ///
    /// assert_eq!(
    ///     query.to_string(MysqlQueryBuilder),
    ///     r#"SELECT MAX(`size_w`) * MAX(`size_h`) FROM `character`"#
    /// );
    /// assert_eq!(
    ///     query.to_string(PostgresQueryBuilder),
    ///     r#"SELECT MAX("size_w") * MAX("size_h") FROM "character""#
    /// );
    /// assert_eq!(
    ///     query.to_string(SqliteQueryBuilder),
    ///     r#"SELECT MAX("size_w") * MAX("size_h") FROM "character""#
    /// );
    /// ```
    #[allow(clippy::should_implement_trait)]
    pub fn mul<T>(self, right: T) -> Self
    where
        T: Into<SimpleExpr>,
    {
        ExprTrait::mul(self, right)
    }

    /// Perform division with another [`SimpleExpr`].
    ///
    /// This is equivalent to a newer [ExprTrait::div] and may require more some wrapping beforehand.
    ///
    /// # Examples
    ///
    /// ```
    /// use sea_query::{tests_cfg::*, *};
    ///
    /// let query = Query::select()
    ///     .expr(
    ///         Expr::col(Char::SizeW)
    ///             .max()
    ///             .div(Expr::col(Char::SizeH).max()),
    ///     )
    ///     .from(Char::Table)
    ///     .to_owned();
    ///
    /// assert_eq!(
    ///     query.to_string(MysqlQueryBuilder),
    ///     r#"SELECT MAX(`size_w`) / MAX(`size_h`) FROM `character`"#
    /// );
    /// assert_eq!(
    ///     query.to_string(PostgresQueryBuilder),
    ///     r#"SELECT MAX("size_w") / MAX("size_h") FROM "character""#
    /// );
    /// assert_eq!(
    ///     query.to_string(SqliteQueryBuilder),
    ///     r#"SELECT MAX("size_w") / MAX("size_h") FROM "character""#
    /// );
    /// ```
    #[allow(clippy::should_implement_trait)]
    pub fn div<T>(self, right: T) -> Self
    where
        T: Into<SimpleExpr>,
    {
        ExprTrait::div(self, right)
    }

    /// Perform subtraction with another [`SimpleExpr`].
    ///
    /// This is equivalent to a newer [ExprTrait::sub] and may require more some wrapping beforehand.
    ///
    /// # Examples
    ///
    /// ```
    /// use sea_query::{tests_cfg::*, *};
    ///
    /// let query = Query::select()
    ///     .expr(
    ///         Expr::col(Char::SizeW)
    ///             .max()
    ///             .sub(Expr::col(Char::SizeW).min()),
    ///     )
    ///     .from(Char::Table)
    ///     .to_owned();
    ///
    /// assert_eq!(
    ///     query.to_string(MysqlQueryBuilder),
    ///     r#"SELECT MAX(`size_w`) - MIN(`size_w`) FROM `character`"#
    /// );
    /// assert_eq!(
    ///     query.to_string(PostgresQueryBuilder),
    ///     r#"SELECT MAX("size_w") - MIN("size_w") FROM "character""#
    /// );
    /// assert_eq!(
    ///     query.to_string(SqliteQueryBuilder),
    ///     r#"SELECT MAX("size_w") - MIN("size_w") FROM "character""#
    /// );
    /// ```
    #[allow(clippy::should_implement_trait)]
    pub fn sub<T>(self, right: T) -> Self
    where
        T: Into<SimpleExpr>,
    {
        ExprTrait::sub(self, right)
    }

    /// Express a `CAST AS` expression.
    ///
    /// This is equivalent to a newer [ExprTrait::cast_as] and may require more some wrapping beforehand.
    ///
    /// # Examples
    ///
    /// ```
    /// use sea_query::{tests_cfg::*, *};
    ///
    /// let query = Query::select()
    ///     .expr(Expr::value("1").cast_as(Alias::new("integer")))
    ///     .to_owned();
    ///
    /// assert_eq!(
    ///     query.to_string(MysqlQueryBuilder),
    ///     r#"SELECT CAST('1' AS integer)"#
    /// );
    /// assert_eq!(
    ///     query.to_string(PostgresQueryBuilder),
    ///     r#"SELECT CAST('1' AS integer)"#
    /// );
    /// assert_eq!(
    ///     query.to_string(SqliteQueryBuilder),
    ///     r#"SELECT CAST('1' AS integer)"#
    /// );
    /// ```
    pub fn cast_as<T>(self, type_name: T) -> Self
    where
        T: IntoIden,
    {
        ExprTrait::cast_as(self, type_name)
    }

<<<<<<< HEAD
    /// Express a case-sensitive `CAST AS` expression.
    ///
    /// # Examples
    ///
    /// ```
    /// use sea_query::{tests_cfg::*, *};
    ///
    /// let query = Query::select()
    ///     .expr(Expr::value("1").cast_as_quoted(Alias::new("MyType"), '"'))
    ///     .to_owned();
    ///
    /// assert_eq!(
    ///     query.to_string(MysqlQueryBuilder),
    ///     r#"SELECT CAST('1' AS "MyType")"#
    /// );
    /// assert_eq!(
    ///     query.to_string(PostgresQueryBuilder),
    ///     r#"SELECT CAST('1' AS "MyType")"#
    /// );
    /// assert_eq!(
    ///     query.to_string(SqliteQueryBuilder),
    ///     r#"SELECT CAST('1' AS "MyType")"#
    /// );
    /// ```
    pub fn cast_as_quoted<T, Q>(self, type_name: T, q: Q) -> Self
=======
    /// Soft deprecated. This is not meant to be in the public API.
    #[doc(hidden)]
    pub fn cast_as_quoted<T>(self, type_name: T, q: Quote) -> Self
>>>>>>> 43ba8ffe
    where
        T: IntoIden,
        Q: Into<Quote>,
    {
        let func = Func::cast_as_quoted(self, type_name, q.into());
        Self::FunctionCall(func)
    }

    /// Create any binary operation
    ///
    /// This is equivalent to a newer [ExprTrait::add] and may require more some wrapping beforehand.
    ///
    /// # Examples
    /// ```
    /// use sea_query::{*, tests_cfg::*};
    ///
    /// let query = Query::select()
    ///     .columns([Char::Character, Char::SizeW, Char::SizeH])
    ///     .from(Char::Table)
    ///     .cond_where(all![
    ///         Expr::value(10).binary(BinOper::SmallerThan, Expr::col(Char::SizeW)),
    ///         Expr::value(20).binary(BinOper::GreaterThan, Expr::col(Char::SizeH))
    ///     ])
    ///     .to_owned();
    /// assert_eq!(
    ///     query.to_string(MysqlQueryBuilder),
    ///     r#"SELECT `character`, `size_w`, `size_h` FROM `character` WHERE 10 < `size_w` AND 20 > `size_h`"#
    /// );
    /// assert_eq!(
    ///     query.to_string(PostgresQueryBuilder),
    ///     r#"SELECT "character", "size_w", "size_h" FROM "character" WHERE 10 < "size_w" AND 20 > "size_h""#
    /// );
    /// assert_eq!(
    ///     query.to_string(SqliteQueryBuilder),
    ///     r#"SELECT "character", "size_w", "size_h" FROM "character" WHERE 10 < "size_w" AND 20 > "size_h""#
    /// );
    pub fn binary<O, T>(self, op: O, right: T) -> Self
    where
        O: Into<BinOper>,
        T: Into<SimpleExpr>,
    {
        ExprTrait::binary(self, op, right)
    }

    /// Express a `LIKE` expression.
    ///
    /// This is equivalent to a newer [ExprTrait::like] and may require more some wrapping beforehand.
    ///
    /// # Examples
    ///
    /// ```
    /// use sea_query::{*, tests_cfg::*};
    ///
    /// let query = Query::select()
    ///     .columns([Char::Character, Char::SizeW, Char::SizeH])
    ///     .from(Char::Table)
    ///     .and_where(Expr::col((Char::Table, Char::FontId)).cast_as(Alias::new("TEXT")).like("a%"))
    ///     .to_owned();
    ///
    /// assert_eq!(
    ///     query.to_string(MysqlQueryBuilder),
    ///     r#"SELECT `character`, `size_w`, `size_h` FROM `character` WHERE CAST(`character`.`font_id` AS TEXT) LIKE 'a%'"#
    /// );
    /// assert_eq!(
    ///     query.to_string(PostgresQueryBuilder),
    ///     r#"SELECT "character", "size_w", "size_h" FROM "character" WHERE CAST("character"."font_id" AS TEXT) LIKE 'a%'"#
    /// );
    /// assert_eq!(
    ///     query.to_string(SqliteQueryBuilder),
    ///     r#"SELECT "character", "size_w", "size_h" FROM "character" WHERE CAST("character"."font_id" AS TEXT) LIKE 'a%'"#
    /// );
    /// ```
    pub fn like<L: IntoLikeExpr>(self, like: L) -> Self {
        ExprTrait::like(self, like)
    }

    /// Express a `NOT LIKE` expression.
    ///
    /// This is equivalent to a newer [ExprTrait::not_like] and may require more some wrapping beforehand.
    pub fn not_like<L: IntoLikeExpr>(self, like: L) -> Self {
        ExprTrait::not_like(self, like)
    }

    pub(crate) fn is_binary(&self) -> bool {
        matches!(self, Self::Binary(_, _, _))
    }

    pub(crate) fn get_bin_oper(&self) -> Option<&BinOper> {
        match self {
            Self::Binary(_, oper, _) => Some(oper),
            _ => None,
        }
    }
}<|MERGE_RESOLUTION|>--- conflicted
+++ resolved
@@ -105,7 +105,7 @@
     /// );
     /// assert_eq!(
     ///     query.to_string(PostgresQueryBuilder),
-    ///     r#"INSERT INTO "character" ("font_size") VALUES (CAST('large' AS "FontSizeEnum"))"#
+    ///     r#"INSERT INTO "character" ("font_size") VALUES (CAST('large' AS FontSizeEnum))"#
     /// );
     /// assert_eq!(
     ///     query.to_string(SqliteQueryBuilder),
@@ -3292,7 +3292,7 @@
     /// );
     /// assert_eq!(
     ///     query.to_string(PostgresQueryBuilder),
-    ///     r#"SELECT CAST("font_size" AS "text") FROM "character""#
+    ///     r#"SELECT CAST("font_size" AS text) FROM "character""#
     /// );
     /// assert_eq!(
     ///     query.to_string(SqliteQueryBuilder),
@@ -3311,7 +3311,7 @@
     /// );
     /// assert_eq!(
     ///     query.to_string(PostgresQueryBuilder),
-    ///     r#"INSERT INTO "character" ("font_size") VALUES (CAST('large' AS "FontSizeEnum"))"#
+    ///     r#"INSERT INTO "character" ("font_size") VALUES (CAST('large' AS FontSizeEnum))"#
     /// );
     /// assert_eq!(
     ///     query.to_string(SqliteQueryBuilder),
@@ -3897,42 +3897,13 @@
         ExprTrait::cast_as(self, type_name)
     }
 
-<<<<<<< HEAD
-    /// Express a case-sensitive `CAST AS` expression.
-    ///
-    /// # Examples
-    ///
-    /// ```
-    /// use sea_query::{tests_cfg::*, *};
-    ///
-    /// let query = Query::select()
-    ///     .expr(Expr::value("1").cast_as_quoted(Alias::new("MyType"), '"'))
-    ///     .to_owned();
-    ///
-    /// assert_eq!(
-    ///     query.to_string(MysqlQueryBuilder),
-    ///     r#"SELECT CAST('1' AS "MyType")"#
-    /// );
-    /// assert_eq!(
-    ///     query.to_string(PostgresQueryBuilder),
-    ///     r#"SELECT CAST('1' AS "MyType")"#
-    /// );
-    /// assert_eq!(
-    ///     query.to_string(SqliteQueryBuilder),
-    ///     r#"SELECT CAST('1' AS "MyType")"#
-    /// );
-    /// ```
-    pub fn cast_as_quoted<T, Q>(self, type_name: T, q: Q) -> Self
-=======
     /// Soft deprecated. This is not meant to be in the public API.
     #[doc(hidden)]
     pub fn cast_as_quoted<T>(self, type_name: T, q: Quote) -> Self
->>>>>>> 43ba8ffe
     where
         T: IntoIden,
-        Q: Into<Quote>,
-    {
-        let func = Func::cast_as_quoted(self, type_name, q.into());
+    {
+        let func = Func::cast_as_quoted(self, type_name, q);
         Self::FunctionCall(func)
     }
 
