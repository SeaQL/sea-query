use crate::{
    backend::QueryBuilder, error::*, prepare::*, types::*, value::*, Expr, Query,
    QueryStatementBuilder, QueryStatementWriter, SelectExpr, SelectStatement, SimpleExpr,
    SubQueryStatement, WithClause, WithQuery,
};

/// Represents a value source that can be used in an insert query.
///
/// [`InsertValueSource`] is a node in the expression tree and can represent a raw value set
/// ('VALUES') or a select query.
#[derive(Debug, Clone)]
pub(crate) enum InsertValueSource {
    Values(Vec<Vec<SimpleExpr>>),
    Select(Box<SelectStatement>),
}

/// Insert any new rows into an existing table
///
/// # Examples
///
/// ```
/// use sea_query::{tests_cfg::*, *};
///
/// let query = Query::insert()
///     .into_table(Glyph::Table)
///     .columns(vec![Glyph::Aspect, Glyph::Image])
///     .values_panic(vec![5.15.into(), "12A".into()])
///     .values_panic(vec![4.21.into(), "123".into()])
///     .to_owned();
///
/// assert_eq!(
///     query.to_string(MysqlQueryBuilder),
///     r#"INSERT INTO `glyph` (`aspect`, `image`) VALUES (5.15, '12A'), (4.21, '123')"#
/// );
/// assert_eq!(
///     query.to_string(PostgresQueryBuilder),
///     r#"INSERT INTO "glyph" ("aspect", "image") VALUES (5.15, '12A'), (4.21, '123')"#
/// );
/// assert_eq!(
///     query.to_string(SqliteQueryBuilder),
///     r#"INSERT INTO "glyph" ("aspect", "image") VALUES (5.15, '12A'), (4.21, '123')"#
/// );
/// ```
#[derive(Debug, Default, Clone)]
pub struct InsertStatement {
    pub(crate) table: Option<Box<TableRef>>,
    pub(crate) columns: Vec<DynIden>,
    pub(crate) source: Option<InsertValueSource>,
    pub(crate) returning: Vec<SelectExpr>,
}

impl InsertStatement {
    /// Construct a new [`InsertStatement`]
    pub fn new() -> Self {
        Self::default()
    }

    /// Specify which table to insert into.
    ///
    /// # Examples
    ///
    /// See [`InsertStatement::values`]
    #[allow(clippy::wrong_self_convention)]
    pub fn into_table<T>(&mut self, tbl_ref: T) -> &mut Self
    where
        T: IntoTableRef,
    {
        self.table = Some(Box::new(tbl_ref.into_table_ref()));
        self
    }

    /// Specify what columns to insert.
    ///
    /// # Examples
    ///
    /// See [`InsertStatement::values`]
    pub fn columns<C, I>(&mut self, columns: I) -> &mut Self
    where
        C: IntoIden,
        I: IntoIterator<Item = C>,
    {
        self.columns = columns.into_iter().map(|c| c.into_iden()).collect();
        self
    }

    /// Specify a row of values to be inserted.
    ///
    /// # Examples
    ///
    /// ```
    /// use sea_query::{tests_cfg::*, *};
    ///
    /// let query = Query::insert()
    ///     .into_table(Glyph::Table)
    ///     .columns(vec![Glyph::Aspect, Glyph::Image])
    ///     .values(vec![2.1345.into(), "24B".into()])
    ///     .unwrap()
    ///     .values_panic(vec![5.15.into(), "12A".into()])
    ///     .to_owned();
    ///
    /// assert_eq!(
    ///     query.to_string(MysqlQueryBuilder),
    ///     r#"INSERT INTO `glyph` (`aspect`, `image`) VALUES (2.1345, '24B'), (5.15, '12A')"#
    /// );
    /// assert_eq!(
    ///     query.to_string(PostgresQueryBuilder),
    ///     r#"INSERT INTO "glyph" ("aspect", "image") VALUES (2.1345, '24B'), (5.15, '12A')"#
    /// );
    /// assert_eq!(
    ///     query.to_string(SqliteQueryBuilder),
    ///     r#"INSERT INTO "glyph" ("aspect", "image") VALUES (2.1345, '24B'), (5.15, '12A')"#
    /// );
    /// ```
    pub fn values<I>(&mut self, values: I) -> Result<&mut Self>
    where
        I: IntoIterator<Item = Value>,
    {
        let values = values
            .into_iter()
            .map(|v| Expr::val(v).into())
            .collect::<Vec<SimpleExpr>>();
        if self.columns.len() != values.len() {
            return Err(Error::ColValNumMismatch {
                col_len: self.columns.len(),
                val_len: values.len(),
            });
        }

        let values_source = if let Some(InsertValueSource::Values(values)) = &mut self.source {
            values
        } else {
            self.source = Some(InsertValueSource::Values(Default::default()));
            if let Some(InsertValueSource::Values(values)) = &mut self.source {
                values
            } else {
                unreachable!();
            }
        };
        values_source.push(values);
        Ok(self)
    }

    /// Specify a select query whose values to be inserted.
    ///
    /// # Examples
    ///
    /// ```
    /// use sea_query::{tests_cfg::*, *};
    ///
    /// let query = Query::insert()
    ///     .into_table(Glyph::Table)
    ///     .columns(vec![Glyph::Aspect, Glyph::Image])
    ///     .select_from(Query::select()
    ///         .column(Glyph::Aspect)
    ///         .column(Glyph::Image)
    ///         .from(Glyph::Table)
    ///         .and_where(Expr::col(Glyph::Image).like("0%"))
    ///         .to_owned()
    ///     )
    ///     .unwrap()
    ///     .to_owned();
    ///
    /// assert_eq!(
    ///     query.to_string(MysqlQueryBuilder),
    ///     r#"INSERT INTO `glyph` (`aspect`, `image`) SELECT `aspect`, `image` FROM `glyph` WHERE `image` LIKE '0%'"#
    /// );
    /// assert_eq!(
    ///     query.to_string(PostgresQueryBuilder),
    ///     r#"INSERT INTO "glyph" ("aspect", "image") SELECT "aspect", "image" FROM "glyph" WHERE "image" LIKE '0%'"#
    /// );
    /// assert_eq!(
    ///     query.to_string(SqliteQueryBuilder),
    ///     r#"INSERT INTO "glyph" ("aspect", "image") SELECT "aspect", "image" FROM "glyph" WHERE "image" LIKE '0%'"#
    /// );
    /// ```
    pub fn select_from<S>(&mut self, select: S) -> Result<&mut Self>
    where
        S: Into<SelectStatement>,
    {
        let statement = select.into();

        if self.columns.len() != statement.selects.len() {
            return Err(Error::ColValNumMismatch {
                col_len: self.columns.len(),
                val_len: statement.selects.len(),
            });
        }

        self.source = Some(InsertValueSource::Select(Box::new(statement)));
        Ok(self)
    }

    /// Specify a row of values to be inserted.
    ///
    /// # Examples
    ///
    /// ```
    /// use sea_query::{tests_cfg::*, *};
    ///
    /// let query = Query::insert()
    ///     .into_table(Glyph::Table)
    ///     .columns(vec![Glyph::Aspect, Glyph::Image])
    ///     .exprs(vec![
    ///         Expr::val(2).into(),
    ///         Func::cast_as("2020-02-02 00:00:00", Alias::new("DATE")),
    ///     ])
    ///     .unwrap()
    ///     .to_owned();
    ///
    /// assert_eq!(
    ///     query.to_string(MysqlQueryBuilder),
    ///     r#"INSERT INTO `glyph` (`aspect`, `image`) VALUES (2, CAST('2020-02-02 00:00:00' AS DATE))"#
    /// );
    /// assert_eq!(
    ///     query.to_string(PostgresQueryBuilder),
    ///     r#"INSERT INTO "glyph" ("aspect", "image") VALUES (2, CAST('2020-02-02 00:00:00' AS DATE))"#
    /// );
    /// assert_eq!(
    ///     query.to_string(SqliteQueryBuilder),
    ///     r#"INSERT INTO "glyph" ("aspect", "image") VALUES (2, CAST('2020-02-02 00:00:00' AS DATE))"#
    /// );
    /// ```
    pub fn exprs<I>(&mut self, values: I) -> Result<&mut Self>
    where
        I: IntoIterator<Item = SimpleExpr>,
    {
        let values = values.into_iter().collect::<Vec<SimpleExpr>>();
        if self.columns.len() != values.len() {
            return Err(Error::ColValNumMismatch {
                col_len: self.columns.len(),
                val_len: values.len(),
            });
        }
<<<<<<< HEAD
        if !values.is_empty() {
            self.values.push(values);
        }
=======
        let values_source = if let Some(InsertValueSource::Values(values)) = &mut self.source {
            values
        } else {
            self.source = Some(InsertValueSource::Values(Default::default()));
            if let Some(InsertValueSource::Values(values)) = &mut self.source {
                values
            } else {
                unreachable!();
            }
        };
        values_source.push(values);
>>>>>>> 6c11e64d
        Ok(self)
    }

    /// Specify a row of values to be inserted, variation of [`InsertStatement::values`].
    pub fn values_panic<I>(&mut self, values: I) -> &mut Self
    where
        I: IntoIterator<Item = Value>,
    {
        self.values(values).unwrap()
    }

    /// Specify a row of values to be inserted, variation of [`InsertStatement::exprs`].
    pub fn exprs_panic<I>(&mut self, values: I) -> &mut Self
    where
        I: IntoIterator<Item = SimpleExpr>,
    {
        self.exprs(values).unwrap()
    }

    /// RETURNING expressions.
    ///
    /// ## Note:
    /// Works on
    /// * PostgreSQL
    /// * SQLite
    ///     - SQLite version >= 3.35.0
    ///     - **Note that sea-query won't try to enforce either of these constraints**
    ///
    /// ```
    /// use sea_query::{tests_cfg::*, *};
    ///
    /// let query = Query::insert()
    ///     .into_table(Glyph::Table)
    ///     .columns(vec![Glyph::Image])
    ///     .values_panic(vec!["12A".into()])
    ///     .returning(Query::select().column(Glyph::Id).take())
    ///     .to_owned();
    ///
    /// assert_eq!(
    ///     query.to_string(MysqlQueryBuilder),
    ///     "INSERT INTO `glyph` (`image`) VALUES ('12A')"
    /// );
    /// assert_eq!(
    ///     query.to_string(PostgresQueryBuilder),
    ///     r#"INSERT INTO "glyph" ("image") VALUES ('12A') RETURNING "id""#
    /// );
    /// assert_eq!(
    ///     query.to_string(SqliteQueryBuilder),
    ///     r#"INSERT INTO "glyph" ("image") VALUES ('12A') RETURNING "id""#
    /// );
    /// ```
    pub fn returning(&mut self, select: SelectStatement) -> &mut Self {
        self.returning = select.selects;
        self
    }

    /// RETURNING a column after insertion. This is equivalent to MySQL's LAST_INSERT_ID.
    /// Wrapper over [`InsertStatement::returning()`].
    ///
    /// ## Note:
    /// Works on
    /// * PostgreSQL
    /// * SQLite
    ///     - SQLite version >= 3.35.0
    ///     - **Note that sea-query won't try to enforce either of these constraints**
    ///
    /// ```
    /// use sea_query::{tests_cfg::*, *};
    ///
    /// let query = Query::insert()
    ///     .into_table(Glyph::Table)
    ///     .columns(vec![Glyph::Image])
    ///     .values_panic(vec!["12A".into()])
    ///     .returning_col(Glyph::Id)
    ///     .to_owned();
    ///
    /// assert_eq!(
    ///     query.to_string(MysqlQueryBuilder),
    ///     "INSERT INTO `glyph` (`image`) VALUES ('12A')"
    /// );
    /// assert_eq!(
    ///     query.to_string(PostgresQueryBuilder),
    ///     r#"INSERT INTO "glyph" ("image") VALUES ('12A') RETURNING "id""#
    /// );
    /// assert_eq!(
    ///     query.to_string(SqliteQueryBuilder),
    ///     r#"INSERT INTO "glyph" ("image") VALUES ('12A') RETURNING "id""#
    /// );
    /// ```
    pub fn returning_col<C>(&mut self, col: C) -> &mut Self
    where
        C: IntoIden,
    {
        self.returning(Query::select().column(col.into_iden()).take())
    }

    /// Create a [WithQuery] by specifying a [WithClause] to execute this query with.
    ///
    /// # Examples
    ///
    /// ```
    /// use sea_query::{*, IntoCondition, IntoIden, tests_cfg::*};
    ///
    /// let select = SelectStatement::new()
    ///         .columns([Glyph::Id, Glyph::Image, Glyph::Aspect])
    ///         .from(Glyph::Table)
    ///         .to_owned();
    ///     let cte = CommonTableExpression::new()
    ///         .query(select)
    ///         .column(Glyph::Id)
    ///         .column(Glyph::Image)
    ///         .column(Glyph::Aspect)
    ///         .table_name(Alias::new("cte"))
    ///         .to_owned();
    ///     let with_clause = WithClause::new().cte(cte).to_owned();
    ///     let select = SelectStatement::new()
    ///         .columns([Glyph::Id, Glyph::Image, Glyph::Aspect])
    ///         .from(Alias::new("cte"))
    ///         .to_owned();
    ///     let mut insert = Query::insert();
    ///     insert
    ///         .into_table(Glyph::Table)
    ///         .columns([Glyph::Id, Glyph::Image, Glyph::Aspect])
    ///         .select_from(select)
    ///         .unwrap();
    ///     let query = insert.with(with_clause);
    ///
    /// assert_eq!(
    ///     query.to_string(MysqlQueryBuilder),
    ///     r#"WITH `cte` (`id`, `image`, `aspect`) AS (SELECT `id`, `image`, `aspect` FROM `glyph`) INSERT INTO `glyph` (`id`, `image`, `aspect`) SELECT `id`, `image`, `aspect` FROM `cte`"#
    /// );
    /// assert_eq!(
    ///     query.to_string(PostgresQueryBuilder),
    ///     r#"WITH "cte" ("id", "image", "aspect") AS (SELECT "id", "image", "aspect" FROM "glyph") INSERT INTO "glyph" ("id", "image", "aspect") SELECT "id", "image", "aspect" FROM "cte""#
    /// );
    /// assert_eq!(
    ///     query.to_string(SqliteQueryBuilder),
    ///     r#"WITH "cte" ("id", "image", "aspect") AS (SELECT "id", "image", "aspect" FROM "glyph") INSERT INTO "glyph" ("id", "image", "aspect") SELECT "id", "image", "aspect" FROM "cte""#
    /// );
    /// ```
    pub fn with(self, clause: WithClause) -> WithQuery {
        clause.query(self)
    }
}

impl QueryStatementBuilder for InsertStatement {
    fn build_collect_any_into(
        &self,
        query_builder: &dyn QueryBuilder,
        sql: &mut SqlWriter,
        collector: &mut dyn FnMut(Value),
    ) {
        query_builder.prepare_insert_statement(self, sql, collector);
    }

    fn into_sub_query_statement(self) -> SubQueryStatement {
        SubQueryStatement::InsertStatement(self)
    }
}

impl QueryStatementWriter for InsertStatement {
    /// Build corresponding SQL statement for certain database backend and collect query parameters
    ///
    /// # Examples
    ///
    /// ```
    /// use sea_query::{tests_cfg::*, *};
    ///
    /// let query = Query::insert()
    ///     .into_table(Glyph::Table)
    ///     .columns(vec![Glyph::Aspect, Glyph::Image])
    ///     .values_panic(vec![3.1415.into(), "041080".into()])
    ///     .to_owned();
    ///
    /// assert_eq!(
    ///     query.to_string(MysqlQueryBuilder),
    ///     r#"INSERT INTO `glyph` (`aspect`, `image`) VALUES (3.1415, '041080')"#
    /// );
    ///
    /// let mut params = Vec::new();
    /// let mut collector = |v| params.push(v);
    ///
    /// assert_eq!(
    ///     query.build_collect(MysqlQueryBuilder, &mut collector),
    ///     r#"INSERT INTO `glyph` (`aspect`, `image`) VALUES (?, ?)"#
    /// );
    /// assert_eq!(
    ///     params,
    ///     vec![
    ///         Value::Double(Some(3.1415)),
    ///         Value::String(Some(Box::new(String::from("041080")))),
    ///     ]
    /// );
    /// ```
    fn build_collect<T: QueryBuilder>(
        &self,
        query_builder: T,
        collector: &mut dyn FnMut(Value),
    ) -> String {
        let mut sql = SqlWriter::new();
        query_builder.prepare_insert_statement(self, &mut sql, collector);
        sql.result()
    }
}<|MERGE_RESOLUTION|>--- conflicted
+++ resolved
@@ -231,23 +231,19 @@
                 val_len: values.len(),
             });
         }
-<<<<<<< HEAD
         if !values.is_empty() {
-            self.values.push(values);
-        }
-=======
-        let values_source = if let Some(InsertValueSource::Values(values)) = &mut self.source {
-            values
-        } else {
-            self.source = Some(InsertValueSource::Values(Default::default()));
-            if let Some(InsertValueSource::Values(values)) = &mut self.source {
+            let values_source = if let Some(InsertValueSource::Values(values)) = &mut self.source {
                 values
             } else {
-                unreachable!();
-            }
-        };
-        values_source.push(values);
->>>>>>> 6c11e64d
+                self.source = Some(InsertValueSource::Values(Default::default()));
+                if let Some(InsertValueSource::Values(values)) = &mut self.source {
+                    values
+                } else {
+                    unreachable!();
+                }
+            };
+            values_source.push(values);
+        }
         Ok(self)
     }
 
