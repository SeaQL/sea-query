--- conflicted
+++ resolved
@@ -1,12 +1,7 @@
 use crate::{
-<<<<<<< HEAD
-    backend::QueryBuilder, error::*, prepare::*, types::*, value::*, Expr, QueryStatementBuilder,
-    Returning, SimpleExpr,
-=======
     backend::QueryBuilder, error::*, prepare::*, types::*, value::*, Expr, OnConflict, Query,
     QueryStatementBuilder, QueryStatementWriter, SelectExpr, SelectStatement, SimpleExpr,
-    SubQueryStatement, WithClause, WithQuery,
->>>>>>> 47ce7848
+    SubQueryStatement, WithClause, WithQuery, Returning,
 };
 
 /// Represents a value source that can be used in an insert query.
@@ -51,15 +46,10 @@
     pub(crate) replace: bool,
     pub(crate) table: Option<Box<TableRef>>,
     pub(crate) columns: Vec<DynIden>,
-<<<<<<< HEAD
-    pub(crate) values: Vec<Vec<SimpleExpr>>,
-    pub(crate) returning: Returning,
-=======
     pub(crate) source: Option<InsertValueSource>,
     pub(crate) on_conflict: Option<OnConflict>,
-    pub(crate) returning: Vec<SelectExpr>,
+    pub(crate) returning: Returning,
     pub(crate) default_values: Option<u32>,
->>>>>>> 47ce7848
 }
 
 impl InsertStatement {
@@ -304,9 +294,6 @@
         self.exprs(values).unwrap()
     }
 
-<<<<<<< HEAD
-    /// RETURNING expressions. Supported fully by postgres, version deppendant on other databases
-=======
     /// ON CONFLICT expression
     ///
     /// # Examples
@@ -327,7 +314,6 @@
     /// * SQLite
     ///     - SQLite version >= 3.35.0
     ///     - **Note that sea-query won't try to enforce either of these constraints**
->>>>>>> 47ce7848
     ///
     /// ```
     /// use sea_query::{tests_cfg::*, *};
@@ -349,11 +335,7 @@
     /// );
     /// assert_eq!(
     ///     query.to_string(SqliteQueryBuilder),
-<<<<<<< HEAD
-    ///     "INSERT INTO `glyph` (`image`) VALUES ('12A') RETURNING `id`"
-=======
     ///     r#"INSERT INTO "glyph" ("image") VALUES ('12A') RETURNING "id""#
->>>>>>> 47ce7848
     /// );
     /// ```
     pub fn returning(&mut self, returning: Returning) -> &mut Self {
@@ -361,11 +343,7 @@
         self
     }
 
-<<<<<<< HEAD
-    /// RETURNING a column after insertion. Supported fully by postgres, version deppendant on other databases
-=======
     /// RETURNING a column after insertion. This is equivalent to MySQL's LAST_INSERT_ID.
->>>>>>> 47ce7848
     /// Wrapper over [`InsertStatement::returning()`].
     ///
     /// ## Note:
@@ -395,11 +373,7 @@
     /// );
     /// assert_eq!(
     ///     query.to_string(SqliteQueryBuilder),
-<<<<<<< HEAD
-    ///     "INSERT INTO `glyph` (`image`) VALUES ('12A') RETURNING `id`"
-=======
     ///     r#"INSERT INTO "glyph" ("image") VALUES ('12A') RETURNING "id""#
->>>>>>> 47ce7848
     /// );
     /// ```
     pub fn returning_col<C>(&mut self, col: C) -> &mut Self
