--- conflicted
+++ resolved
@@ -51,12 +51,8 @@
     pub(crate) orders: Vec<OrderExpr>,
     pub(crate) limit: Option<Value>,
     pub(crate) offset: Option<Value>,
-<<<<<<< HEAD
     pub(crate) lock: Option<LockClause>,
-=======
-    pub(crate) lock: Option<LockType>,
     pub(crate) window: Option<(DynIden, WindowStatement)>,
->>>>>>> 7268c9a8
 }
 
 /// List of distinct keywords that can be used in select statement
