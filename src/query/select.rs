--- conflicted
+++ resolved
@@ -2376,16 +2376,13 @@
         self.r#where.add_condition(condition.into_condition());
         self
     }
-<<<<<<< HEAD
+
+    pub fn and_where_option(&mut self, other: Option<SimpleExpr>) -> &mut Self;
+    pub fn and_where(&mut self, other: SimpleExpr) -> &mut Self;
 }
 
 impl IntoSimpleExpr for SelectStatement {
     fn into_sub_query_expr(self) -> SimpleExpr {
         SimpleExpr::SubQuery(None, Box::new(self.into_sub_query_statement()))
     }
-=======
-
-    pub fn and_where_option(&mut self, other: Option<SimpleExpr>) -> &mut Self;
-    pub fn and_where(&mut self, other: SimpleExpr) -> &mut Self;
->>>>>>> 6d68992c
 }