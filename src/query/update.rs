--- conflicted
+++ resolved
@@ -5,12 +5,8 @@
     query::{condition::*, OrderedStatement},
     types::*,
     value::*,
-<<<<<<< HEAD
-    QueryStatementBuilder, Returning,
-=======
     Query, QueryStatementBuilder, QueryStatementWriter, SelectExpr, SelectStatement,
-    SubQueryStatement, WithClause, WithQuery,
->>>>>>> 47ce7848
+    SubQueryStatement, WithClause, WithQuery, Returning,
 };
 
 /// Update existing rows in the table
@@ -228,9 +224,6 @@
         self
     }
 
-<<<<<<< HEAD
-    /// RETURNING expressions. Supported fully by postgres, version deppendant on other databases
-=======
     /// RETURNING expressions.
     ///
     /// ## Note:
@@ -239,7 +232,6 @@
     /// * SQLite
     ///     - SQLite version >= 3.35.0
     ///     - **Note that sea-query won't try to enforce either of these constraints**
->>>>>>> 47ce7848
     ///
     /// ```
     /// use sea_query::{tests_cfg::*, *};
@@ -262,11 +254,7 @@
     /// );
     /// assert_eq!(
     ///     query.to_string(SqliteQueryBuilder),
-<<<<<<< HEAD
-    ///     r#"UPDATE `glyph` SET `aspect` = 2.1345, `image` = '235m' WHERE `id` = 1 RETURNING `id`"#
-=======
     ///     r#"UPDATE "glyph" SET "aspect" = 2.1345, "image" = '235m' WHERE "id" = 1 RETURNING "id""#
->>>>>>> 47ce7848
     /// );
     /// ```
     pub fn returning(&mut self, returning_cols: Returning) -> &mut Self {
@@ -274,11 +262,7 @@
         self
     }
 
-<<<<<<< HEAD
-    /// RETURNING a column after update. Supported fully by postgres, version deppendant on other databases
-=======
     /// RETURNING a column after update.
->>>>>>> 47ce7848
     /// Wrapper over [`UpdateStatement::returning()`].
     ///
     /// ## Note:
@@ -310,11 +294,7 @@
     /// );
     /// assert_eq!(
     ///     query.to_string(SqliteQueryBuilder),
-<<<<<<< HEAD
-    ///     r#"UPDATE `glyph` SET `aspect` = 2.1345, `image` = '235m' WHERE `id` = 1 RETURNING `id`"#
-=======
-    ///     r#"UPDATE "glyph" SET "aspect" = 2.1345, "image" = '235m' WHERE "id" = 1 RETURNING "id""#
->>>>>>> 47ce7848
+    ///    r#"UPDATE "glyph" SET "aspect" = 2.1345, "image" = '235m' WHERE "id" = 1 RETURNING "id""#
     /// );
     /// ```
     pub fn returning_col<C>(&mut self, col: C) -> &mut Self
