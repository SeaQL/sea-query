--- conflicted
+++ resolved
@@ -287,15 +287,7 @@
                 ConditionType::All => true.into(),
             })
         };
-<<<<<<< HEAD
-        if self.negate { expr.not() } else { expr }
-=======
-        if cond.negate {
-            expr.not()
-        } else {
-            expr
-        }
->>>>>>> 25e4e878
+        if cond.negate { expr.not() } else { expr }
     }
 }
 
