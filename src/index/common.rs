--- conflicted
+++ resolved
@@ -115,12 +115,8 @@
         IndexColumn::TableColumn(IndexColumnTableColumn {
             name: value.0.into_iden(),
             prefix: None,
-<<<<<<< HEAD
-            order: Some(self.1),
-            operator_class: None,
-=======
             order: Some(value.1),
->>>>>>> 40e33f25
+            operator_class: None,
         })
     }
 }
@@ -131,16 +127,10 @@
 {
     fn from(value: (I, u32, IndexOrder)) -> Self {
         IndexColumn::TableColumn(IndexColumnTableColumn {
-<<<<<<< HEAD
-            name: self.0.into_iden(),
-            prefix: Some(self.1),
-            order: Some(self.2),
-            operator_class: None,
-=======
             name: value.0.into_iden(),
             prefix: Some(value.1),
             order: Some(value.2),
->>>>>>> 40e33f25
+            operator_class: None,
         })
     }
 }
@@ -158,14 +148,9 @@
 impl From<(FunctionCall, IndexOrder)> for IndexColumn {
     fn from(value: (FunctionCall, IndexOrder)) -> Self {
         IndexColumn::Expr(IndexColumnExpr {
-<<<<<<< HEAD
-            expr: self.0.into(),
-            order: Some(self.1),
-            operator_class: None,
-=======
             expr: value.0.into(),
             order: Some(value.1),
->>>>>>> 40e33f25
+            operator_class: None,
         })
     }
 }
@@ -183,14 +168,9 @@
 impl From<(Expr, IndexOrder)> for IndexColumn {
     fn from(value: (Expr, IndexOrder)) -> Self {
         IndexColumn::Expr(IndexColumnExpr {
-<<<<<<< HEAD
-            expr: self.0,
-            order: Some(self.1),
-            operator_class: None,
-=======
             expr: value.0,
             order: Some(value.1),
->>>>>>> 40e33f25
+            operator_class: None,
         })
     }
 }
