//! Container for all SQL value types.

use std::borrow::Cow;

#[cfg(feature = "with-json")]
use serde_json::Value as Json;
#[cfg(feature = "with-json")]
use std::str::from_utf8;

#[cfg(feature = "with-chrono")]
use chrono::{DateTime, FixedOffset, Local, NaiveDate, NaiveDateTime, NaiveTime, Utc};

#[cfg(feature = "with-time")]
use time::{OffsetDateTime, PrimitiveDateTime};

#[cfg(feature = "with-rust_decimal")]
use rust_decimal::Decimal;

#[cfg(feature = "with-bigdecimal")]
use bigdecimal::BigDecimal;

#[cfg(feature = "with-uuid")]
use uuid::Uuid;

#[cfg(feature = "with-ipnetwork")]
use ipnetwork::IpNetwork;

#[cfg(feature = "with-ipnetwork")]
use std::net::IpAddr;

#[cfg(feature = "with-mac_address")]
use mac_address::MacAddress;

use crate::{ColumnType, CommonSqlQueryBuilder, QueryBuilder, StringLen};

#[cfg(test)]
mod tests;

#[cfg(feature = "hashable-value")]
mod hashable_value;

mod value_tuple;
pub use value_tuple::*;

#[cfg(feature = "with-json")]
#[cfg_attr(docsrs, doc(cfg(feature = "with-json")))]
mod with_json;

#[cfg(feature = "with-json")]
#[cfg_attr(docsrs, doc(cfg(feature = "with-json")))]
pub use with_json::sea_value_to_json_value;

#[cfg(feature = "with-chrono")]
#[cfg_attr(docsrs, doc(cfg(feature = "with-chrono")))]
mod with_chrono;

#[cfg(feature = "with-time")]
#[cfg_attr(docsrs, doc(cfg(feature = "with-time")))]
pub mod time_format;

#[cfg(feature = "with-time")]
#[cfg_attr(docsrs, doc(cfg(feature = "with-time")))]
mod with_time;

#[cfg(feature = "with-rust_decimal")]
#[cfg_attr(docsrs, doc(cfg(feature = "with-rust_decimal")))]
mod with_rust_decimal;

#[cfg(feature = "with-bigdecimal")]
#[cfg_attr(docsrs, doc(cfg(feature = "with-bigdecimal")))]
mod with_bigdecimal;

#[cfg(feature = "with-uuid")]
#[cfg_attr(docsrs, doc(cfg(feature = "with-uuid")))]
mod with_uuid;

#[cfg(feature = "with-ipnetwork")]
#[cfg_attr(docsrs, doc(cfg(feature = "with-ipnetwork")))]
mod with_ipnetwork;

#[cfg(feature = "with-mac_address")]
#[cfg_attr(docsrs, doc(cfg(feature = "with-mac_address")))]
mod with_mac_address;

#[cfg(feature = "postgres-array")]
#[cfg_attr(docsrs, doc(cfg(feature = "postgres-array")))]
pub mod with_array;

#[cfg(feature = "postgres-vector")]
#[cfg_attr(docsrs, doc(cfg(feature = "postgres-vector")))]
pub mod with_vector;

/// [`Value`] types variant for Postgres array
#[derive(Clone, Debug, Eq, PartialEq, Hash)]
pub enum ArrayType {
    Bool,
    TinyInt,
    SmallInt,
    Int,
    BigInt,
    TinyUnsigned,
    SmallUnsigned,
    Unsigned,
    BigUnsigned,
    Float,
    Double,
    String,
    Char,
    Bytes,

    #[cfg(feature = "with-json")]
    #[cfg_attr(docsrs, doc(cfg(feature = "with-json")))]
    Json,

    #[cfg(feature = "with-chrono")]
    #[cfg_attr(docsrs, doc(cfg(feature = "with-chrono")))]
    ChronoDate,

    #[cfg(feature = "with-chrono")]
    #[cfg_attr(docsrs, doc(cfg(feature = "with-chrono")))]
    ChronoTime,

    #[cfg(feature = "with-chrono")]
    #[cfg_attr(docsrs, doc(cfg(feature = "with-chrono")))]
    ChronoDateTime,

    #[cfg(feature = "with-chrono")]
    #[cfg_attr(docsrs, doc(cfg(feature = "with-chrono")))]
    ChronoDateTimeUtc,

    #[cfg(feature = "with-chrono")]
    #[cfg_attr(docsrs, doc(cfg(feature = "with-chrono")))]
    ChronoDateTimeLocal,

    #[cfg(feature = "with-chrono")]
    #[cfg_attr(docsrs, doc(cfg(feature = "with-chrono")))]
    ChronoDateTimeWithTimeZone,

    #[cfg(feature = "with-time")]
    #[cfg_attr(docsrs, doc(cfg(feature = "with-time")))]
    TimeDate,

    #[cfg(feature = "with-time")]
    #[cfg_attr(docsrs, doc(cfg(feature = "with-time")))]
    TimeTime,

    #[cfg(feature = "with-time")]
    #[cfg_attr(docsrs, doc(cfg(feature = "with-time")))]
    TimeDateTime,

    #[cfg(feature = "with-time")]
    #[cfg_attr(docsrs, doc(cfg(feature = "with-time")))]
    TimeDateTimeWithTimeZone,

    #[cfg(feature = "with-uuid")]
    #[cfg_attr(docsrs, doc(cfg(feature = "with-uuid")))]
    Uuid,

    #[cfg(feature = "with-rust_decimal")]
    #[cfg_attr(docsrs, doc(cfg(feature = "with-rust_decimal")))]
    Decimal,

    #[cfg(feature = "with-bigdecimal")]
    #[cfg_attr(docsrs, doc(cfg(feature = "with-bigdecimal")))]
    BigDecimal,

    #[cfg(feature = "with-ipnetwork")]
    #[cfg_attr(docsrs, doc(cfg(feature = "with-ipnetwork")))]
    IpNetwork,

    #[cfg(feature = "with-mac_address")]
    #[cfg_attr(docsrs, doc(cfg(feature = "with-mac_address")))]
    MacAddress,
}

/// Value variants
///
/// We want the inner Value to be exactly 1 pointer sized, so anything larger should be boxed.
///
/// If the `hashable-value` feature is enabled, NaN == NaN, which contradicts Rust's built-in
/// implementation of NaN != NaN.
#[derive(Clone, Debug)]
#[cfg_attr(not(feature = "hashable-value"), derive(PartialEq))]
pub enum Value {
    Bool(Option<bool>),
    TinyInt(Option<i8>),
    SmallInt(Option<i16>),
    Int(Option<i32>),
    BigInt(Option<i64>),
    TinyUnsigned(Option<u8>),
    SmallUnsigned(Option<u16>),
    Unsigned(Option<u32>),
    BigUnsigned(Option<u64>),
    Float(Option<f32>),
    Double(Option<f64>),
    String(Option<String>),
    Char(Option<char>),

    #[allow(clippy::box_collection)]
    Bytes(Option<Vec<u8>>),

    #[cfg(feature = "with-json")]
    #[cfg_attr(docsrs, doc(cfg(feature = "with-json")))]
    Json(Option<Json>),

    #[cfg(feature = "with-chrono")]
    #[cfg_attr(docsrs, doc(cfg(feature = "with-chrono")))]
    ChronoDate(Option<NaiveDate>),

    #[cfg(feature = "with-chrono")]
    #[cfg_attr(docsrs, doc(cfg(feature = "with-chrono")))]
    ChronoTime(Option<NaiveTime>),

    #[cfg(feature = "with-chrono")]
    #[cfg_attr(docsrs, doc(cfg(feature = "with-chrono")))]
    ChronoDateTime(Option<NaiveDateTime>),

    #[cfg(feature = "with-chrono")]
    #[cfg_attr(docsrs, doc(cfg(feature = "with-chrono")))]
    ChronoDateTimeUtc(Option<DateTime<Utc>>),

    #[cfg(feature = "with-chrono")]
    #[cfg_attr(docsrs, doc(cfg(feature = "with-chrono")))]
    ChronoDateTimeLocal(Option<DateTime<Local>>),

    #[cfg(feature = "with-chrono")]
    #[cfg_attr(docsrs, doc(cfg(feature = "with-chrono")))]
    ChronoDateTimeWithTimeZone(Option<DateTime<FixedOffset>>),

    #[cfg(feature = "with-time")]
    #[cfg_attr(docsrs, doc(cfg(feature = "with-time")))]
    TimeDate(Option<time::Date>),

    #[cfg(feature = "with-time")]
    #[cfg_attr(docsrs, doc(cfg(feature = "with-time")))]
    TimeTime(Option<time::Time>),

    #[cfg(feature = "with-time")]
    #[cfg_attr(docsrs, doc(cfg(feature = "with-time")))]
    TimeDateTime(Option<PrimitiveDateTime>),

    #[cfg(feature = "with-time")]
    #[cfg_attr(docsrs, doc(cfg(feature = "with-time")))]
    TimeDateTimeWithTimeZone(Option<OffsetDateTime>),

    #[cfg(feature = "with-uuid")]
    #[cfg_attr(docsrs, doc(cfg(feature = "with-uuid")))]
    Uuid(Option<Uuid>),

    #[cfg(feature = "with-rust_decimal")]
    #[cfg_attr(docsrs, doc(cfg(feature = "with-rust_decimal")))]
    Decimal(Option<Decimal>),

    #[cfg(feature = "with-bigdecimal")]
    #[cfg_attr(docsrs, doc(cfg(feature = "with-bigdecimal")))]
    BigDecimal(Option<Box<BigDecimal>>),

    #[cfg(feature = "postgres-array")]
    #[cfg_attr(docsrs, doc(cfg(feature = "postgres-array")))]
    Array(ArrayType, Option<Box<Vec<Value>>>),

    #[cfg(feature = "postgres-vector")]
    #[cfg_attr(docsrs, doc(cfg(feature = "postgres-vector")))]
    Vector(Option<pgvector::Vector>),

    #[cfg(feature = "with-ipnetwork")]
    #[cfg_attr(docsrs, doc(cfg(feature = "with-ipnetwork")))]
    IpNetwork(Option<IpNetwork>),

    #[cfg(feature = "with-mac_address")]
    #[cfg_attr(docsrs, doc(cfg(feature = "with-mac_address")))]
    MacAddress(Option<MacAddress>),
}

<<<<<<< HEAD
=======
/// This test is to check if the size of [`Value`] exceeds the limit.
/// If the size exceeds the limit, you should box the variant.
/// Previously, the size was 24. We bumped it to 32 such that `String`
/// can be unboxed.
pub const VALUE_SIZE: usize = check_value_size();

const fn check_value_size() -> usize {
    if std::mem::size_of::<Value>() > 32 {
        panic!("the size of Value shouldn't be greater than 32 bytes")
    }
    std::mem::size_of::<Value>()
}

impl std::fmt::Display for Value {
    fn fmt(&self, f: &mut std::fmt::Formatter<'_>) -> std::fmt::Result {
        write!(f, "{}", CommonSqlQueryBuilder.value_to_string(self))
    }
}

pub trait ValueType: Sized {
    fn try_from(v: Value) -> Result<Self, ValueTypeErr>;

    fn unwrap(v: Value) -> Self {
        Self::try_from(v).unwrap()
    }

    fn expect(v: Value, msg: &str) -> Self {
        Self::try_from(v).expect(msg)
    }

    fn type_name() -> String;

    fn array_type() -> ArrayType;

    fn column_type() -> ColumnType;

    fn enum_type_name() -> Option<&'static str> {
        None
    }
}

#[derive(Debug)]
pub struct ValueTypeErr;

impl std::error::Error for ValueTypeErr {}

impl std::fmt::Display for ValueTypeErr {
    fn fmt(&self, f: &mut std::fmt::Formatter) -> std::fmt::Result {
        write!(f, "Value type mismatch")
    }
}

#[derive(Clone, Debug, PartialEq)]
pub struct Values(pub Vec<Value>);

#[derive(Clone, Debug, PartialEq)]
#[cfg_attr(feature = "hashable-value", derive(Hash, Eq))]
#[non_exhaustive]
pub enum ValueTuple {
    One(Value),
    Two(Value, Value),
    Three(Value, Value, Value),
    Many(Vec<Value>),
}

pub trait IntoValueTuple {
    fn into_value_tuple(self) -> ValueTuple;
}

pub trait FromValueTuple: Sized {
    fn from_value_tuple<I>(i: I) -> Self
    where
        I: IntoValueTuple;
}

pub trait Nullable {
    fn null() -> Value;
}

>>>>>>> a98578f3
impl Value {
    pub fn unwrap<T>(self) -> T
    where
        T: ValueType,
    {
        T::unwrap(self)
    }

    pub fn expect<T>(self, msg: &str) -> T
    where
        T: ValueType,
    {
        T::expect(self, msg)
    }

    /// Get the null variant of self
    ///
    /// ```
    /// use sea_query::Value;
    ///
    /// let v = Value::Int(Some(2));
    /// let n = v.as_null();
    ///
    /// assert_eq!(n, Value::Int(None));
    ///
    /// // one liner:
    /// assert_eq!(Into::<Value>::into(2.2).as_null(), Value::Double(None));
    /// ```
    pub fn as_null(&self) -> Self {
        match self {
            Self::Bool(_) => Self::Bool(None),
            Self::TinyInt(_) => Self::TinyInt(None),
            Self::SmallInt(_) => Self::SmallInt(None),
            Self::Int(_) => Self::Int(None),
            Self::BigInt(_) => Self::BigInt(None),
            Self::TinyUnsigned(_) => Self::TinyUnsigned(None),
            Self::SmallUnsigned(_) => Self::SmallUnsigned(None),
            Self::Unsigned(_) => Self::Unsigned(None),
            Self::BigUnsigned(_) => Self::BigUnsigned(None),
            Self::Float(_) => Self::Float(None),
            Self::Double(_) => Self::Double(None),
            Self::String(_) => Self::String(None),
            Self::Char(_) => Self::Char(None),
            Self::Bytes(_) => Self::Bytes(None),

            #[cfg(feature = "with-json")]
            #[cfg_attr(docsrs, doc(cfg(feature = "with-json")))]
            Self::Json(_) => Self::Json(None),

            #[cfg(feature = "with-chrono")]
            #[cfg_attr(docsrs, doc(cfg(feature = "with-chrono")))]
            Self::ChronoDate(_) => Self::ChronoDate(None),

            #[cfg(feature = "with-chrono")]
            #[cfg_attr(docsrs, doc(cfg(feature = "with-chrono")))]
            Self::ChronoTime(_) => Self::ChronoTime(None),

            #[cfg(feature = "with-chrono")]
            #[cfg_attr(docsrs, doc(cfg(feature = "with-chrono")))]
            Self::ChronoDateTime(_) => Self::ChronoDateTime(None),

            #[cfg(feature = "with-chrono")]
            #[cfg_attr(docsrs, doc(cfg(feature = "with-chrono")))]
            Self::ChronoDateTimeUtc(_) => Self::ChronoDateTimeUtc(None),

            #[cfg(feature = "with-chrono")]
            #[cfg_attr(docsrs, doc(cfg(feature = "with-chrono")))]
            Self::ChronoDateTimeLocal(_) => Self::ChronoDateTimeLocal(None),

            #[cfg(feature = "with-chrono")]
            #[cfg_attr(docsrs, doc(cfg(feature = "with-chrono")))]
            Self::ChronoDateTimeWithTimeZone(_) => Self::ChronoDateTimeWithTimeZone(None),

            #[cfg(feature = "with-time")]
            #[cfg_attr(docsrs, doc(cfg(feature = "with-time")))]
            Self::TimeDate(_) => Self::TimeDate(None),

            #[cfg(feature = "with-time")]
            #[cfg_attr(docsrs, doc(cfg(feature = "with-time")))]
            Self::TimeTime(_) => Self::TimeTime(None),

            #[cfg(feature = "with-time")]
            #[cfg_attr(docsrs, doc(cfg(feature = "with-time")))]
            Self::TimeDateTime(_) => Self::TimeDateTime(None),

            #[cfg(feature = "with-time")]
            #[cfg_attr(docsrs, doc(cfg(feature = "with-time")))]
            Self::TimeDateTimeWithTimeZone(_) => Self::TimeDateTimeWithTimeZone(None),

            #[cfg(feature = "with-uuid")]
            #[cfg_attr(docsrs, doc(cfg(feature = "with-uuid")))]
            Self::Uuid(_) => Self::Uuid(None),

            #[cfg(feature = "with-rust_decimal")]
            #[cfg_attr(docsrs, doc(cfg(feature = "with-rust_decimal")))]
            Self::Decimal(_) => Self::Decimal(None),

            #[cfg(feature = "with-bigdecimal")]
            #[cfg_attr(docsrs, doc(cfg(feature = "with-bigdecimal")))]
            Self::BigDecimal(_) => Self::BigDecimal(None),

            #[cfg(feature = "postgres-array")]
            #[cfg_attr(docsrs, doc(cfg(feature = "postgres-array")))]
            Self::Array(ty, _) => Self::Array(ty.clone(), None),

            #[cfg(feature = "postgres-vector")]
            #[cfg_attr(docsrs, doc(cfg(feature = "postgres-vector")))]
            Self::Vector(_) => Self::Vector(None),

            #[cfg(feature = "with-ipnetwork")]
            #[cfg_attr(docsrs, doc(cfg(feature = "with-ipnetwork")))]
            Self::IpNetwork(_) => Self::IpNetwork(None),

            #[cfg(feature = "with-mac_address")]
            #[cfg_attr(docsrs, doc(cfg(feature = "with-mac_address")))]
            Self::MacAddress(_) => Self::MacAddress(None),
        }
    }

    /// Get a default value of self's type
    ///
    /// ```
    /// use sea_query::Value;
    ///
    /// let v = Value::Int(None);
    /// let n = v.dummy_value();
    /// assert_eq!(n, Value::Int(Some(0)));
    /// ```
    pub fn dummy_value(&self) -> Self {
        match self {
            Self::Bool(_) => Self::Bool(Some(Default::default())),
            Self::TinyInt(_) => Self::TinyInt(Some(Default::default())),
            Self::SmallInt(_) => Self::SmallInt(Some(Default::default())),
            Self::Int(_) => Self::Int(Some(Default::default())),
            Self::BigInt(_) => Self::BigInt(Some(Default::default())),
            Self::TinyUnsigned(_) => Self::TinyUnsigned(Some(Default::default())),
            Self::SmallUnsigned(_) => Self::SmallUnsigned(Some(Default::default())),
            Self::Unsigned(_) => Self::Unsigned(Some(Default::default())),
            Self::BigUnsigned(_) => Self::BigUnsigned(Some(Default::default())),
            Self::Float(_) => Self::Float(Some(Default::default())),
            Self::Double(_) => Self::Double(Some(Default::default())),
            Self::String(_) => Self::String(Some(Default::default())),
            Self::Char(_) => Self::Char(Some(Default::default())),
            Self::Bytes(_) => Self::Bytes(Some(Default::default())),

            #[cfg(feature = "with-json")]
            #[cfg_attr(docsrs, doc(cfg(feature = "with-json")))]
            Self::Json(_) => Self::Json(Some(Default::default())),

            #[cfg(feature = "with-chrono")]
            #[cfg_attr(docsrs, doc(cfg(feature = "with-chrono")))]
            Self::ChronoDate(_) => Self::ChronoDate(Some(Default::default())),

            #[cfg(feature = "with-chrono")]
            #[cfg_attr(docsrs, doc(cfg(feature = "with-chrono")))]
            Self::ChronoTime(_) => Self::ChronoTime(Some(Default::default())),

            #[cfg(feature = "with-chrono")]
            #[cfg_attr(docsrs, doc(cfg(feature = "with-chrono")))]
            Self::ChronoDateTime(_) => Self::ChronoDateTime(Some(Default::default())),

            #[cfg(feature = "with-chrono")]
            #[cfg_attr(docsrs, doc(cfg(feature = "with-chrono")))]
            Self::ChronoDateTimeUtc(_) => Self::ChronoDateTimeUtc(Some(Default::default())),

            #[cfg(feature = "with-chrono")]
            #[cfg_attr(docsrs, doc(cfg(feature = "with-chrono")))]
            Self::ChronoDateTimeLocal(_) => Self::ChronoDateTimeLocal(Some(Default::default())),

            #[cfg(feature = "with-chrono")]
            #[cfg_attr(docsrs, doc(cfg(feature = "with-chrono")))]
            Self::ChronoDateTimeWithTimeZone(_) => {
                Self::ChronoDateTimeWithTimeZone(Some(Default::default()))
            }

            #[cfg(feature = "with-time")]
            #[cfg_attr(docsrs, doc(cfg(feature = "with-time")))]
            Self::TimeDate(_) => Self::TimeDate(Some(time::Date::MIN)),

            #[cfg(feature = "with-time")]
            #[cfg_attr(docsrs, doc(cfg(feature = "with-time")))]
            Self::TimeTime(_) => Self::TimeTime(Some(time::Time::MIDNIGHT)),

            #[cfg(feature = "with-time")]
            #[cfg_attr(docsrs, doc(cfg(feature = "with-time")))]
            Self::TimeDateTime(_) => Self::TimeDateTime(Some(PrimitiveDateTime::MIN)),

            #[cfg(feature = "with-time")]
            #[cfg_attr(docsrs, doc(cfg(feature = "with-time")))]
            Self::TimeDateTimeWithTimeZone(_) => {
                Self::TimeDateTimeWithTimeZone(Some(OffsetDateTime::UNIX_EPOCH))
            }

            #[cfg(feature = "with-uuid")]
            #[cfg_attr(docsrs, doc(cfg(feature = "with-uuid")))]
            Self::Uuid(_) => Self::Uuid(Some(Default::default())),

            #[cfg(feature = "with-rust_decimal")]
            #[cfg_attr(docsrs, doc(cfg(feature = "with-rust_decimal")))]
            Self::Decimal(_) => Self::Decimal(Some(Default::default())),

            #[cfg(feature = "with-bigdecimal")]
            #[cfg_attr(docsrs, doc(cfg(feature = "with-bigdecimal")))]
            Self::BigDecimal(_) => Self::BigDecimal(Some(Default::default())),

            #[cfg(feature = "postgres-array")]
            #[cfg_attr(docsrs, doc(cfg(feature = "postgres-array")))]
            Self::Array(ty, _) => Self::Array(ty.clone(), Some(Default::default())),

            #[cfg(feature = "postgres-vector")]
            #[cfg_attr(docsrs, doc(cfg(feature = "postgres-vector")))]
            Self::Vector(_) => Self::Vector(Some(vec![].into())),

            #[cfg(feature = "with-ipnetwork")]
            #[cfg_attr(docsrs, doc(cfg(feature = "with-ipnetwork")))]
            Self::IpNetwork(_) => Self::IpNetwork(Some("0.0.0.0".parse().unwrap())),

            #[cfg(feature = "with-mac_address")]
            #[cfg_attr(docsrs, doc(cfg(feature = "with-mac_address")))]
            Self::MacAddress(_) => Self::MacAddress(Some(Default::default())),
        }
    }
}

<<<<<<< HEAD
=======
macro_rules! type_to_value {
    ( $type: ty, $name: ident, $col_type: expr ) => {
        impl From<$type> for Value {
            fn from(x: $type) -> Value {
                Value::$name(Some(x))
            }
        }

        impl Nullable for $type {
            fn null() -> Value {
                Value::$name(None)
            }
        }

        impl ValueType for $type {
            fn try_from(v: Value) -> Result<Self, ValueTypeErr> {
                match v {
                    Value::$name(Some(x)) => Ok(x),
                    _ => Err(ValueTypeErr),
                }
            }

            fn type_name() -> String {
                stringify!($type).to_owned()
            }

            fn array_type() -> ArrayType {
                ArrayType::$name
            }

            fn column_type() -> ColumnType {
                use ColumnType::*;
                $col_type
            }
        }
    };
}

#[cfg(feature = "with-bigdecimal")]
macro_rules! type_to_box_value {
    ( $type: ty, $name: ident, $col_type: expr ) => {
        impl From<$type> for Value {
            fn from(x: $type) -> Value {
                Value::$name(Some(Box::new(x)))
            }
        }

        impl Nullable for $type {
            fn null() -> Value {
                Value::$name(None)
            }
        }

        impl ValueType for $type {
            fn try_from(v: Value) -> Result<Self, ValueTypeErr> {
                match v {
                    Value::$name(Some(x)) => Ok(*x),
                    _ => Err(ValueTypeErr),
                }
            }

            fn type_name() -> String {
                stringify!($type).to_owned()
            }

            fn array_type() -> ArrayType {
                ArrayType::$name
            }

            fn column_type() -> ColumnType {
                use ColumnType::*;
                $col_type
            }
        }
    };
}

type_to_value!(bool, Bool, Boolean);
type_to_value!(i8, TinyInt, TinyInteger);
type_to_value!(i16, SmallInt, SmallInteger);
type_to_value!(i32, Int, Integer);
type_to_value!(i64, BigInt, BigInteger);
type_to_value!(u8, TinyUnsigned, TinyUnsigned);
type_to_value!(u16, SmallUnsigned, SmallUnsigned);
type_to_value!(u32, Unsigned, Unsigned);
type_to_value!(u64, BigUnsigned, BigUnsigned);
type_to_value!(f32, Float, Float);
type_to_value!(f64, Double, Double);
type_to_value!(char, Char, Char(None));

>>>>>>> a98578f3
impl From<&[u8]> for Value {
    fn from(x: &[u8]) -> Value {
        Value::Bytes(Some(x.into()))
    }
}

impl From<&str> for Value {
    fn from(x: &str) -> Value {
        Value::String(Some(x.to_owned()))
    }
}

impl From<&String> for Value {
    fn from(x: &String) -> Value {
        Value::String(Some(x.clone()))
    }
}

impl<T> From<Option<T>> for Value
where
    T: Into<Value> + Nullable,
{
    fn from(x: Option<T>) -> Value {
        match x {
            Some(v) => v.into(),
            None => T::null(),
        }
    }
}

impl From<Cow<'_, str>> for Value {
    fn from(x: Cow<'_, str>) -> Value {
        x.into_owned().into()
    }
}

impl IntoIterator for Values {
    type Item = Value;
    type IntoIter = std::vec::IntoIter<Self::Item>;

    fn into_iter(self) -> Self::IntoIter {
        self.0.into_iter()
    }
}

impl std::fmt::Display for Value {
    fn fmt(&self, f: &mut std::fmt::Formatter<'_>) -> std::fmt::Result {
        write!(f, "{}", CommonSqlQueryBuilder.value_to_string(self))
    }
}

pub trait ValueType: Sized {
    fn try_from(v: Value) -> Result<Self, ValueTypeErr>;

    fn unwrap(v: Value) -> Self {
        Self::try_from(v).unwrap()
    }

    fn expect(v: Value, msg: &str) -> Self {
        Self::try_from(v).expect(msg)
    }

    fn type_name() -> String;

    fn array_type() -> ArrayType;

    fn column_type() -> ColumnType;

    fn enum_type_name() -> Option<&'static str> {
        None
    }
}

impl<T> ValueType for Option<T>
where
    T: ValueType + Nullable,
{
    fn try_from(v: Value) -> Result<Self, ValueTypeErr> {
        if v == T::null() {
            Ok(None)
        } else {
            Ok(Some(T::try_from(v)?))
        }
    }

    fn type_name() -> String {
        format!("Option<{}>", T::type_name())
    }

    fn array_type() -> ArrayType {
        T::array_type()
    }

    fn column_type() -> ColumnType {
        T::column_type()
    }
}

impl ValueType for Cow<'_, str> {
    fn try_from(v: Value) -> Result<Self, ValueTypeErr> {
        match v {
            Value::String(Some(x)) => Ok((x).into()),
            _ => Err(ValueTypeErr),
        }
    }

    fn type_name() -> String {
        "Cow<str>".into()
    }

    fn array_type() -> ArrayType {
        ArrayType::String
    }

    fn column_type() -> ColumnType {
        ColumnType::String(StringLen::None)
    }
}

#[derive(Debug)]
pub struct ValueTypeErr;

impl std::error::Error for ValueTypeErr {}

impl std::fmt::Display for ValueTypeErr {
    fn fmt(&self, f: &mut std::fmt::Formatter) -> std::fmt::Result {
        write!(f, "Value type mismatch")
    }
}

#[derive(Clone, Debug, PartialEq)]
pub struct Values(pub Vec<Value>);

impl Values {
    pub fn iter(&self) -> impl Iterator<Item = &Value> {
        self.0.iter()
    }
}

pub trait Nullable {
    fn null() -> Value;
}

impl Nullable for &str {
    fn null() -> Value {
        Value::String(None)
    }
}

macro_rules! type_to_value {
    ( $type: ty, $name: ident, $col_type: expr ) => {
        impl From<$type> for Value {
            fn from(x: $type) -> Value {
                Value::$name(Some(x))
            }
        }

        impl Nullable for $type {
            fn null() -> Value {
                Value::$name(None)
            }
        }

        impl ValueType for $type {
            fn try_from(v: Value) -> Result<Self, ValueTypeErr> {
                match v {
                    Value::$name(Some(x)) => Ok(x),
                    _ => Err(ValueTypeErr),
                }
            }

            fn type_name() -> String {
                stringify!($type).to_owned()
            }

<<<<<<< HEAD
            fn array_type() -> ArrayType {
                ArrayType::$name
=======
    impl Nullable for DateTime<Local> {
        fn null() -> Value {
            Value::ChronoDateTimeLocal(None)
        }
    }

    impl ValueType for DateTime<Local> {
        fn try_from(v: Value) -> Result<Self, ValueTypeErr> {
            match v {
                Value::ChronoDateTimeLocal(Some(x)) => Ok(x),
                _ => Err(ValueTypeErr),
            }
        }

        fn type_name() -> String {
            stringify!(DateTime<Local>).to_owned()
        }

        fn array_type() -> ArrayType {
            ArrayType::ChronoDateTimeLocal
        }

        fn column_type() -> ColumnType {
            ColumnType::TimestampWithTimeZone
        }
    }

    impl Nullable for DateTime<FixedOffset> {
        fn null() -> Value {
            Value::ChronoDateTimeWithTimeZone(None)
        }
    }

    impl ValueType for DateTime<FixedOffset> {
        fn try_from(v: Value) -> Result<Self, ValueTypeErr> {
            match v {
                Value::ChronoDateTimeWithTimeZone(Some(x)) => Ok(x),
                _ => Err(ValueTypeErr),
            }
        }

        fn type_name() -> String {
            stringify!(DateTime<FixedOffset>).to_owned()
        }

        fn array_type() -> ArrayType {
            ArrayType::ChronoDateTimeWithTimeZone
        }

        fn column_type() -> ColumnType {
            ColumnType::TimestampWithTimeZone
        }
    }
}

#[cfg(feature = "with-time")]
#[cfg_attr(docsrs, doc(cfg(feature = "with-time")))]
pub mod time_format {
    use time::format_description::FormatItem;
    use time::macros::format_description;

    pub static FORMAT_DATE: &[FormatItem<'static>] = format_description!("[year]-[month]-[day]");
    pub static FORMAT_TIME: &[FormatItem<'static>] =
        format_description!("[hour]:[minute]:[second].[subsecond digits:6]");
    pub static FORMAT_DATETIME: &[FormatItem<'static>] =
        format_description!("[year]-[month]-[day] [hour]:[minute]:[second].[subsecond digits:6]");
    pub static FORMAT_DATETIME_TZ: &[FormatItem<'static>] = format_description!(
        "[year]-[month]-[day] [hour]:[minute]:[second].[subsecond digits:6] [offset_hour sign:mandatory]:[offset_minute]"
    );
}

#[cfg(feature = "with-time")]
#[cfg_attr(docsrs, doc(cfg(feature = "with-time")))]
mod with_time {
    use super::*;

    type_to_value!(time::Date, TimeDate, Date);
    type_to_value!(time::Time, TimeTime, Time);
    type_to_value!(PrimitiveDateTime, TimeDateTime, DateTime);

    impl From<OffsetDateTime> for Value {
        fn from(v: OffsetDateTime) -> Value {
            Value::TimeDateTimeWithTimeZone(Some(v))
        }
    }

    impl Nullable for OffsetDateTime {
        fn null() -> Value {
            Value::TimeDateTimeWithTimeZone(None)
        }
    }

    impl ValueType for OffsetDateTime {
        fn try_from(v: Value) -> Result<Self, ValueTypeErr> {
            match v {
                Value::TimeDateTimeWithTimeZone(Some(x)) => Ok(x),
                _ => Err(ValueTypeErr),
            }
        }

        fn type_name() -> String {
            stringify!(OffsetDateTime).to_owned()
        }

        fn array_type() -> ArrayType {
            ArrayType::TimeDateTimeWithTimeZone
        }

        fn column_type() -> ColumnType {
            ColumnType::TimestampWithTimeZone
        }
    }
}

#[cfg(feature = "with-rust_decimal")]
#[cfg_attr(docsrs, doc(cfg(feature = "with-rust_decimal")))]
mod with_rust_decimal {
    use super::*;

    type_to_value!(Decimal, Decimal, Decimal(None));
}

#[cfg(feature = "with-bigdecimal")]
#[cfg_attr(docsrs, doc(cfg(feature = "with-bigdecimal")))]
mod with_bigdecimal {
    use super::*;

    type_to_box_value!(BigDecimal, BigDecimal, Decimal(None));
}

#[cfg(feature = "with-uuid")]
#[cfg_attr(docsrs, doc(cfg(feature = "with-uuid")))]
mod with_uuid {
    use super::*;

    type_to_value!(Uuid, Uuid, Uuid);

    macro_rules! fmt_uuid_to_box_value {
        ( $type: ty, $conversion_fn: ident ) => {
            impl From<$type> for Value {
                fn from(x: $type) -> Value {
                    Value::Uuid(Some(x.into_uuid()))
                }
            }

            impl Nullable for $type {
                fn null() -> Value {
                    Value::Uuid(None)
                }
            }

            impl ValueType for $type {
                fn try_from(v: Value) -> Result<Self, ValueTypeErr> {
                    match v {
                        Value::Uuid(Some(x)) => Ok(x.$conversion_fn()),
                        _ => Err(ValueTypeErr),
                    }
                }

                fn type_name() -> String {
                    stringify!($type).to_owned()
                }

                fn array_type() -> ArrayType {
                    ArrayType::Uuid
                }

                fn column_type() -> ColumnType {
                    ColumnType::Uuid
                }
            }
        };
    }

    fmt_uuid_to_box_value!(uuid::fmt::Braced, braced);
    fmt_uuid_to_box_value!(uuid::fmt::Hyphenated, hyphenated);
    fmt_uuid_to_box_value!(uuid::fmt::Simple, simple);
    fmt_uuid_to_box_value!(uuid::fmt::Urn, urn);
}

#[cfg(feature = "with-ipnetwork")]
#[cfg_attr(docsrs, doc(cfg(feature = "with-ipnetwork")))]
mod with_ipnetwork {
    use super::*;

    type_to_value!(IpNetwork, IpNetwork, Inet);
}

#[cfg(feature = "with-mac_address")]
#[cfg_attr(docsrs, doc(cfg(feature = "with-mac_address")))]
mod with_mac_address {
    use super::*;

    type_to_value!(MacAddress, MacAddress, MacAddr);
}

#[cfg(feature = "postgres-array")]
#[cfg_attr(docsrs, doc(cfg(feature = "postgres-array")))]
pub mod with_array {
    use super::*;
    use crate::RcOrArc;

    // We only implement conversion from Vec<T> to Array when T is not u8.
    // This is because for u8's case, there is already conversion to Byte defined above.
    // TODO When negative trait becomes a stable feature, following code can be much shorter.
    pub trait NotU8 {}

    impl NotU8 for bool {}
    impl NotU8 for i8 {}
    impl NotU8 for i16 {}
    impl NotU8 for i32 {}
    impl NotU8 for i64 {}
    impl NotU8 for u16 {}
    impl NotU8 for u32 {}
    impl NotU8 for u64 {}
    impl NotU8 for f32 {}
    impl NotU8 for f64 {}
    impl NotU8 for char {}
    impl NotU8 for String {}
    impl NotU8 for Vec<u8> {}

    // TODO impl<T: NotU8> NotU8 for Option<T> {}

    #[cfg(feature = "with-json")]
    impl NotU8 for Json {}

    #[cfg(feature = "with-chrono")]
    impl NotU8 for NaiveDate {}

    #[cfg(feature = "with-chrono")]
    impl NotU8 for NaiveTime {}

    #[cfg(feature = "with-chrono")]
    impl NotU8 for NaiveDateTime {}

    #[cfg(feature = "with-chrono")]
    impl<Tz> NotU8 for DateTime<Tz> where Tz: chrono::TimeZone {}

    #[cfg(feature = "with-time")]
    impl NotU8 for time::Date {}

    #[cfg(feature = "with-time")]
    impl NotU8 for time::Time {}

    #[cfg(feature = "with-time")]
    impl NotU8 for PrimitiveDateTime {}

    #[cfg(feature = "with-time")]
    impl NotU8 for OffsetDateTime {}

    #[cfg(feature = "with-rust_decimal")]
    impl NotU8 for Decimal {}

    #[cfg(feature = "with-bigdecimal")]
    impl NotU8 for BigDecimal {}

    #[cfg(feature = "with-uuid")]
    impl NotU8 for Uuid {}

    #[cfg(feature = "with-uuid")]
    impl NotU8 for uuid::fmt::Braced {}

    #[cfg(feature = "with-uuid")]
    impl NotU8 for uuid::fmt::Hyphenated {}

    #[cfg(feature = "with-uuid")]
    impl NotU8 for uuid::fmt::Simple {}

    #[cfg(feature = "with-uuid")]
    impl NotU8 for uuid::fmt::Urn {}

    #[cfg(feature = "with-ipnetwork")]
    impl NotU8 for IpNetwork {}

    #[cfg(feature = "with-mac_address")]
    impl NotU8 for MacAddress {}

    impl<T> From<Vec<T>> for Value
    where
        T: Into<Value> + NotU8 + ValueType,
    {
        fn from(x: Vec<T>) -> Value {
            Value::Array(
                T::array_type(),
                Some(Box::new(x.into_iter().map(|e| e.into()).collect())),
            )
        }
    }

    impl<T> Nullable for Vec<T>
    where
        T: Into<Value> + NotU8 + ValueType,
    {
        fn null() -> Value {
            Value::Array(T::array_type(), None)
        }
    }

    impl<T> ValueType for Vec<T>
    where
        T: NotU8 + ValueType,
    {
        fn try_from(v: Value) -> Result<Self, ValueTypeErr> {
            match v {
                Value::Array(ty, Some(v)) if T::array_type() == ty => {
                    Ok(v.into_iter().map(|e| e.unwrap()).collect())
                }
                _ => Err(ValueTypeErr),
            }
        }

        fn type_name() -> String {
            stringify!(Vec<T>).to_owned()
        }

        fn array_type() -> ArrayType {
            T::array_type()
        }

        fn column_type() -> ColumnType {
            use ColumnType::*;
            Array(RcOrArc::new(T::column_type()))
        }
    }
}

#[cfg(feature = "postgres-vector")]
#[cfg_attr(docsrs, doc(cfg(feature = "postgres-vector")))]
pub mod with_vector {
    use super::*;

    impl From<pgvector::Vector> for Value {
        fn from(x: pgvector::Vector) -> Value {
            Value::Vector(Some(x))
        }
    }

    impl Nullable for pgvector::Vector {
        fn null() -> Value {
            Value::Vector(None)
        }
    }

    impl ValueType for pgvector::Vector {
        fn try_from(v: Value) -> Result<Self, ValueTypeErr> {
            match v {
                Value::Vector(Some(x)) => Ok(x),
                _ => Err(ValueTypeErr),
            }
        }

        fn type_name() -> String {
            stringify!(Vector).to_owned()
        }

        fn array_type() -> ArrayType {
            unimplemented!("Vector does not have array type")
        }

        fn column_type() -> ColumnType {
            ColumnType::Vector(None)
        }
    }
}

#[allow(unused_macros)]
macro_rules! box_to_opt_ref {
    ( $v: expr ) => {
        match $v {
            Some(v) => Some(v),
            None => None,
        }
    };
}

#[cfg(feature = "with-json")]
impl Value {
    pub fn is_json(&self) -> bool {
        matches!(self, Self::Json(_))
    }

    pub fn as_ref_json(&self) -> Option<&Json> {
        match self {
            Self::Json(v) => box_to_opt_ref!(v),
            _ => panic!("not Value::Json"),
        }
    }
}

#[cfg(feature = "with-chrono")]
impl Value {
    pub fn is_chrono_date(&self) -> bool {
        matches!(self, Self::ChronoDate(_))
    }

    pub fn as_ref_chrono_date(&self) -> Option<&NaiveDate> {
        match self {
            Self::ChronoDate(v) => box_to_opt_ref!(v),
            _ => panic!("not Value::ChronoDate"),
        }
    }
}

#[cfg(feature = "with-time")]
impl Value {
    pub fn is_time_date(&self) -> bool {
        matches!(self, Self::TimeDate(_))
    }

    pub fn as_ref_time_date(&self) -> Option<&time::Date> {
        match self {
            Self::TimeDate(v) => box_to_opt_ref!(v),
            _ => panic!("not Value::TimeDate"),
        }
    }
}

#[cfg(feature = "with-chrono")]
impl Value {
    pub fn is_chrono_time(&self) -> bool {
        matches!(self, Self::ChronoTime(_))
    }

    pub fn as_ref_chrono_time(&self) -> Option<&NaiveTime> {
        match self {
            Self::ChronoTime(v) => box_to_opt_ref!(v),
            _ => panic!("not Value::ChronoTime"),
        }
    }
}

#[cfg(feature = "with-time")]
impl Value {
    pub fn is_time_time(&self) -> bool {
        matches!(self, Self::TimeTime(_))
    }

    pub fn as_ref_time_time(&self) -> Option<&time::Time> {
        match self {
            Self::TimeTime(v) => box_to_opt_ref!(v),
            _ => panic!("not Value::TimeTime"),
        }
    }
}

#[cfg(feature = "with-chrono")]
impl Value {
    pub fn is_chrono_date_time(&self) -> bool {
        matches!(self, Self::ChronoDateTime(_))
    }

    pub fn as_ref_chrono_date_time(&self) -> Option<&NaiveDateTime> {
        match self {
            Self::ChronoDateTime(v) => box_to_opt_ref!(v),
            _ => panic!("not Value::ChronoDateTime"),
        }
    }
}

#[cfg(feature = "with-time")]
impl Value {
    pub fn is_time_date_time(&self) -> bool {
        matches!(self, Self::TimeDateTime(_))
    }

    pub fn as_ref_time_date_time(&self) -> Option<&PrimitiveDateTime> {
        match self {
            Self::TimeDateTime(v) => box_to_opt_ref!(v),
            _ => panic!("not Value::TimeDateTime"),
        }
    }
}

#[cfg(feature = "with-chrono")]
impl Value {
    pub fn is_chrono_date_time_utc(&self) -> bool {
        matches!(self, Self::ChronoDateTimeUtc(_))
    }

    pub fn as_ref_chrono_date_time_utc(&self) -> Option<&DateTime<Utc>> {
        match self {
            Self::ChronoDateTimeUtc(v) => box_to_opt_ref!(v),
            _ => panic!("not Value::ChronoDateTimeUtc"),
        }
    }
}

#[cfg(feature = "with-chrono")]
impl Value {
    pub fn is_chrono_date_time_local(&self) -> bool {
        matches!(self, Self::ChronoDateTimeLocal(_))
    }

    pub fn as_ref_chrono_date_time_local(&self) -> Option<&DateTime<Local>> {
        match self {
            Self::ChronoDateTimeLocal(v) => box_to_opt_ref!(v),
            _ => panic!("not Value::ChronoDateTimeLocal"),
        }
    }
}

#[cfg(feature = "with-chrono")]
impl Value {
    pub fn is_chrono_date_time_with_time_zone(&self) -> bool {
        matches!(self, Self::ChronoDateTimeWithTimeZone(_))
    }

    pub fn as_ref_chrono_date_time_with_time_zone(&self) -> Option<&DateTime<FixedOffset>> {
        match self {
            Self::ChronoDateTimeWithTimeZone(v) => box_to_opt_ref!(v),
            _ => panic!("not Value::ChronoDateTimeWithTimeZone"),
        }
    }
}

#[cfg(feature = "with-time")]
impl Value {
    pub fn is_time_date_time_with_time_zone(&self) -> bool {
        matches!(self, Self::TimeDateTimeWithTimeZone(_))
    }

    pub fn as_ref_time_date_time_with_time_zone(&self) -> Option<&OffsetDateTime> {
        match self {
            Self::TimeDateTimeWithTimeZone(v) => box_to_opt_ref!(v),
            _ => panic!("not Value::TimeDateTimeWithTimeZone"),
        }
    }
}

#[cfg(feature = "with-chrono")]
impl Value {
    pub fn chrono_as_naive_utc_in_string(&self) -> Option<String> {
        match self {
            Self::ChronoDate(v) => v.as_ref().map(|v| v.to_string()),
            Self::ChronoTime(v) => v.as_ref().map(|v| v.to_string()),
            Self::ChronoDateTime(v) => v.as_ref().map(|v| v.to_string()),
            Self::ChronoDateTimeUtc(v) => v.as_ref().map(|v| v.naive_utc().to_string()),
            Self::ChronoDateTimeLocal(v) => v.as_ref().map(|v| v.naive_utc().to_string()),
            Self::ChronoDateTimeWithTimeZone(v) => v.as_ref().map(|v| v.naive_utc().to_string()),
            _ => panic!("not chrono Value"),
        }
    }
}

#[cfg(feature = "with-time")]
impl Value {
    pub fn time_as_naive_utc_in_string(&self) -> Option<String> {
        match self {
            Self::TimeDate(v) => v
                .as_ref()
                .and_then(|v| v.format(time_format::FORMAT_DATE).ok()),
            Self::TimeTime(v) => v
                .as_ref()
                .and_then(|v| v.format(time_format::FORMAT_TIME).ok()),
            Self::TimeDateTime(v) => v
                .as_ref()
                .and_then(|v| v.format(time_format::FORMAT_DATETIME).ok()),
            Self::TimeDateTimeWithTimeZone(v) => v.as_ref().and_then(|v| {
                v.to_offset(time::macros::offset!(UTC))
                    .format(time_format::FORMAT_DATETIME_TZ)
                    .ok()
            }),
            _ => panic!("not time Value"),
        }
    }
}

#[cfg(feature = "with-rust_decimal")]
impl Value {
    pub fn is_decimal(&self) -> bool {
        matches!(self, Self::Decimal(_))
    }

    pub fn as_ref_decimal(&self) -> Option<&Decimal> {
        match self {
            Self::Decimal(v) => box_to_opt_ref!(v),
            _ => panic!("not Value::Decimal"),
        }
    }

    pub fn decimal_to_f64(&self) -> Option<f64> {
        use rust_decimal::prelude::ToPrimitive;

        self.as_ref_decimal().map(|d| d.to_f64().unwrap())
    }
}

#[cfg(feature = "with-bigdecimal")]
impl Value {
    pub fn is_big_decimal(&self) -> bool {
        matches!(self, Self::BigDecimal(_))
    }

    pub fn as_ref_big_decimal(&self) -> Option<&BigDecimal> {
        match self {
            Self::BigDecimal(v) => box_to_opt_ref!(v),
            _ => panic!("not Value::BigDecimal"),
        }
    }

    pub fn big_decimal_to_f64(&self) -> Option<f64> {
        use bigdecimal::ToPrimitive;
        self.as_ref_big_decimal().map(|d| d.to_f64().unwrap())
    }
}

#[cfg(feature = "with-uuid")]
impl Value {
    pub fn is_uuid(&self) -> bool {
        matches!(self, Self::Uuid(_))
    }
    pub fn as_ref_uuid(&self) -> Option<&Uuid> {
        match self {
            Self::Uuid(v) => box_to_opt_ref!(v),
            _ => panic!("not Value::Uuid"),
        }
    }
}

#[cfg(feature = "postgres-array")]
impl Value {
    pub fn is_array(&self) -> bool {
        matches!(self, Self::Array(_, _))
    }

    pub fn as_ref_array(&self) -> Option<&Vec<Value>> {
        match self {
            Self::Array(_, v) => box_to_opt_ref!(v),
            _ => panic!("not Value::Array"),
        }
    }
}

#[cfg(feature = "with-ipnetwork")]
impl Value {
    pub fn is_ipnetwork(&self) -> bool {
        matches!(self, Self::IpNetwork(_))
    }

    pub fn as_ref_ipnetwork(&self) -> Option<&IpNetwork> {
        match self {
            Self::IpNetwork(v) => box_to_opt_ref!(v),
            _ => panic!("not Value::IpNetwork"),
        }
    }

    pub fn as_ipaddr(&self) -> Option<IpAddr> {
        match self {
            Self::IpNetwork(v) => v.as_ref().map(|v| v.network()),
            _ => panic!("not Value::IpNetwork"),
        }
    }
}

#[cfg(feature = "with-mac_address")]
impl Value {
    pub fn is_mac_address(&self) -> bool {
        matches!(self, Self::MacAddress(_))
    }

    pub fn as_ref_mac_address(&self) -> Option<&MacAddress> {
        match self {
            Self::MacAddress(v) => box_to_opt_ref!(v),
            _ => panic!("not Value::MacAddress"),
        }
    }
}

impl ValueTuple {
    pub fn arity(&self) -> usize {
        match self {
            Self::One(_) => 1,
            Self::Two(_, _) => 2,
            Self::Three(_, _, _) => 3,
            Self::Many(vec) => vec.len(),
        }
    }
}

impl IntoIterator for ValueTuple {
    type Item = Value;
    type IntoIter = std::vec::IntoIter<Self::Item>;

    fn into_iter(self) -> Self::IntoIter {
        match self {
            ValueTuple::One(v) => vec![v].into_iter(),
            ValueTuple::Two(v, w) => vec![v, w].into_iter(),
            ValueTuple::Three(u, v, w) => vec![u, v, w].into_iter(),
            ValueTuple::Many(vec) => vec.into_iter(),
        }
    }
}

impl IntoValueTuple for ValueTuple {
    fn into_value_tuple(self) -> ValueTuple {
        self
    }
}

impl<V> IntoValueTuple for V
where
    V: Into<Value>,
{
    fn into_value_tuple(self) -> ValueTuple {
        ValueTuple::One(self.into())
    }
}

impl<V, W> IntoValueTuple for (V, W)
where
    V: Into<Value>,
    W: Into<Value>,
{
    fn into_value_tuple(self) -> ValueTuple {
        ValueTuple::Two(self.0.into(), self.1.into())
    }
}

impl<U, V, W> IntoValueTuple for (U, V, W)
where
    U: Into<Value>,
    V: Into<Value>,
    W: Into<Value>,
{
    fn into_value_tuple(self) -> ValueTuple {
        ValueTuple::Three(self.0.into(), self.1.into(), self.2.into())
    }
}

macro_rules! impl_into_value_tuple {
    ( $($idx:tt : $T:ident),+ $(,)? ) => {
        impl< $($T),+ > IntoValueTuple for ( $($T),+ )
        where
            $($T: Into<Value>),+
        {
            fn into_value_tuple(self) -> ValueTuple {
                ValueTuple::Many(vec![
                    $(self.$idx.into()),+
                ])
>>>>>>> a98578f3
            }

            fn column_type() -> ColumnType {
                use ColumnType::*;
                $col_type
            }
        }
    };
}
use type_to_value;

<<<<<<< HEAD
type_to_value!(bool, Bool, Boolean);
type_to_value!(i8, TinyInt, TinyInteger);
type_to_value!(i16, SmallInt, SmallInteger);
type_to_value!(i32, Int, Integer);
type_to_value!(i64, BigInt, BigInteger);
type_to_value!(u8, TinyUnsigned, TinyUnsigned);
type_to_value!(u16, SmallUnsigned, SmallUnsigned);
type_to_value!(u32, Unsigned, Unsigned);
type_to_value!(u64, BigUnsigned, BigUnsigned);
type_to_value!(f32, Float, Float);
type_to_value!(f64, Double, Double);
type_to_value!(char, Char, Char(None));
type_to_value!(Vec<u8>, Bytes, VarBinary(StringLen::None));
type_to_value!(String, String, String(StringLen::None));
=======
#[rustfmt::skip]
mod impl_from_value_tuple {
    use super::*;

    impl_from_value_tuple!( 4, T0, T1, T2, T3);
    impl_from_value_tuple!( 5, T0, T1, T2, T3, T4);
    impl_from_value_tuple!( 6, T0, T1, T2, T3, T4, T5);
    impl_from_value_tuple!( 7, T0, T1, T2, T3, T4, T5, T6);
    impl_from_value_tuple!( 8, T0, T1, T2, T3, T4, T5, T6, T7);
    impl_from_value_tuple!( 9, T0, T1, T2, T3, T4, T5, T6, T7, T8);
    impl_from_value_tuple!(10, T0, T1, T2, T3, T4, T5, T6, T7, T8, T9);
    impl_from_value_tuple!(11, T0, T1, T2, T3, T4, T5, T6, T7, T8, T9, T10);
    impl_from_value_tuple!(12, T0, T1, T2, T3, T4, T5, T6, T7, T8, T9, T10, T11);
}

/// Convert value to json value
#[allow(clippy::many_single_char_names)]
#[cfg(feature = "with-json")]
#[cfg_attr(docsrs, doc(cfg(feature = "with-json")))]
pub fn sea_value_to_json_value(value: &Value) -> Json {
    match value {
        Value::Bool(None)
        | Value::TinyInt(None)
        | Value::SmallInt(None)
        | Value::Int(None)
        | Value::BigInt(None)
        | Value::TinyUnsigned(None)
        | Value::SmallUnsigned(None)
        | Value::Unsigned(None)
        | Value::BigUnsigned(None)
        | Value::Float(None)
        | Value::Double(None)
        | Value::String(None)
        | Value::Char(None)
        | Value::Bytes(None)
        | Value::Json(None) => Json::Null,
        #[cfg(feature = "with-rust_decimal")]
        Value::Decimal(None) => Json::Null,
        #[cfg(feature = "with-bigdecimal")]
        Value::BigDecimal(None) => Json::Null,
        #[cfg(feature = "with-uuid")]
        Value::Uuid(None) => Json::Null,
        #[cfg(feature = "postgres-array")]
        Value::Array(_, None) => Json::Null,
        #[cfg(feature = "postgres-vector")]
        Value::Vector(None) => Json::Null,
        #[cfg(feature = "with-ipnetwork")]
        Value::IpNetwork(None) => Json::Null,
        #[cfg(feature = "with-mac_address")]
        Value::MacAddress(None) => Json::Null,
        Value::Bool(Some(b)) => Json::Bool(*b),
        Value::TinyInt(Some(v)) => (*v).into(),
        Value::SmallInt(Some(v)) => (*v).into(),
        Value::Int(Some(v)) => (*v).into(),
        Value::BigInt(Some(v)) => (*v).into(),
        Value::TinyUnsigned(Some(v)) => (*v).into(),
        Value::SmallUnsigned(Some(v)) => (*v).into(),
        Value::Unsigned(Some(v)) => (*v).into(),
        Value::BigUnsigned(Some(v)) => (*v).into(),
        Value::Float(Some(v)) => (*v).into(),
        Value::Double(Some(v)) => (*v).into(),
        Value::String(Some(s)) => Json::String(s.clone()),
        Value::Char(Some(v)) => Json::String(v.to_string()),
        Value::Bytes(Some(s)) => Json::String(from_utf8(s).unwrap().to_string()),
        Value::Json(Some(v)) => v.clone(),
        #[cfg(feature = "with-chrono")]
        Value::ChronoDate(_) => CommonSqlQueryBuilder.value_to_string(value).into(),
        #[cfg(feature = "with-chrono")]
        Value::ChronoTime(_) => CommonSqlQueryBuilder.value_to_string(value).into(),
        #[cfg(feature = "with-chrono")]
        Value::ChronoDateTime(_) => CommonSqlQueryBuilder.value_to_string(value).into(),
        #[cfg(feature = "with-chrono")]
        Value::ChronoDateTimeWithTimeZone(_) => CommonSqlQueryBuilder.value_to_string(value).into(),
        #[cfg(feature = "with-chrono")]
        Value::ChronoDateTimeUtc(_) => CommonSqlQueryBuilder.value_to_string(value).into(),
        #[cfg(feature = "with-chrono")]
        Value::ChronoDateTimeLocal(_) => CommonSqlQueryBuilder.value_to_string(value).into(),
        #[cfg(feature = "with-time")]
        Value::TimeDate(_) => CommonSqlQueryBuilder.value_to_string(value).into(),
        #[cfg(feature = "with-time")]
        Value::TimeTime(_) => CommonSqlQueryBuilder.value_to_string(value).into(),
        #[cfg(feature = "with-time")]
        Value::TimeDateTime(_) => CommonSqlQueryBuilder.value_to_string(value).into(),
        #[cfg(feature = "with-time")]
        Value::TimeDateTimeWithTimeZone(_) => CommonSqlQueryBuilder.value_to_string(value).into(),
        #[cfg(feature = "with-rust_decimal")]
        Value::Decimal(Some(v)) => {
            use rust_decimal::prelude::ToPrimitive;
            v.to_f64().unwrap().into()
        }
        #[cfg(feature = "with-bigdecimal")]
        Value::BigDecimal(Some(v)) => {
            use bigdecimal::ToPrimitive;
            v.as_ref().to_f64().unwrap().into()
        }
        #[cfg(feature = "with-uuid")]
        Value::Uuid(Some(v)) => Json::String(v.to_string()),
        #[cfg(feature = "postgres-array")]
        Value::Array(_, Some(v)) => {
            Json::Array(v.as_ref().iter().map(sea_value_to_json_value).collect())
        }
        #[cfg(feature = "postgres-vector")]
        Value::Vector(Some(v)) => Json::Array(v.as_slice().iter().map(|&v| v.into()).collect()),
        #[cfg(feature = "with-ipnetwork")]
        Value::IpNetwork(Some(_)) => CommonSqlQueryBuilder.value_to_string(value).into(),
        #[cfg(feature = "with-mac_address")]
        Value::MacAddress(Some(_)) => CommonSqlQueryBuilder.value_to_string(value).into(),
    }
}

impl Values {
    pub fn iter(&self) -> impl Iterator<Item = &Value> {
        self.0.iter()
    }
}

impl IntoIterator for Values {
    type Item = Value;
    type IntoIter = std::vec::IntoIter<Self::Item>;

    fn into_iter(self) -> Self::IntoIter {
        self.0.into_iter()
    }
}

#[cfg(test)]
mod tests {
    use super::*;
    use pretty_assertions::assert_eq;

    #[test]
    fn test_value() {
        macro_rules! test_value {
            ( $type: ty, $val: literal ) => {
                let val: $type = $val;
                let v: Value = val.into();
                let out: $type = v.unwrap();
                assert_eq!(out, val);
            };
        }

        test_value!(u8, 255);
        test_value!(u16, 65535);
        test_value!(i8, 127);
        test_value!(i16, 32767);
        test_value!(i32, 1073741824);
        test_value!(i64, 8589934592);
    }

    #[test]
    fn test_option_value() {
        macro_rules! test_some_value {
            ( $type: ty, $val: literal ) => {
                let val: Option<$type> = Some($val);
                let v: Value = val.into();
                let out: $type = v.unwrap();
                assert_eq!(out, val.unwrap());
            };
        }

        macro_rules! test_none {
            ( $type: ty, $name: ident ) => {
                let val: Option<$type> = None;
                let v: Value = val.into();
                assert_eq!(v, Value::$name(None));
            };
        }

        test_some_value!(u8, 255);
        test_some_value!(u16, 65535);
        test_some_value!(i8, 127);
        test_some_value!(i16, 32767);
        test_some_value!(i32, 1073741824);
        test_some_value!(i64, 8589934592);

        test_none!(u8, TinyUnsigned);
        test_none!(u16, SmallUnsigned);
        test_none!(i8, TinyInt);
        test_none!(i16, SmallInt);
        test_none!(i32, Int);
        test_none!(i64, BigInt);
    }

    #[test]
    fn test_cow_value() {
        let val: Cow<str> = "hello".into();
        let val2 = val.clone();
        let v: Value = val.into();
        let out: Cow<str> = v.unwrap();
        assert_eq!(out, val2);
    }

    #[test]
    fn test_box_value() {
        let val: String = "hello".to_owned();
        let v: Value = val.clone().into();
        let out: String = v.unwrap();
        assert_eq!(out, val);
    }

    #[test]
    fn test_value_tuple() {
        assert_eq!(
            1i32.into_value_tuple(),
            ValueTuple::One(Value::Int(Some(1)))
        );
        assert_eq!(
            "b".into_value_tuple(),
            ValueTuple::One(Value::String(Some("b".to_owned())))
        );
        assert_eq!(
            (1i32, "b").into_value_tuple(),
            ValueTuple::Two(Value::Int(Some(1)), Value::String(Some("b".to_owned())))
        );
        assert_eq!(
            (1i32, 2.4f64, "b").into_value_tuple(),
            ValueTuple::Three(
                Value::Int(Some(1)),
                Value::Double(Some(2.4)),
                Value::String(Some("b".to_owned()))
            )
        );
        assert_eq!(
            (1i32, 2.4f64, "b", 123u8).into_value_tuple(),
            ValueTuple::Many(vec![
                Value::Int(Some(1)),
                Value::Double(Some(2.4)),
                Value::String(Some("b".to_owned())),
                Value::TinyUnsigned(Some(123))
            ])
        );
        assert_eq!(
            (1i32, 2.4f64, "b", 123u8, 456u16).into_value_tuple(),
            ValueTuple::Many(vec![
                Value::Int(Some(1)),
                Value::Double(Some(2.4)),
                Value::String(Some("b".to_owned())),
                Value::TinyUnsigned(Some(123)),
                Value::SmallUnsigned(Some(456))
            ])
        );
        assert_eq!(
            (1i32, 2.4f64, "b", 123u8, 456u16, 789u32).into_value_tuple(),
            ValueTuple::Many(vec![
                Value::Int(Some(1)),
                Value::Double(Some(2.4)),
                Value::String(Some("b".to_owned())),
                Value::TinyUnsigned(Some(123)),
                Value::SmallUnsigned(Some(456)),
                Value::Unsigned(Some(789))
            ])
        );
    }

    #[test]
    #[allow(clippy::clone_on_copy)]
    fn test_from_value_tuple() {
        let mut val = 1i32;
        let original = val.clone();
        val = FromValueTuple::from_value_tuple(val);
        assert_eq!(val, original);

        let mut val = "b".to_owned();
        let original = val.clone();
        val = FromValueTuple::from_value_tuple(val);
        assert_eq!(val, original);

        let mut val = (1i32, "b".to_owned());
        let original = val.clone();
        val = FromValueTuple::from_value_tuple(val);
        assert_eq!(val, original);

        let mut val = (1i32, 2.4f64, "b".to_owned());
        let original = val.clone();
        val = FromValueTuple::from_value_tuple(val);
        assert_eq!(val, original);

        let mut val = (1i32, 2.4f64, "b".to_owned(), 123u8);
        let original = val.clone();
        val = FromValueTuple::from_value_tuple(val);
        assert_eq!(val, original);

        let mut val = (1i32, 2.4f64, "b".to_owned(), 123u8, 456u16);
        let original = val.clone();
        val = FromValueTuple::from_value_tuple(val);
        assert_eq!(val, original);

        let mut val = (1i32, 2.4f64, "b".to_owned(), 123u8, 456u16, 789u32);
        let original = val.clone();
        val = FromValueTuple::from_value_tuple(val);
        assert_eq!(val, original);
    }

    #[test]
    fn test_value_tuple_iter() {
        let mut iter = (1i32).into_value_tuple().into_iter();
        assert_eq!(iter.next().unwrap(), Value::Int(Some(1)));
        assert_eq!(iter.next(), None);

        let mut iter = (1i32, 2.4f64).into_value_tuple().into_iter();
        assert_eq!(iter.next().unwrap(), Value::Int(Some(1)));
        assert_eq!(iter.next().unwrap(), Value::Double(Some(2.4)));
        assert_eq!(iter.next(), None);

        let mut iter = (1i32, 2.4f64, "b").into_value_tuple().into_iter();
        assert_eq!(iter.next().unwrap(), Value::Int(Some(1)));
        assert_eq!(iter.next().unwrap(), Value::Double(Some(2.4)));
        assert_eq!(iter.next().unwrap(), Value::String(Some("b".to_owned())));
        assert_eq!(iter.next(), None);

        let mut iter = (1i32, 2.4f64, "b", 123u8).into_value_tuple().into_iter();
        assert_eq!(iter.next().unwrap(), Value::Int(Some(1)));
        assert_eq!(iter.next().unwrap(), Value::Double(Some(2.4)));
        assert_eq!(iter.next().unwrap(), Value::String(Some("b".to_owned())));
        assert_eq!(iter.next().unwrap(), Value::TinyUnsigned(Some(123)));
        assert_eq!(iter.next(), None);

        let mut iter = (1i32, 2.4f64, "b", 123u8, 456u16)
            .into_value_tuple()
            .into_iter();
        assert_eq!(iter.next().unwrap(), Value::Int(Some(1)));
        assert_eq!(iter.next().unwrap(), Value::Double(Some(2.4)));
        assert_eq!(iter.next().unwrap(), Value::String(Some("b".to_owned())));
        assert_eq!(iter.next().unwrap(), Value::TinyUnsigned(Some(123)));
        assert_eq!(iter.next().unwrap(), Value::SmallUnsigned(Some(456)));
        assert_eq!(iter.next(), None);

        let mut iter = (1i32, 2.4f64, "b", 123u8, 456u16, 789u32)
            .into_value_tuple()
            .into_iter();
        assert_eq!(iter.next().unwrap(), Value::Int(Some(1)));
        assert_eq!(iter.next().unwrap(), Value::Double(Some(2.4)));
        assert_eq!(iter.next().unwrap(), Value::String(Some("b".to_owned())));
        assert_eq!(iter.next().unwrap(), Value::TinyUnsigned(Some(123)));
        assert_eq!(iter.next().unwrap(), Value::SmallUnsigned(Some(456)));
        assert_eq!(iter.next().unwrap(), Value::Unsigned(Some(789)));
        assert_eq!(iter.next(), None);
    }

    #[test]
    #[cfg(feature = "with-json")]
    fn test_json_value() {
        let json = serde_json::json! {{
            "a": 25.0,
            "b": "hello",
        }};
        let value: Value = json.clone().into();
        let out: Json = value.unwrap();
        assert_eq!(out, json);
    }

    #[test]
    #[cfg(feature = "with-chrono")]
    fn test_chrono_value() {
        let timestamp = NaiveDate::from_ymd_opt(2020, 1, 1)
            .unwrap()
            .and_hms_opt(2, 2, 2)
            .unwrap();
        let value: Value = timestamp.into();
        let out: NaiveDateTime = value.unwrap();
        assert_eq!(out, timestamp);
    }

    #[test]
    #[cfg(feature = "with-chrono")]
    fn test_chrono_utc_value() {
        let timestamp = DateTime::<Utc>::from_naive_utc_and_offset(
            NaiveDate::from_ymd_opt(2022, 1, 2)
                .unwrap()
                .and_hms_opt(3, 4, 5)
                .unwrap(),
            Utc,
        );
        let value: Value = timestamp.into();
        let out: DateTime<Utc> = value.unwrap();
        assert_eq!(out, timestamp);
    }

    #[test]
    #[cfg(feature = "with-chrono")]
    fn test_chrono_local_value() {
        let timestamp_utc = DateTime::<Utc>::from_naive_utc_and_offset(
            NaiveDate::from_ymd_opt(2022, 1, 2)
                .unwrap()
                .and_hms_opt(3, 4, 5)
                .unwrap(),
            Utc,
        );
        let timestamp_local: DateTime<Local> = timestamp_utc.into();
        let value: Value = timestamp_local.into();
        let out: DateTime<Local> = value.unwrap();
        assert_eq!(out, timestamp_local);
    }

    #[test]
    #[cfg(feature = "with-chrono")]
    fn test_chrono_timezone_value() {
        let timestamp = DateTime::parse_from_rfc3339("2020-01-01T02:02:02+08:00").unwrap();
        let value: Value = timestamp.into();
        let out: DateTime<FixedOffset> = value.unwrap();
        assert_eq!(out, timestamp);
    }

    #[test]
    #[cfg(feature = "with-chrono")]
    fn test_chrono_query() {
        use crate::*;

        let string = "2020-01-01T02:02:02+08:00";
        let timestamp = DateTime::parse_from_rfc3339(string).unwrap();

        let query = Query::select().expr(timestamp).to_owned();

        let formatted = "2020-01-01 02:02:02 +08:00";

        assert_eq!(
            query.to_string(MysqlQueryBuilder),
            format!("SELECT '{formatted}'")
        );
        assert_eq!(
            query.to_string(PostgresQueryBuilder),
            format!("SELECT '{formatted}'")
        );
        assert_eq!(
            query.to_string(SqliteQueryBuilder),
            format!("SELECT '{formatted}'")
        );
    }

    #[test]
    #[cfg(feature = "with-time")]
    fn test_time_value() {
        use time::macros::{date, time};
        let timestamp = date!(2020 - 01 - 01).with_time(time!(2:2:2));
        let value: Value = timestamp.into();
        let out: PrimitiveDateTime = value.unwrap();
        assert_eq!(out, timestamp);
    }

    #[test]
    #[cfg(feature = "with-time")]
    fn test_time_utc_value() {
        use time::macros::{date, time};
        let timestamp = date!(2022 - 01 - 02).with_time(time!(3:04:05)).assume_utc();
        let value: Value = timestamp.into();
        let out: OffsetDateTime = value.unwrap();
        assert_eq!(out, timestamp);
    }

    #[test]
    #[cfg(feature = "with-time")]
    fn test_time_local_value() {
        use time::macros::{date, offset, time};
        let timestamp_utc = date!(2022 - 01 - 02).with_time(time!(3:04:05)).assume_utc();
        let timestamp_local: OffsetDateTime = timestamp_utc.to_offset(offset!(+3));
        let value: Value = timestamp_local.into();
        let out: OffsetDateTime = value.unwrap();
        assert_eq!(out, timestamp_local);
    }

    #[test]
    #[cfg(feature = "with-time")]
    fn test_time_timezone_value() {
        use time::macros::{date, offset, time};
        let timestamp = date!(2022 - 01 - 02)
            .with_time(time!(3:04:05))
            .assume_offset(offset!(+8));
        let value: Value = timestamp.into();
        let out: OffsetDateTime = value.unwrap();
        assert_eq!(out, timestamp);
    }

    #[test]
    #[cfg(feature = "with-time")]
    fn test_time_query() {
        use crate::*;
        use time::macros::datetime;

        let timestamp = datetime!(2020-01-01 02:02:02 +8);
        let query = Query::select().expr(timestamp).to_owned();
        let formatted = "2020-01-01 02:02:02.000000 +08:00";

        assert_eq!(
            query.to_string(MysqlQueryBuilder),
            format!("SELECT '{formatted}'")
        );
        assert_eq!(
            query.to_string(PostgresQueryBuilder),
            format!("SELECT '{formatted}'")
        );
        assert_eq!(
            query.to_string(SqliteQueryBuilder),
            format!("SELECT '{formatted}'")
        );
    }

    #[test]
    #[cfg(feature = "with-uuid")]
    fn test_uuid_value() {
        let uuid = Uuid::parse_str("936DA01F9ABD4d9d80C702AF85C822A8").unwrap();
        let value: Value = uuid.into();
        let out: Uuid = value.unwrap();
        assert_eq!(out, uuid);

        let uuid_braced = uuid.braced();
        let value: Value = uuid_braced.into();
        let out: Uuid = value.unwrap();
        assert_eq!(out, uuid);

        let uuid_hyphenated = uuid.hyphenated();
        let value: Value = uuid_hyphenated.into();
        let out: Uuid = value.unwrap();
        assert_eq!(out, uuid);

        let uuid_simple = uuid.simple();
        let value: Value = uuid_simple.into();
        let out: Uuid = value.unwrap();
        assert_eq!(out, uuid);

        let uuid_urn = uuid.urn();
        let value: Value = uuid_urn.into();
        let out: Uuid = value.unwrap();
        assert_eq!(out, uuid);
    }

    #[test]
    #[cfg(feature = "with-rust_decimal")]
    fn test_decimal_value() {
        use std::str::FromStr;

        let num = "2.02";
        let val = Decimal::from_str(num).unwrap();
        let v: Value = val.into();
        let out: Decimal = v.unwrap();
        assert_eq!(out.to_string(), num);
    }

    #[test]
    #[cfg(feature = "postgres-array")]
    fn test_array_value() {
        let array = vec![1, 2, 3, 4, 5];
        let v: Value = array.into();
        let out: Vec<i32> = v.unwrap();
        assert_eq!(out, vec![1, 2, 3, 4, 5]);
    }

    #[test]
    #[cfg(feature = "postgres-array")]
    fn test_option_array_value() {
        let v: Value = Value::Array(ArrayType::Int, None);
        let out: Option<Vec<i32>> = v.unwrap();
        assert_eq!(out, None);
    }
}

#[cfg(feature = "hashable-value")]
mod hashable_value {
    use super::*;
    use ordered_float::OrderedFloat;
    use std::{
        hash::{Hash, Hasher},
        mem,
    };

    impl PartialEq for Value {
        fn eq(&self, other: &Self) -> bool {
            match (self, other) {
                (Self::Bool(l), Self::Bool(r)) => l == r,
                (Self::TinyInt(l), Self::TinyInt(r)) => l == r,
                (Self::SmallInt(l), Self::SmallInt(r)) => l == r,
                (Self::Int(l), Self::Int(r)) => l == r,
                (Self::BigInt(l), Self::BigInt(r)) => l == r,
                (Self::TinyUnsigned(l), Self::TinyUnsigned(r)) => l == r,
                (Self::SmallUnsigned(l), Self::SmallUnsigned(r)) => l == r,
                (Self::Unsigned(l), Self::Unsigned(r)) => l == r,
                (Self::BigUnsigned(l), Self::BigUnsigned(r)) => l == r,
                (Self::Float(l), Self::Float(r)) => cmp_f32(l, r),
                (Self::Double(l), Self::Double(r)) => cmp_f64(l, r),
                (Self::String(l), Self::String(r)) => l == r,
                (Self::Char(l), Self::Char(r)) => l == r,
                (Self::Bytes(l), Self::Bytes(r)) => l == r,

                #[cfg(feature = "with-json")]
                (Self::Json(l), Self::Json(r)) => cmp_json(l, r),

                #[cfg(feature = "with-chrono")]
                (Self::ChronoDate(l), Self::ChronoDate(r)) => l == r,
                #[cfg(feature = "with-chrono")]
                (Self::ChronoTime(l), Self::ChronoTime(r)) => l == r,
                #[cfg(feature = "with-chrono")]
                (Self::ChronoDateTime(l), Self::ChronoDateTime(r)) => l == r,
                #[cfg(feature = "with-chrono")]
                (Self::ChronoDateTimeUtc(l), Self::ChronoDateTimeUtc(r)) => l == r,
                #[cfg(feature = "with-chrono")]
                (Self::ChronoDateTimeLocal(l), Self::ChronoDateTimeLocal(r)) => l == r,
                #[cfg(feature = "with-chrono")]
                (Self::ChronoDateTimeWithTimeZone(l), Self::ChronoDateTimeWithTimeZone(r)) => {
                    l == r
                }

                #[cfg(feature = "with-time")]
                (Self::TimeDate(l), Self::TimeDate(r)) => l == r,
                #[cfg(feature = "with-time")]
                (Self::TimeTime(l), Self::TimeTime(r)) => l == r,
                #[cfg(feature = "with-time")]
                (Self::TimeDateTime(l), Self::TimeDateTime(r)) => l == r,
                #[cfg(feature = "with-time")]
                (Self::TimeDateTimeWithTimeZone(l), Self::TimeDateTimeWithTimeZone(r)) => l == r,

                #[cfg(feature = "with-uuid")]
                (Self::Uuid(l), Self::Uuid(r)) => l == r,

                #[cfg(feature = "with-rust_decimal")]
                (Self::Decimal(l), Self::Decimal(r)) => l == r,

                #[cfg(feature = "with-bigdecimal")]
                (Self::BigDecimal(l), Self::BigDecimal(r)) => l == r,

                #[cfg(feature = "postgres-array")]
                (Self::Array(ty_l, values_l), Self::Array(ty_r, values_r)) => {
                    ty_l == ty_r && values_l == values_r
                }

                #[cfg(feature = "postgres-vector")]
                (Self::Vector(l), Self::Vector(r)) => cmp_vector(l, r),

                #[cfg(feature = "with-ipnetwork")]
                (Self::IpNetwork(l), Self::IpNetwork(r)) => l == r,

                #[cfg(feature = "with-mac_address")]
                (Self::MacAddress(l), Self::MacAddress(r)) => l == r,

                _ => false,
            }
        }
    }

    impl Eq for Value {}

    impl Hash for Value {
        fn hash<H: std::hash::Hasher>(&self, state: &mut H) {
            mem::discriminant(self).hash(state);
            match self {
                Value::Bool(v) => v.hash(state),
                Value::TinyInt(v) => v.hash(state),
                Value::SmallInt(v) => v.hash(state),
                Value::Int(v) => v.hash(state),
                Value::BigInt(v) => v.hash(state),
                Value::TinyUnsigned(v) => v.hash(state),
                Value::SmallUnsigned(v) => v.hash(state),
                Value::Unsigned(v) => v.hash(state),
                Value::BigUnsigned(v) => v.hash(state),
                Value::Float(v) => hash_f32(v, state),
                Value::Double(v) => hash_f64(v, state),
                Value::String(v) => v.hash(state),
                Value::Char(v) => v.hash(state),
                Value::Bytes(v) => v.hash(state),

                #[cfg(feature = "with-json")]
                Value::Json(value) => hash_json(value, state),

                #[cfg(feature = "with-chrono")]
                Value::ChronoDate(naive_date) => naive_date.hash(state),
                #[cfg(feature = "with-chrono")]
                Value::ChronoTime(naive_time) => naive_time.hash(state),
                #[cfg(feature = "with-chrono")]
                Value::ChronoDateTime(naive_date_time) => naive_date_time.hash(state),
                #[cfg(feature = "with-chrono")]
                Value::ChronoDateTimeUtc(date_time) => date_time.hash(state),
                #[cfg(feature = "with-chrono")]
                Value::ChronoDateTimeLocal(date_time) => date_time.hash(state),
                #[cfg(feature = "with-chrono")]
                Value::ChronoDateTimeWithTimeZone(date_time) => date_time.hash(state),

                #[cfg(feature = "with-time")]
                Value::TimeDate(date) => date.hash(state),
                #[cfg(feature = "with-time")]
                Value::TimeTime(time) => time.hash(state),
                #[cfg(feature = "with-time")]
                Value::TimeDateTime(primitive_date_time) => primitive_date_time.hash(state),
                #[cfg(feature = "with-time")]
                Value::TimeDateTimeWithTimeZone(offset_date_time) => offset_date_time.hash(state),

                #[cfg(feature = "with-uuid")]
                Value::Uuid(uuid) => uuid.hash(state),

                #[cfg(feature = "with-rust_decimal")]
                Value::Decimal(decimal) => decimal.hash(state),

                #[cfg(feature = "with-bigdecimal")]
                Value::BigDecimal(big_decimal) => big_decimal.hash(state),

                #[cfg(feature = "postgres-array")]
                Value::Array(array_type, vec) => {
                    array_type.hash(state);
                    vec.hash(state);
                }

                #[cfg(feature = "postgres-vector")]
                Value::Vector(vector) => hash_vector(vector, state),

                #[cfg(feature = "with-ipnetwork")]
                Value::IpNetwork(ip_network) => ip_network.hash(state),

                #[cfg(feature = "with-mac_address")]
                Value::MacAddress(mac_address) => mac_address.hash(state),
            }
        }
    }

    fn hash_f32<H: Hasher>(v: &Option<f32>, state: &mut H) {
        match v {
            Some(v) => OrderedFloat(*v).hash(state),
            None => "null".hash(state),
        }
    }

    fn hash_f64<H: Hasher>(v: &Option<f64>, state: &mut H) {
        match v {
            Some(v) => OrderedFloat(*v).hash(state),
            None => "null".hash(state),
        }
    }

    fn cmp_f32(l: &Option<f32>, r: &Option<f32>) -> bool {
        match (l, r) {
            (Some(l), Some(r)) => OrderedFloat(*l).eq(&OrderedFloat(*r)),
            (None, None) => true,
            _ => false,
        }
    }

    fn cmp_f64(l: &Option<f64>, r: &Option<f64>) -> bool {
        match (l, r) {
            (Some(l), Some(r)) => OrderedFloat(*l).eq(&OrderedFloat(*r)),
            (None, None) => true,
            _ => false,
        }
    }

    #[cfg(feature = "with-json")]
    fn hash_json<H: Hasher>(v: &Option<Json>, state: &mut H) {
        match v {
            Some(v) => serde_json::to_string(v).unwrap().hash(state),
            None => "null".hash(state),
        }
    }

    #[cfg(feature = "with-json")]
    fn cmp_json(l: &Option<Json>, r: &Option<Json>) -> bool {
        match (l, r) {
            (Some(l), Some(r)) => serde_json::to_string(l)
                .unwrap()
                .eq(&serde_json::to_string(r).unwrap()),
            (None, None) => true,
            _ => false,
        }
    }

    #[cfg(feature = "postgres-vector")]
    fn hash_vector<H: Hasher>(v: &Option<pgvector::Vector>, state: &mut H) {
        match v {
            Some(v) => {
                for &value in v.as_slice().iter() {
                    hash_f32(&Some(value), state);
                }
            }
            None => "null".hash(state),
        }
    }

    #[cfg(feature = "postgres-vector")]
    fn cmp_vector(l: &Option<pgvector::Vector>, r: &Option<pgvector::Vector>) -> bool {
        match (l, r) {
            (Some(l), Some(r)) => {
                let (l, r) = (l.as_slice(), r.as_slice());
                if l.len() != r.len() {
                    return false;
                }
                for (l, r) in l.iter().zip(r.iter()) {
                    if !cmp_f32(&Some(*l), &Some(*r)) {
                        return false;
                    }
                }
                true
            }
            (None, None) => true,
            _ => false,
        }
    }

    #[test]
    fn test_hash_value_0() {
        let hash_set: std::collections::HashSet<Value> = [
            Value::Int(None),
            Value::Int(None),
            Value::BigInt(None),
            Value::BigInt(None),
            Value::Float(None),
            Value::Float(None),                // Null is not NaN
            Value::Float(Some(std::f32::NAN)), // NaN considered equal
            Value::Float(Some(std::f32::NAN)),
            Value::Double(None),
            Value::Double(None),
            Value::Double(Some(std::f64::NAN)),
            Value::Double(Some(std::f64::NAN)),
        ]
        .into_iter()
        .collect();

        let unique: std::collections::HashSet<Value> = [
            Value::Int(None),
            Value::BigInt(None),
            Value::Float(None),
            Value::Double(None),
            Value::Float(Some(std::f32::NAN)),
            Value::Double(Some(std::f64::NAN)),
        ]
        .into_iter()
        .collect();

        assert_eq!(hash_set, unique);
    }

    #[test]
    fn test_hash_value_1() {
        let hash_set: std::collections::HashSet<Value> = [
            Value::Int(None),
            Value::Int(Some(1)),
            Value::Int(Some(1)),
            Value::BigInt(Some(2)),
            Value::BigInt(Some(2)),
            Value::Float(Some(3.0)),
            Value::Float(Some(3.0)),
            Value::Double(Some(3.0)),
            Value::Double(Some(3.0)),
            Value::BigInt(Some(5)),
        ]
        .into_iter()
        .collect();

        let unique: std::collections::HashSet<Value> = [
            Value::BigInt(Some(5)),
            Value::Double(Some(3.0)),
            Value::Float(Some(3.0)),
            Value::BigInt(Some(2)),
            Value::Int(Some(1)),
            Value::Int(None),
        ]
        .into_iter()
        .collect();

        assert_eq!(hash_set, unique);
    }

    #[cfg(feature = "postgres-array")]
    #[test]
    fn test_hash_value_array() {
        assert_eq!(
            Into::<Value>::into(vec![0i32, 1, 2]),
            Value::Array(
                ArrayType::Int,
                Some(
                    (vec![
                        Value::Int(Some(0)),
                        Value::Int(Some(1)),
                        Value::Int(Some(2))
                    ])
                    .into()
                )
            )
        );

        assert_eq!(
            Into::<Value>::into(vec![0f32, 1.0, 2.0]),
            Value::Array(
                ArrayType::Float,
                Some(
                    (vec![
                        Value::Float(Some(0f32)),
                        Value::Float(Some(1.0)),
                        Value::Float(Some(2.0))
                    ])
                    .into()
                )
            )
        );

        let hash_set: std::collections::HashSet<Value> = [
            Into::<Value>::into(vec![0i32, 1, 2]),
            Into::<Value>::into(vec![0i32, 1, 2]),
            Into::<Value>::into(vec![0f32, 1.0, 2.0]),
            Into::<Value>::into(vec![0f32, 1.0, 2.0]),
            Into::<Value>::into(vec![3f32, 2.0, 1.0]),
        ]
        .into_iter()
        .collect();

        let unique: std::collections::HashSet<Value> = [
            Into::<Value>::into(vec![0i32, 1, 2]),
            Into::<Value>::into(vec![0f32, 1.0, 2.0]),
            Into::<Value>::into(vec![3f32, 2.0, 1.0]),
        ]
        .into_iter()
        .collect();

        assert_eq!(hash_set, unique);
    }
}
>>>>>>> a98578f3
<|MERGE_RESOLUTION|>--- conflicted
+++ resolved
@@ -272,8 +272,6 @@
     MacAddress(Option<MacAddress>),
 }
 
-<<<<<<< HEAD
-=======
 /// This test is to check if the size of [`Value`] exceeds the limit.
 /// If the size exceeds the limit, you should box the variant.
 /// Previously, the size was 24. We bumped it to 32 such that `String`
@@ -287,73 +285,6 @@
     std::mem::size_of::<Value>()
 }
 
-impl std::fmt::Display for Value {
-    fn fmt(&self, f: &mut std::fmt::Formatter<'_>) -> std::fmt::Result {
-        write!(f, "{}", CommonSqlQueryBuilder.value_to_string(self))
-    }
-}
-
-pub trait ValueType: Sized {
-    fn try_from(v: Value) -> Result<Self, ValueTypeErr>;
-
-    fn unwrap(v: Value) -> Self {
-        Self::try_from(v).unwrap()
-    }
-
-    fn expect(v: Value, msg: &str) -> Self {
-        Self::try_from(v).expect(msg)
-    }
-
-    fn type_name() -> String;
-
-    fn array_type() -> ArrayType;
-
-    fn column_type() -> ColumnType;
-
-    fn enum_type_name() -> Option<&'static str> {
-        None
-    }
-}
-
-#[derive(Debug)]
-pub struct ValueTypeErr;
-
-impl std::error::Error for ValueTypeErr {}
-
-impl std::fmt::Display for ValueTypeErr {
-    fn fmt(&self, f: &mut std::fmt::Formatter) -> std::fmt::Result {
-        write!(f, "Value type mismatch")
-    }
-}
-
-#[derive(Clone, Debug, PartialEq)]
-pub struct Values(pub Vec<Value>);
-
-#[derive(Clone, Debug, PartialEq)]
-#[cfg_attr(feature = "hashable-value", derive(Hash, Eq))]
-#[non_exhaustive]
-pub enum ValueTuple {
-    One(Value),
-    Two(Value, Value),
-    Three(Value, Value, Value),
-    Many(Vec<Value>),
-}
-
-pub trait IntoValueTuple {
-    fn into_value_tuple(self) -> ValueTuple;
-}
-
-pub trait FromValueTuple: Sized {
-    fn from_value_tuple<I>(i: I) -> Self
-    where
-        I: IntoValueTuple;
-}
-
-pub trait Nullable {
-    fn null() -> Value;
-}
-
->>>>>>> a98578f3
 impl Value {
     pub fn unwrap<T>(self) -> T
     where
@@ -578,99 +509,6 @@
     }
 }
 
-<<<<<<< HEAD
-=======
-macro_rules! type_to_value {
-    ( $type: ty, $name: ident, $col_type: expr ) => {
-        impl From<$type> for Value {
-            fn from(x: $type) -> Value {
-                Value::$name(Some(x))
-            }
-        }
-
-        impl Nullable for $type {
-            fn null() -> Value {
-                Value::$name(None)
-            }
-        }
-
-        impl ValueType for $type {
-            fn try_from(v: Value) -> Result<Self, ValueTypeErr> {
-                match v {
-                    Value::$name(Some(x)) => Ok(x),
-                    _ => Err(ValueTypeErr),
-                }
-            }
-
-            fn type_name() -> String {
-                stringify!($type).to_owned()
-            }
-
-            fn array_type() -> ArrayType {
-                ArrayType::$name
-            }
-
-            fn column_type() -> ColumnType {
-                use ColumnType::*;
-                $col_type
-            }
-        }
-    };
-}
-
-#[cfg(feature = "with-bigdecimal")]
-macro_rules! type_to_box_value {
-    ( $type: ty, $name: ident, $col_type: expr ) => {
-        impl From<$type> for Value {
-            fn from(x: $type) -> Value {
-                Value::$name(Some(Box::new(x)))
-            }
-        }
-
-        impl Nullable for $type {
-            fn null() -> Value {
-                Value::$name(None)
-            }
-        }
-
-        impl ValueType for $type {
-            fn try_from(v: Value) -> Result<Self, ValueTypeErr> {
-                match v {
-                    Value::$name(Some(x)) => Ok(*x),
-                    _ => Err(ValueTypeErr),
-                }
-            }
-
-            fn type_name() -> String {
-                stringify!($type).to_owned()
-            }
-
-            fn array_type() -> ArrayType {
-                ArrayType::$name
-            }
-
-            fn column_type() -> ColumnType {
-                use ColumnType::*;
-                $col_type
-            }
-        }
-    };
-}
-
-type_to_value!(bool, Bool, Boolean);
-type_to_value!(i8, TinyInt, TinyInteger);
-type_to_value!(i16, SmallInt, SmallInteger);
-type_to_value!(i32, Int, Integer);
-type_to_value!(i64, BigInt, BigInteger);
-type_to_value!(u8, TinyUnsigned, TinyUnsigned);
-type_to_value!(u16, SmallUnsigned, SmallUnsigned);
-type_to_value!(u32, Unsigned, Unsigned);
-type_to_value!(u64, BigUnsigned, BigUnsigned);
-type_to_value!(f32, Float, Float);
-type_to_value!(f64, Double, Double);
-type_to_value!(char, Char, Char(None));
-
->>>>>>> a98578f3
 impl From<&[u8]> for Value {
     fn from(x: &[u8]) -> Value {
         Value::Bytes(Some(x.into()))
@@ -846,750 +684,8 @@
                 stringify!($type).to_owned()
             }
 
-<<<<<<< HEAD
             fn array_type() -> ArrayType {
                 ArrayType::$name
-=======
-    impl Nullable for DateTime<Local> {
-        fn null() -> Value {
-            Value::ChronoDateTimeLocal(None)
-        }
-    }
-
-    impl ValueType for DateTime<Local> {
-        fn try_from(v: Value) -> Result<Self, ValueTypeErr> {
-            match v {
-                Value::ChronoDateTimeLocal(Some(x)) => Ok(x),
-                _ => Err(ValueTypeErr),
-            }
-        }
-
-        fn type_name() -> String {
-            stringify!(DateTime<Local>).to_owned()
-        }
-
-        fn array_type() -> ArrayType {
-            ArrayType::ChronoDateTimeLocal
-        }
-
-        fn column_type() -> ColumnType {
-            ColumnType::TimestampWithTimeZone
-        }
-    }
-
-    impl Nullable for DateTime<FixedOffset> {
-        fn null() -> Value {
-            Value::ChronoDateTimeWithTimeZone(None)
-        }
-    }
-
-    impl ValueType for DateTime<FixedOffset> {
-        fn try_from(v: Value) -> Result<Self, ValueTypeErr> {
-            match v {
-                Value::ChronoDateTimeWithTimeZone(Some(x)) => Ok(x),
-                _ => Err(ValueTypeErr),
-            }
-        }
-
-        fn type_name() -> String {
-            stringify!(DateTime<FixedOffset>).to_owned()
-        }
-
-        fn array_type() -> ArrayType {
-            ArrayType::ChronoDateTimeWithTimeZone
-        }
-
-        fn column_type() -> ColumnType {
-            ColumnType::TimestampWithTimeZone
-        }
-    }
-}
-
-#[cfg(feature = "with-time")]
-#[cfg_attr(docsrs, doc(cfg(feature = "with-time")))]
-pub mod time_format {
-    use time::format_description::FormatItem;
-    use time::macros::format_description;
-
-    pub static FORMAT_DATE: &[FormatItem<'static>] = format_description!("[year]-[month]-[day]");
-    pub static FORMAT_TIME: &[FormatItem<'static>] =
-        format_description!("[hour]:[minute]:[second].[subsecond digits:6]");
-    pub static FORMAT_DATETIME: &[FormatItem<'static>] =
-        format_description!("[year]-[month]-[day] [hour]:[minute]:[second].[subsecond digits:6]");
-    pub static FORMAT_DATETIME_TZ: &[FormatItem<'static>] = format_description!(
-        "[year]-[month]-[day] [hour]:[minute]:[second].[subsecond digits:6] [offset_hour sign:mandatory]:[offset_minute]"
-    );
-}
-
-#[cfg(feature = "with-time")]
-#[cfg_attr(docsrs, doc(cfg(feature = "with-time")))]
-mod with_time {
-    use super::*;
-
-    type_to_value!(time::Date, TimeDate, Date);
-    type_to_value!(time::Time, TimeTime, Time);
-    type_to_value!(PrimitiveDateTime, TimeDateTime, DateTime);
-
-    impl From<OffsetDateTime> for Value {
-        fn from(v: OffsetDateTime) -> Value {
-            Value::TimeDateTimeWithTimeZone(Some(v))
-        }
-    }
-
-    impl Nullable for OffsetDateTime {
-        fn null() -> Value {
-            Value::TimeDateTimeWithTimeZone(None)
-        }
-    }
-
-    impl ValueType for OffsetDateTime {
-        fn try_from(v: Value) -> Result<Self, ValueTypeErr> {
-            match v {
-                Value::TimeDateTimeWithTimeZone(Some(x)) => Ok(x),
-                _ => Err(ValueTypeErr),
-            }
-        }
-
-        fn type_name() -> String {
-            stringify!(OffsetDateTime).to_owned()
-        }
-
-        fn array_type() -> ArrayType {
-            ArrayType::TimeDateTimeWithTimeZone
-        }
-
-        fn column_type() -> ColumnType {
-            ColumnType::TimestampWithTimeZone
-        }
-    }
-}
-
-#[cfg(feature = "with-rust_decimal")]
-#[cfg_attr(docsrs, doc(cfg(feature = "with-rust_decimal")))]
-mod with_rust_decimal {
-    use super::*;
-
-    type_to_value!(Decimal, Decimal, Decimal(None));
-}
-
-#[cfg(feature = "with-bigdecimal")]
-#[cfg_attr(docsrs, doc(cfg(feature = "with-bigdecimal")))]
-mod with_bigdecimal {
-    use super::*;
-
-    type_to_box_value!(BigDecimal, BigDecimal, Decimal(None));
-}
-
-#[cfg(feature = "with-uuid")]
-#[cfg_attr(docsrs, doc(cfg(feature = "with-uuid")))]
-mod with_uuid {
-    use super::*;
-
-    type_to_value!(Uuid, Uuid, Uuid);
-
-    macro_rules! fmt_uuid_to_box_value {
-        ( $type: ty, $conversion_fn: ident ) => {
-            impl From<$type> for Value {
-                fn from(x: $type) -> Value {
-                    Value::Uuid(Some(x.into_uuid()))
-                }
-            }
-
-            impl Nullable for $type {
-                fn null() -> Value {
-                    Value::Uuid(None)
-                }
-            }
-
-            impl ValueType for $type {
-                fn try_from(v: Value) -> Result<Self, ValueTypeErr> {
-                    match v {
-                        Value::Uuid(Some(x)) => Ok(x.$conversion_fn()),
-                        _ => Err(ValueTypeErr),
-                    }
-                }
-
-                fn type_name() -> String {
-                    stringify!($type).to_owned()
-                }
-
-                fn array_type() -> ArrayType {
-                    ArrayType::Uuid
-                }
-
-                fn column_type() -> ColumnType {
-                    ColumnType::Uuid
-                }
-            }
-        };
-    }
-
-    fmt_uuid_to_box_value!(uuid::fmt::Braced, braced);
-    fmt_uuid_to_box_value!(uuid::fmt::Hyphenated, hyphenated);
-    fmt_uuid_to_box_value!(uuid::fmt::Simple, simple);
-    fmt_uuid_to_box_value!(uuid::fmt::Urn, urn);
-}
-
-#[cfg(feature = "with-ipnetwork")]
-#[cfg_attr(docsrs, doc(cfg(feature = "with-ipnetwork")))]
-mod with_ipnetwork {
-    use super::*;
-
-    type_to_value!(IpNetwork, IpNetwork, Inet);
-}
-
-#[cfg(feature = "with-mac_address")]
-#[cfg_attr(docsrs, doc(cfg(feature = "with-mac_address")))]
-mod with_mac_address {
-    use super::*;
-
-    type_to_value!(MacAddress, MacAddress, MacAddr);
-}
-
-#[cfg(feature = "postgres-array")]
-#[cfg_attr(docsrs, doc(cfg(feature = "postgres-array")))]
-pub mod with_array {
-    use super::*;
-    use crate::RcOrArc;
-
-    // We only implement conversion from Vec<T> to Array when T is not u8.
-    // This is because for u8's case, there is already conversion to Byte defined above.
-    // TODO When negative trait becomes a stable feature, following code can be much shorter.
-    pub trait NotU8 {}
-
-    impl NotU8 for bool {}
-    impl NotU8 for i8 {}
-    impl NotU8 for i16 {}
-    impl NotU8 for i32 {}
-    impl NotU8 for i64 {}
-    impl NotU8 for u16 {}
-    impl NotU8 for u32 {}
-    impl NotU8 for u64 {}
-    impl NotU8 for f32 {}
-    impl NotU8 for f64 {}
-    impl NotU8 for char {}
-    impl NotU8 for String {}
-    impl NotU8 for Vec<u8> {}
-
-    // TODO impl<T: NotU8> NotU8 for Option<T> {}
-
-    #[cfg(feature = "with-json")]
-    impl NotU8 for Json {}
-
-    #[cfg(feature = "with-chrono")]
-    impl NotU8 for NaiveDate {}
-
-    #[cfg(feature = "with-chrono")]
-    impl NotU8 for NaiveTime {}
-
-    #[cfg(feature = "with-chrono")]
-    impl NotU8 for NaiveDateTime {}
-
-    #[cfg(feature = "with-chrono")]
-    impl<Tz> NotU8 for DateTime<Tz> where Tz: chrono::TimeZone {}
-
-    #[cfg(feature = "with-time")]
-    impl NotU8 for time::Date {}
-
-    #[cfg(feature = "with-time")]
-    impl NotU8 for time::Time {}
-
-    #[cfg(feature = "with-time")]
-    impl NotU8 for PrimitiveDateTime {}
-
-    #[cfg(feature = "with-time")]
-    impl NotU8 for OffsetDateTime {}
-
-    #[cfg(feature = "with-rust_decimal")]
-    impl NotU8 for Decimal {}
-
-    #[cfg(feature = "with-bigdecimal")]
-    impl NotU8 for BigDecimal {}
-
-    #[cfg(feature = "with-uuid")]
-    impl NotU8 for Uuid {}
-
-    #[cfg(feature = "with-uuid")]
-    impl NotU8 for uuid::fmt::Braced {}
-
-    #[cfg(feature = "with-uuid")]
-    impl NotU8 for uuid::fmt::Hyphenated {}
-
-    #[cfg(feature = "with-uuid")]
-    impl NotU8 for uuid::fmt::Simple {}
-
-    #[cfg(feature = "with-uuid")]
-    impl NotU8 for uuid::fmt::Urn {}
-
-    #[cfg(feature = "with-ipnetwork")]
-    impl NotU8 for IpNetwork {}
-
-    #[cfg(feature = "with-mac_address")]
-    impl NotU8 for MacAddress {}
-
-    impl<T> From<Vec<T>> for Value
-    where
-        T: Into<Value> + NotU8 + ValueType,
-    {
-        fn from(x: Vec<T>) -> Value {
-            Value::Array(
-                T::array_type(),
-                Some(Box::new(x.into_iter().map(|e| e.into()).collect())),
-            )
-        }
-    }
-
-    impl<T> Nullable for Vec<T>
-    where
-        T: Into<Value> + NotU8 + ValueType,
-    {
-        fn null() -> Value {
-            Value::Array(T::array_type(), None)
-        }
-    }
-
-    impl<T> ValueType for Vec<T>
-    where
-        T: NotU8 + ValueType,
-    {
-        fn try_from(v: Value) -> Result<Self, ValueTypeErr> {
-            match v {
-                Value::Array(ty, Some(v)) if T::array_type() == ty => {
-                    Ok(v.into_iter().map(|e| e.unwrap()).collect())
-                }
-                _ => Err(ValueTypeErr),
-            }
-        }
-
-        fn type_name() -> String {
-            stringify!(Vec<T>).to_owned()
-        }
-
-        fn array_type() -> ArrayType {
-            T::array_type()
-        }
-
-        fn column_type() -> ColumnType {
-            use ColumnType::*;
-            Array(RcOrArc::new(T::column_type()))
-        }
-    }
-}
-
-#[cfg(feature = "postgres-vector")]
-#[cfg_attr(docsrs, doc(cfg(feature = "postgres-vector")))]
-pub mod with_vector {
-    use super::*;
-
-    impl From<pgvector::Vector> for Value {
-        fn from(x: pgvector::Vector) -> Value {
-            Value::Vector(Some(x))
-        }
-    }
-
-    impl Nullable for pgvector::Vector {
-        fn null() -> Value {
-            Value::Vector(None)
-        }
-    }
-
-    impl ValueType for pgvector::Vector {
-        fn try_from(v: Value) -> Result<Self, ValueTypeErr> {
-            match v {
-                Value::Vector(Some(x)) => Ok(x),
-                _ => Err(ValueTypeErr),
-            }
-        }
-
-        fn type_name() -> String {
-            stringify!(Vector).to_owned()
-        }
-
-        fn array_type() -> ArrayType {
-            unimplemented!("Vector does not have array type")
-        }
-
-        fn column_type() -> ColumnType {
-            ColumnType::Vector(None)
-        }
-    }
-}
-
-#[allow(unused_macros)]
-macro_rules! box_to_opt_ref {
-    ( $v: expr ) => {
-        match $v {
-            Some(v) => Some(v),
-            None => None,
-        }
-    };
-}
-
-#[cfg(feature = "with-json")]
-impl Value {
-    pub fn is_json(&self) -> bool {
-        matches!(self, Self::Json(_))
-    }
-
-    pub fn as_ref_json(&self) -> Option<&Json> {
-        match self {
-            Self::Json(v) => box_to_opt_ref!(v),
-            _ => panic!("not Value::Json"),
-        }
-    }
-}
-
-#[cfg(feature = "with-chrono")]
-impl Value {
-    pub fn is_chrono_date(&self) -> bool {
-        matches!(self, Self::ChronoDate(_))
-    }
-
-    pub fn as_ref_chrono_date(&self) -> Option<&NaiveDate> {
-        match self {
-            Self::ChronoDate(v) => box_to_opt_ref!(v),
-            _ => panic!("not Value::ChronoDate"),
-        }
-    }
-}
-
-#[cfg(feature = "with-time")]
-impl Value {
-    pub fn is_time_date(&self) -> bool {
-        matches!(self, Self::TimeDate(_))
-    }
-
-    pub fn as_ref_time_date(&self) -> Option<&time::Date> {
-        match self {
-            Self::TimeDate(v) => box_to_opt_ref!(v),
-            _ => panic!("not Value::TimeDate"),
-        }
-    }
-}
-
-#[cfg(feature = "with-chrono")]
-impl Value {
-    pub fn is_chrono_time(&self) -> bool {
-        matches!(self, Self::ChronoTime(_))
-    }
-
-    pub fn as_ref_chrono_time(&self) -> Option<&NaiveTime> {
-        match self {
-            Self::ChronoTime(v) => box_to_opt_ref!(v),
-            _ => panic!("not Value::ChronoTime"),
-        }
-    }
-}
-
-#[cfg(feature = "with-time")]
-impl Value {
-    pub fn is_time_time(&self) -> bool {
-        matches!(self, Self::TimeTime(_))
-    }
-
-    pub fn as_ref_time_time(&self) -> Option<&time::Time> {
-        match self {
-            Self::TimeTime(v) => box_to_opt_ref!(v),
-            _ => panic!("not Value::TimeTime"),
-        }
-    }
-}
-
-#[cfg(feature = "with-chrono")]
-impl Value {
-    pub fn is_chrono_date_time(&self) -> bool {
-        matches!(self, Self::ChronoDateTime(_))
-    }
-
-    pub fn as_ref_chrono_date_time(&self) -> Option<&NaiveDateTime> {
-        match self {
-            Self::ChronoDateTime(v) => box_to_opt_ref!(v),
-            _ => panic!("not Value::ChronoDateTime"),
-        }
-    }
-}
-
-#[cfg(feature = "with-time")]
-impl Value {
-    pub fn is_time_date_time(&self) -> bool {
-        matches!(self, Self::TimeDateTime(_))
-    }
-
-    pub fn as_ref_time_date_time(&self) -> Option<&PrimitiveDateTime> {
-        match self {
-            Self::TimeDateTime(v) => box_to_opt_ref!(v),
-            _ => panic!("not Value::TimeDateTime"),
-        }
-    }
-}
-
-#[cfg(feature = "with-chrono")]
-impl Value {
-    pub fn is_chrono_date_time_utc(&self) -> bool {
-        matches!(self, Self::ChronoDateTimeUtc(_))
-    }
-
-    pub fn as_ref_chrono_date_time_utc(&self) -> Option<&DateTime<Utc>> {
-        match self {
-            Self::ChronoDateTimeUtc(v) => box_to_opt_ref!(v),
-            _ => panic!("not Value::ChronoDateTimeUtc"),
-        }
-    }
-}
-
-#[cfg(feature = "with-chrono")]
-impl Value {
-    pub fn is_chrono_date_time_local(&self) -> bool {
-        matches!(self, Self::ChronoDateTimeLocal(_))
-    }
-
-    pub fn as_ref_chrono_date_time_local(&self) -> Option<&DateTime<Local>> {
-        match self {
-            Self::ChronoDateTimeLocal(v) => box_to_opt_ref!(v),
-            _ => panic!("not Value::ChronoDateTimeLocal"),
-        }
-    }
-}
-
-#[cfg(feature = "with-chrono")]
-impl Value {
-    pub fn is_chrono_date_time_with_time_zone(&self) -> bool {
-        matches!(self, Self::ChronoDateTimeWithTimeZone(_))
-    }
-
-    pub fn as_ref_chrono_date_time_with_time_zone(&self) -> Option<&DateTime<FixedOffset>> {
-        match self {
-            Self::ChronoDateTimeWithTimeZone(v) => box_to_opt_ref!(v),
-            _ => panic!("not Value::ChronoDateTimeWithTimeZone"),
-        }
-    }
-}
-
-#[cfg(feature = "with-time")]
-impl Value {
-    pub fn is_time_date_time_with_time_zone(&self) -> bool {
-        matches!(self, Self::TimeDateTimeWithTimeZone(_))
-    }
-
-    pub fn as_ref_time_date_time_with_time_zone(&self) -> Option<&OffsetDateTime> {
-        match self {
-            Self::TimeDateTimeWithTimeZone(v) => box_to_opt_ref!(v),
-            _ => panic!("not Value::TimeDateTimeWithTimeZone"),
-        }
-    }
-}
-
-#[cfg(feature = "with-chrono")]
-impl Value {
-    pub fn chrono_as_naive_utc_in_string(&self) -> Option<String> {
-        match self {
-            Self::ChronoDate(v) => v.as_ref().map(|v| v.to_string()),
-            Self::ChronoTime(v) => v.as_ref().map(|v| v.to_string()),
-            Self::ChronoDateTime(v) => v.as_ref().map(|v| v.to_string()),
-            Self::ChronoDateTimeUtc(v) => v.as_ref().map(|v| v.naive_utc().to_string()),
-            Self::ChronoDateTimeLocal(v) => v.as_ref().map(|v| v.naive_utc().to_string()),
-            Self::ChronoDateTimeWithTimeZone(v) => v.as_ref().map(|v| v.naive_utc().to_string()),
-            _ => panic!("not chrono Value"),
-        }
-    }
-}
-
-#[cfg(feature = "with-time")]
-impl Value {
-    pub fn time_as_naive_utc_in_string(&self) -> Option<String> {
-        match self {
-            Self::TimeDate(v) => v
-                .as_ref()
-                .and_then(|v| v.format(time_format::FORMAT_DATE).ok()),
-            Self::TimeTime(v) => v
-                .as_ref()
-                .and_then(|v| v.format(time_format::FORMAT_TIME).ok()),
-            Self::TimeDateTime(v) => v
-                .as_ref()
-                .and_then(|v| v.format(time_format::FORMAT_DATETIME).ok()),
-            Self::TimeDateTimeWithTimeZone(v) => v.as_ref().and_then(|v| {
-                v.to_offset(time::macros::offset!(UTC))
-                    .format(time_format::FORMAT_DATETIME_TZ)
-                    .ok()
-            }),
-            _ => panic!("not time Value"),
-        }
-    }
-}
-
-#[cfg(feature = "with-rust_decimal")]
-impl Value {
-    pub fn is_decimal(&self) -> bool {
-        matches!(self, Self::Decimal(_))
-    }
-
-    pub fn as_ref_decimal(&self) -> Option<&Decimal> {
-        match self {
-            Self::Decimal(v) => box_to_opt_ref!(v),
-            _ => panic!("not Value::Decimal"),
-        }
-    }
-
-    pub fn decimal_to_f64(&self) -> Option<f64> {
-        use rust_decimal::prelude::ToPrimitive;
-
-        self.as_ref_decimal().map(|d| d.to_f64().unwrap())
-    }
-}
-
-#[cfg(feature = "with-bigdecimal")]
-impl Value {
-    pub fn is_big_decimal(&self) -> bool {
-        matches!(self, Self::BigDecimal(_))
-    }
-
-    pub fn as_ref_big_decimal(&self) -> Option<&BigDecimal> {
-        match self {
-            Self::BigDecimal(v) => box_to_opt_ref!(v),
-            _ => panic!("not Value::BigDecimal"),
-        }
-    }
-
-    pub fn big_decimal_to_f64(&self) -> Option<f64> {
-        use bigdecimal::ToPrimitive;
-        self.as_ref_big_decimal().map(|d| d.to_f64().unwrap())
-    }
-}
-
-#[cfg(feature = "with-uuid")]
-impl Value {
-    pub fn is_uuid(&self) -> bool {
-        matches!(self, Self::Uuid(_))
-    }
-    pub fn as_ref_uuid(&self) -> Option<&Uuid> {
-        match self {
-            Self::Uuid(v) => box_to_opt_ref!(v),
-            _ => panic!("not Value::Uuid"),
-        }
-    }
-}
-
-#[cfg(feature = "postgres-array")]
-impl Value {
-    pub fn is_array(&self) -> bool {
-        matches!(self, Self::Array(_, _))
-    }
-
-    pub fn as_ref_array(&self) -> Option<&Vec<Value>> {
-        match self {
-            Self::Array(_, v) => box_to_opt_ref!(v),
-            _ => panic!("not Value::Array"),
-        }
-    }
-}
-
-#[cfg(feature = "with-ipnetwork")]
-impl Value {
-    pub fn is_ipnetwork(&self) -> bool {
-        matches!(self, Self::IpNetwork(_))
-    }
-
-    pub fn as_ref_ipnetwork(&self) -> Option<&IpNetwork> {
-        match self {
-            Self::IpNetwork(v) => box_to_opt_ref!(v),
-            _ => panic!("not Value::IpNetwork"),
-        }
-    }
-
-    pub fn as_ipaddr(&self) -> Option<IpAddr> {
-        match self {
-            Self::IpNetwork(v) => v.as_ref().map(|v| v.network()),
-            _ => panic!("not Value::IpNetwork"),
-        }
-    }
-}
-
-#[cfg(feature = "with-mac_address")]
-impl Value {
-    pub fn is_mac_address(&self) -> bool {
-        matches!(self, Self::MacAddress(_))
-    }
-
-    pub fn as_ref_mac_address(&self) -> Option<&MacAddress> {
-        match self {
-            Self::MacAddress(v) => box_to_opt_ref!(v),
-            _ => panic!("not Value::MacAddress"),
-        }
-    }
-}
-
-impl ValueTuple {
-    pub fn arity(&self) -> usize {
-        match self {
-            Self::One(_) => 1,
-            Self::Two(_, _) => 2,
-            Self::Three(_, _, _) => 3,
-            Self::Many(vec) => vec.len(),
-        }
-    }
-}
-
-impl IntoIterator for ValueTuple {
-    type Item = Value;
-    type IntoIter = std::vec::IntoIter<Self::Item>;
-
-    fn into_iter(self) -> Self::IntoIter {
-        match self {
-            ValueTuple::One(v) => vec![v].into_iter(),
-            ValueTuple::Two(v, w) => vec![v, w].into_iter(),
-            ValueTuple::Three(u, v, w) => vec![u, v, w].into_iter(),
-            ValueTuple::Many(vec) => vec.into_iter(),
-        }
-    }
-}
-
-impl IntoValueTuple for ValueTuple {
-    fn into_value_tuple(self) -> ValueTuple {
-        self
-    }
-}
-
-impl<V> IntoValueTuple for V
-where
-    V: Into<Value>,
-{
-    fn into_value_tuple(self) -> ValueTuple {
-        ValueTuple::One(self.into())
-    }
-}
-
-impl<V, W> IntoValueTuple for (V, W)
-where
-    V: Into<Value>,
-    W: Into<Value>,
-{
-    fn into_value_tuple(self) -> ValueTuple {
-        ValueTuple::Two(self.0.into(), self.1.into())
-    }
-}
-
-impl<U, V, W> IntoValueTuple for (U, V, W)
-where
-    U: Into<Value>,
-    V: Into<Value>,
-    W: Into<Value>,
-{
-    fn into_value_tuple(self) -> ValueTuple {
-        ValueTuple::Three(self.0.into(), self.1.into(), self.2.into())
-    }
-}
-
-macro_rules! impl_into_value_tuple {
-    ( $($idx:tt : $T:ident),+ $(,)? ) => {
-        impl< $($T),+ > IntoValueTuple for ( $($T),+ )
-        where
-            $($T: Into<Value>),+
-        {
-            fn into_value_tuple(self) -> ValueTuple {
-                ValueTuple::Many(vec![
-                    $(self.$idx.into()),+
-                ])
->>>>>>> a98578f3
             }
 
             fn column_type() -> ColumnType {
@@ -1601,7 +697,6 @@
 }
 use type_to_value;
 
-<<<<<<< HEAD
 type_to_value!(bool, Bool, Boolean);
 type_to_value!(i8, TinyInt, TinyInteger);
 type_to_value!(i16, SmallInt, SmallInteger);
@@ -1616,914 +711,43 @@
 type_to_value!(char, Char, Char(None));
 type_to_value!(Vec<u8>, Bytes, VarBinary(StringLen::None));
 type_to_value!(String, String, String(StringLen::None));
-=======
-#[rustfmt::skip]
-mod impl_from_value_tuple {
-    use super::*;
-
-    impl_from_value_tuple!( 4, T0, T1, T2, T3);
-    impl_from_value_tuple!( 5, T0, T1, T2, T3, T4);
-    impl_from_value_tuple!( 6, T0, T1, T2, T3, T4, T5);
-    impl_from_value_tuple!( 7, T0, T1, T2, T3, T4, T5, T6);
-    impl_from_value_tuple!( 8, T0, T1, T2, T3, T4, T5, T6, T7);
-    impl_from_value_tuple!( 9, T0, T1, T2, T3, T4, T5, T6, T7, T8);
-    impl_from_value_tuple!(10, T0, T1, T2, T3, T4, T5, T6, T7, T8, T9);
-    impl_from_value_tuple!(11, T0, T1, T2, T3, T4, T5, T6, T7, T8, T9, T10);
-    impl_from_value_tuple!(12, T0, T1, T2, T3, T4, T5, T6, T7, T8, T9, T10, T11);
-}
-
-/// Convert value to json value
-#[allow(clippy::many_single_char_names)]
-#[cfg(feature = "with-json")]
-#[cfg_attr(docsrs, doc(cfg(feature = "with-json")))]
-pub fn sea_value_to_json_value(value: &Value) -> Json {
-    match value {
-        Value::Bool(None)
-        | Value::TinyInt(None)
-        | Value::SmallInt(None)
-        | Value::Int(None)
-        | Value::BigInt(None)
-        | Value::TinyUnsigned(None)
-        | Value::SmallUnsigned(None)
-        | Value::Unsigned(None)
-        | Value::BigUnsigned(None)
-        | Value::Float(None)
-        | Value::Double(None)
-        | Value::String(None)
-        | Value::Char(None)
-        | Value::Bytes(None)
-        | Value::Json(None) => Json::Null,
-        #[cfg(feature = "with-rust_decimal")]
-        Value::Decimal(None) => Json::Null,
-        #[cfg(feature = "with-bigdecimal")]
-        Value::BigDecimal(None) => Json::Null,
-        #[cfg(feature = "with-uuid")]
-        Value::Uuid(None) => Json::Null,
-        #[cfg(feature = "postgres-array")]
-        Value::Array(_, None) => Json::Null,
-        #[cfg(feature = "postgres-vector")]
-        Value::Vector(None) => Json::Null,
-        #[cfg(feature = "with-ipnetwork")]
-        Value::IpNetwork(None) => Json::Null,
-        #[cfg(feature = "with-mac_address")]
-        Value::MacAddress(None) => Json::Null,
-        Value::Bool(Some(b)) => Json::Bool(*b),
-        Value::TinyInt(Some(v)) => (*v).into(),
-        Value::SmallInt(Some(v)) => (*v).into(),
-        Value::Int(Some(v)) => (*v).into(),
-        Value::BigInt(Some(v)) => (*v).into(),
-        Value::TinyUnsigned(Some(v)) => (*v).into(),
-        Value::SmallUnsigned(Some(v)) => (*v).into(),
-        Value::Unsigned(Some(v)) => (*v).into(),
-        Value::BigUnsigned(Some(v)) => (*v).into(),
-        Value::Float(Some(v)) => (*v).into(),
-        Value::Double(Some(v)) => (*v).into(),
-        Value::String(Some(s)) => Json::String(s.clone()),
-        Value::Char(Some(v)) => Json::String(v.to_string()),
-        Value::Bytes(Some(s)) => Json::String(from_utf8(s).unwrap().to_string()),
-        Value::Json(Some(v)) => v.clone(),
-        #[cfg(feature = "with-chrono")]
-        Value::ChronoDate(_) => CommonSqlQueryBuilder.value_to_string(value).into(),
-        #[cfg(feature = "with-chrono")]
-        Value::ChronoTime(_) => CommonSqlQueryBuilder.value_to_string(value).into(),
-        #[cfg(feature = "with-chrono")]
-        Value::ChronoDateTime(_) => CommonSqlQueryBuilder.value_to_string(value).into(),
-        #[cfg(feature = "with-chrono")]
-        Value::ChronoDateTimeWithTimeZone(_) => CommonSqlQueryBuilder.value_to_string(value).into(),
-        #[cfg(feature = "with-chrono")]
-        Value::ChronoDateTimeUtc(_) => CommonSqlQueryBuilder.value_to_string(value).into(),
-        #[cfg(feature = "with-chrono")]
-        Value::ChronoDateTimeLocal(_) => CommonSqlQueryBuilder.value_to_string(value).into(),
-        #[cfg(feature = "with-time")]
-        Value::TimeDate(_) => CommonSqlQueryBuilder.value_to_string(value).into(),
-        #[cfg(feature = "with-time")]
-        Value::TimeTime(_) => CommonSqlQueryBuilder.value_to_string(value).into(),
-        #[cfg(feature = "with-time")]
-        Value::TimeDateTime(_) => CommonSqlQueryBuilder.value_to_string(value).into(),
-        #[cfg(feature = "with-time")]
-        Value::TimeDateTimeWithTimeZone(_) => CommonSqlQueryBuilder.value_to_string(value).into(),
-        #[cfg(feature = "with-rust_decimal")]
-        Value::Decimal(Some(v)) => {
-            use rust_decimal::prelude::ToPrimitive;
-            v.to_f64().unwrap().into()
-        }
-        #[cfg(feature = "with-bigdecimal")]
-        Value::BigDecimal(Some(v)) => {
-            use bigdecimal::ToPrimitive;
-            v.as_ref().to_f64().unwrap().into()
-        }
-        #[cfg(feature = "with-uuid")]
-        Value::Uuid(Some(v)) => Json::String(v.to_string()),
-        #[cfg(feature = "postgres-array")]
-        Value::Array(_, Some(v)) => {
-            Json::Array(v.as_ref().iter().map(sea_value_to_json_value).collect())
-        }
-        #[cfg(feature = "postgres-vector")]
-        Value::Vector(Some(v)) => Json::Array(v.as_slice().iter().map(|&v| v.into()).collect()),
-        #[cfg(feature = "with-ipnetwork")]
-        Value::IpNetwork(Some(_)) => CommonSqlQueryBuilder.value_to_string(value).into(),
-        #[cfg(feature = "with-mac_address")]
-        Value::MacAddress(Some(_)) => CommonSqlQueryBuilder.value_to_string(value).into(),
-    }
-}
-
-impl Values {
-    pub fn iter(&self) -> impl Iterator<Item = &Value> {
-        self.0.iter()
-    }
-}
-
-impl IntoIterator for Values {
-    type Item = Value;
-    type IntoIter = std::vec::IntoIter<Self::Item>;
-
-    fn into_iter(self) -> Self::IntoIter {
-        self.0.into_iter()
-    }
-}
-
-#[cfg(test)]
-mod tests {
-    use super::*;
-    use pretty_assertions::assert_eq;
-
-    #[test]
-    fn test_value() {
-        macro_rules! test_value {
-            ( $type: ty, $val: literal ) => {
-                let val: $type = $val;
-                let v: Value = val.into();
-                let out: $type = v.unwrap();
-                assert_eq!(out, val);
-            };
-        }
-
-        test_value!(u8, 255);
-        test_value!(u16, 65535);
-        test_value!(i8, 127);
-        test_value!(i16, 32767);
-        test_value!(i32, 1073741824);
-        test_value!(i64, 8589934592);
-    }
-
-    #[test]
-    fn test_option_value() {
-        macro_rules! test_some_value {
-            ( $type: ty, $val: literal ) => {
-                let val: Option<$type> = Some($val);
-                let v: Value = val.into();
-                let out: $type = v.unwrap();
-                assert_eq!(out, val.unwrap());
-            };
-        }
-
-        macro_rules! test_none {
-            ( $type: ty, $name: ident ) => {
-                let val: Option<$type> = None;
-                let v: Value = val.into();
-                assert_eq!(v, Value::$name(None));
-            };
-        }
-
-        test_some_value!(u8, 255);
-        test_some_value!(u16, 65535);
-        test_some_value!(i8, 127);
-        test_some_value!(i16, 32767);
-        test_some_value!(i32, 1073741824);
-        test_some_value!(i64, 8589934592);
-
-        test_none!(u8, TinyUnsigned);
-        test_none!(u16, SmallUnsigned);
-        test_none!(i8, TinyInt);
-        test_none!(i16, SmallInt);
-        test_none!(i32, Int);
-        test_none!(i64, BigInt);
-    }
-
-    #[test]
-    fn test_cow_value() {
-        let val: Cow<str> = "hello".into();
-        let val2 = val.clone();
-        let v: Value = val.into();
-        let out: Cow<str> = v.unwrap();
-        assert_eq!(out, val2);
-    }
-
-    #[test]
-    fn test_box_value() {
-        let val: String = "hello".to_owned();
-        let v: Value = val.clone().into();
-        let out: String = v.unwrap();
-        assert_eq!(out, val);
-    }
-
-    #[test]
-    fn test_value_tuple() {
-        assert_eq!(
-            1i32.into_value_tuple(),
-            ValueTuple::One(Value::Int(Some(1)))
-        );
-        assert_eq!(
-            "b".into_value_tuple(),
-            ValueTuple::One(Value::String(Some("b".to_owned())))
-        );
-        assert_eq!(
-            (1i32, "b").into_value_tuple(),
-            ValueTuple::Two(Value::Int(Some(1)), Value::String(Some("b".to_owned())))
-        );
-        assert_eq!(
-            (1i32, 2.4f64, "b").into_value_tuple(),
-            ValueTuple::Three(
-                Value::Int(Some(1)),
-                Value::Double(Some(2.4)),
-                Value::String(Some("b".to_owned()))
-            )
-        );
-        assert_eq!(
-            (1i32, 2.4f64, "b", 123u8).into_value_tuple(),
-            ValueTuple::Many(vec![
-                Value::Int(Some(1)),
-                Value::Double(Some(2.4)),
-                Value::String(Some("b".to_owned())),
-                Value::TinyUnsigned(Some(123))
-            ])
-        );
-        assert_eq!(
-            (1i32, 2.4f64, "b", 123u8, 456u16).into_value_tuple(),
-            ValueTuple::Many(vec![
-                Value::Int(Some(1)),
-                Value::Double(Some(2.4)),
-                Value::String(Some("b".to_owned())),
-                Value::TinyUnsigned(Some(123)),
-                Value::SmallUnsigned(Some(456))
-            ])
-        );
-        assert_eq!(
-            (1i32, 2.4f64, "b", 123u8, 456u16, 789u32).into_value_tuple(),
-            ValueTuple::Many(vec![
-                Value::Int(Some(1)),
-                Value::Double(Some(2.4)),
-                Value::String(Some("b".to_owned())),
-                Value::TinyUnsigned(Some(123)),
-                Value::SmallUnsigned(Some(456)),
-                Value::Unsigned(Some(789))
-            ])
-        );
-    }
-
-    #[test]
-    #[allow(clippy::clone_on_copy)]
-    fn test_from_value_tuple() {
-        let mut val = 1i32;
-        let original = val.clone();
-        val = FromValueTuple::from_value_tuple(val);
-        assert_eq!(val, original);
-
-        let mut val = "b".to_owned();
-        let original = val.clone();
-        val = FromValueTuple::from_value_tuple(val);
-        assert_eq!(val, original);
-
-        let mut val = (1i32, "b".to_owned());
-        let original = val.clone();
-        val = FromValueTuple::from_value_tuple(val);
-        assert_eq!(val, original);
-
-        let mut val = (1i32, 2.4f64, "b".to_owned());
-        let original = val.clone();
-        val = FromValueTuple::from_value_tuple(val);
-        assert_eq!(val, original);
-
-        let mut val = (1i32, 2.4f64, "b".to_owned(), 123u8);
-        let original = val.clone();
-        val = FromValueTuple::from_value_tuple(val);
-        assert_eq!(val, original);
-
-        let mut val = (1i32, 2.4f64, "b".to_owned(), 123u8, 456u16);
-        let original = val.clone();
-        val = FromValueTuple::from_value_tuple(val);
-        assert_eq!(val, original);
-
-        let mut val = (1i32, 2.4f64, "b".to_owned(), 123u8, 456u16, 789u32);
-        let original = val.clone();
-        val = FromValueTuple::from_value_tuple(val);
-        assert_eq!(val, original);
-    }
-
-    #[test]
-    fn test_value_tuple_iter() {
-        let mut iter = (1i32).into_value_tuple().into_iter();
-        assert_eq!(iter.next().unwrap(), Value::Int(Some(1)));
-        assert_eq!(iter.next(), None);
-
-        let mut iter = (1i32, 2.4f64).into_value_tuple().into_iter();
-        assert_eq!(iter.next().unwrap(), Value::Int(Some(1)));
-        assert_eq!(iter.next().unwrap(), Value::Double(Some(2.4)));
-        assert_eq!(iter.next(), None);
-
-        let mut iter = (1i32, 2.4f64, "b").into_value_tuple().into_iter();
-        assert_eq!(iter.next().unwrap(), Value::Int(Some(1)));
-        assert_eq!(iter.next().unwrap(), Value::Double(Some(2.4)));
-        assert_eq!(iter.next().unwrap(), Value::String(Some("b".to_owned())));
-        assert_eq!(iter.next(), None);
-
-        let mut iter = (1i32, 2.4f64, "b", 123u8).into_value_tuple().into_iter();
-        assert_eq!(iter.next().unwrap(), Value::Int(Some(1)));
-        assert_eq!(iter.next().unwrap(), Value::Double(Some(2.4)));
-        assert_eq!(iter.next().unwrap(), Value::String(Some("b".to_owned())));
-        assert_eq!(iter.next().unwrap(), Value::TinyUnsigned(Some(123)));
-        assert_eq!(iter.next(), None);
-
-        let mut iter = (1i32, 2.4f64, "b", 123u8, 456u16)
-            .into_value_tuple()
-            .into_iter();
-        assert_eq!(iter.next().unwrap(), Value::Int(Some(1)));
-        assert_eq!(iter.next().unwrap(), Value::Double(Some(2.4)));
-        assert_eq!(iter.next().unwrap(), Value::String(Some("b".to_owned())));
-        assert_eq!(iter.next().unwrap(), Value::TinyUnsigned(Some(123)));
-        assert_eq!(iter.next().unwrap(), Value::SmallUnsigned(Some(456)));
-        assert_eq!(iter.next(), None);
-
-        let mut iter = (1i32, 2.4f64, "b", 123u8, 456u16, 789u32)
-            .into_value_tuple()
-            .into_iter();
-        assert_eq!(iter.next().unwrap(), Value::Int(Some(1)));
-        assert_eq!(iter.next().unwrap(), Value::Double(Some(2.4)));
-        assert_eq!(iter.next().unwrap(), Value::String(Some("b".to_owned())));
-        assert_eq!(iter.next().unwrap(), Value::TinyUnsigned(Some(123)));
-        assert_eq!(iter.next().unwrap(), Value::SmallUnsigned(Some(456)));
-        assert_eq!(iter.next().unwrap(), Value::Unsigned(Some(789)));
-        assert_eq!(iter.next(), None);
-    }
-
-    #[test]
-    #[cfg(feature = "with-json")]
-    fn test_json_value() {
-        let json = serde_json::json! {{
-            "a": 25.0,
-            "b": "hello",
-        }};
-        let value: Value = json.clone().into();
-        let out: Json = value.unwrap();
-        assert_eq!(out, json);
-    }
-
-    #[test]
-    #[cfg(feature = "with-chrono")]
-    fn test_chrono_value() {
-        let timestamp = NaiveDate::from_ymd_opt(2020, 1, 1)
-            .unwrap()
-            .and_hms_opt(2, 2, 2)
-            .unwrap();
-        let value: Value = timestamp.into();
-        let out: NaiveDateTime = value.unwrap();
-        assert_eq!(out, timestamp);
-    }
-
-    #[test]
-    #[cfg(feature = "with-chrono")]
-    fn test_chrono_utc_value() {
-        let timestamp = DateTime::<Utc>::from_naive_utc_and_offset(
-            NaiveDate::from_ymd_opt(2022, 1, 2)
-                .unwrap()
-                .and_hms_opt(3, 4, 5)
-                .unwrap(),
-            Utc,
-        );
-        let value: Value = timestamp.into();
-        let out: DateTime<Utc> = value.unwrap();
-        assert_eq!(out, timestamp);
-    }
-
-    #[test]
-    #[cfg(feature = "with-chrono")]
-    fn test_chrono_local_value() {
-        let timestamp_utc = DateTime::<Utc>::from_naive_utc_and_offset(
-            NaiveDate::from_ymd_opt(2022, 1, 2)
-                .unwrap()
-                .and_hms_opt(3, 4, 5)
-                .unwrap(),
-            Utc,
-        );
-        let timestamp_local: DateTime<Local> = timestamp_utc.into();
-        let value: Value = timestamp_local.into();
-        let out: DateTime<Local> = value.unwrap();
-        assert_eq!(out, timestamp_local);
-    }
-
-    #[test]
-    #[cfg(feature = "with-chrono")]
-    fn test_chrono_timezone_value() {
-        let timestamp = DateTime::parse_from_rfc3339("2020-01-01T02:02:02+08:00").unwrap();
-        let value: Value = timestamp.into();
-        let out: DateTime<FixedOffset> = value.unwrap();
-        assert_eq!(out, timestamp);
-    }
-
-    #[test]
-    #[cfg(feature = "with-chrono")]
-    fn test_chrono_query() {
-        use crate::*;
-
-        let string = "2020-01-01T02:02:02+08:00";
-        let timestamp = DateTime::parse_from_rfc3339(string).unwrap();
-
-        let query = Query::select().expr(timestamp).to_owned();
-
-        let formatted = "2020-01-01 02:02:02 +08:00";
-
-        assert_eq!(
-            query.to_string(MysqlQueryBuilder),
-            format!("SELECT '{formatted}'")
-        );
-        assert_eq!(
-            query.to_string(PostgresQueryBuilder),
-            format!("SELECT '{formatted}'")
-        );
-        assert_eq!(
-            query.to_string(SqliteQueryBuilder),
-            format!("SELECT '{formatted}'")
-        );
-    }
-
-    #[test]
-    #[cfg(feature = "with-time")]
-    fn test_time_value() {
-        use time::macros::{date, time};
-        let timestamp = date!(2020 - 01 - 01).with_time(time!(2:2:2));
-        let value: Value = timestamp.into();
-        let out: PrimitiveDateTime = value.unwrap();
-        assert_eq!(out, timestamp);
-    }
-
-    #[test]
-    #[cfg(feature = "with-time")]
-    fn test_time_utc_value() {
-        use time::macros::{date, time};
-        let timestamp = date!(2022 - 01 - 02).with_time(time!(3:04:05)).assume_utc();
-        let value: Value = timestamp.into();
-        let out: OffsetDateTime = value.unwrap();
-        assert_eq!(out, timestamp);
-    }
-
-    #[test]
-    #[cfg(feature = "with-time")]
-    fn test_time_local_value() {
-        use time::macros::{date, offset, time};
-        let timestamp_utc = date!(2022 - 01 - 02).with_time(time!(3:04:05)).assume_utc();
-        let timestamp_local: OffsetDateTime = timestamp_utc.to_offset(offset!(+3));
-        let value: Value = timestamp_local.into();
-        let out: OffsetDateTime = value.unwrap();
-        assert_eq!(out, timestamp_local);
-    }
-
-    #[test]
-    #[cfg(feature = "with-time")]
-    fn test_time_timezone_value() {
-        use time::macros::{date, offset, time};
-        let timestamp = date!(2022 - 01 - 02)
-            .with_time(time!(3:04:05))
-            .assume_offset(offset!(+8));
-        let value: Value = timestamp.into();
-        let out: OffsetDateTime = value.unwrap();
-        assert_eq!(out, timestamp);
-    }
-
-    #[test]
-    #[cfg(feature = "with-time")]
-    fn test_time_query() {
-        use crate::*;
-        use time::macros::datetime;
-
-        let timestamp = datetime!(2020-01-01 02:02:02 +8);
-        let query = Query::select().expr(timestamp).to_owned();
-        let formatted = "2020-01-01 02:02:02.000000 +08:00";
-
-        assert_eq!(
-            query.to_string(MysqlQueryBuilder),
-            format!("SELECT '{formatted}'")
-        );
-        assert_eq!(
-            query.to_string(PostgresQueryBuilder),
-            format!("SELECT '{formatted}'")
-        );
-        assert_eq!(
-            query.to_string(SqliteQueryBuilder),
-            format!("SELECT '{formatted}'")
-        );
-    }
-
-    #[test]
-    #[cfg(feature = "with-uuid")]
-    fn test_uuid_value() {
-        let uuid = Uuid::parse_str("936DA01F9ABD4d9d80C702AF85C822A8").unwrap();
-        let value: Value = uuid.into();
-        let out: Uuid = value.unwrap();
-        assert_eq!(out, uuid);
-
-        let uuid_braced = uuid.braced();
-        let value: Value = uuid_braced.into();
-        let out: Uuid = value.unwrap();
-        assert_eq!(out, uuid);
-
-        let uuid_hyphenated = uuid.hyphenated();
-        let value: Value = uuid_hyphenated.into();
-        let out: Uuid = value.unwrap();
-        assert_eq!(out, uuid);
-
-        let uuid_simple = uuid.simple();
-        let value: Value = uuid_simple.into();
-        let out: Uuid = value.unwrap();
-        assert_eq!(out, uuid);
-
-        let uuid_urn = uuid.urn();
-        let value: Value = uuid_urn.into();
-        let out: Uuid = value.unwrap();
-        assert_eq!(out, uuid);
-    }
-
-    #[test]
-    #[cfg(feature = "with-rust_decimal")]
-    fn test_decimal_value() {
-        use std::str::FromStr;
-
-        let num = "2.02";
-        let val = Decimal::from_str(num).unwrap();
-        let v: Value = val.into();
-        let out: Decimal = v.unwrap();
-        assert_eq!(out.to_string(), num);
-    }
-
-    #[test]
-    #[cfg(feature = "postgres-array")]
-    fn test_array_value() {
-        let array = vec![1, 2, 3, 4, 5];
-        let v: Value = array.into();
-        let out: Vec<i32> = v.unwrap();
-        assert_eq!(out, vec![1, 2, 3, 4, 5]);
-    }
-
-    #[test]
-    #[cfg(feature = "postgres-array")]
-    fn test_option_array_value() {
-        let v: Value = Value::Array(ArrayType::Int, None);
-        let out: Option<Vec<i32>> = v.unwrap();
-        assert_eq!(out, None);
-    }
-}
-
-#[cfg(feature = "hashable-value")]
-mod hashable_value {
-    use super::*;
-    use ordered_float::OrderedFloat;
-    use std::{
-        hash::{Hash, Hasher},
-        mem,
+
+#[cfg(feature = "with-bigdecimal")]
+macro_rules! type_to_box_value {
+    ( $type: ty, $name: ident, $col_type: expr ) => {
+        impl From<$type> for Value {
+            fn from(x: $type) -> Value {
+                Value::$name(Some(Box::new(x)))
+            }
+        }
+
+        impl Nullable for $type {
+            fn null() -> Value {
+                Value::$name(None)
+            }
+        }
+
+        impl ValueType for $type {
+            fn try_from(v: Value) -> Result<Self, ValueTypeErr> {
+                match v {
+                    Value::$name(Some(x)) => Ok(*x),
+                    _ => Err(ValueTypeErr),
+                }
+            }
+
+            fn type_name() -> String {
+                stringify!($type).to_owned()
+            }
+
+            fn array_type() -> ArrayType {
+                ArrayType::$name
+            }
+
+            fn column_type() -> ColumnType {
+                use ColumnType::*;
+                $col_type
+            }
+        }
     };
-
-    impl PartialEq for Value {
-        fn eq(&self, other: &Self) -> bool {
-            match (self, other) {
-                (Self::Bool(l), Self::Bool(r)) => l == r,
-                (Self::TinyInt(l), Self::TinyInt(r)) => l == r,
-                (Self::SmallInt(l), Self::SmallInt(r)) => l == r,
-                (Self::Int(l), Self::Int(r)) => l == r,
-                (Self::BigInt(l), Self::BigInt(r)) => l == r,
-                (Self::TinyUnsigned(l), Self::TinyUnsigned(r)) => l == r,
-                (Self::SmallUnsigned(l), Self::SmallUnsigned(r)) => l == r,
-                (Self::Unsigned(l), Self::Unsigned(r)) => l == r,
-                (Self::BigUnsigned(l), Self::BigUnsigned(r)) => l == r,
-                (Self::Float(l), Self::Float(r)) => cmp_f32(l, r),
-                (Self::Double(l), Self::Double(r)) => cmp_f64(l, r),
-                (Self::String(l), Self::String(r)) => l == r,
-                (Self::Char(l), Self::Char(r)) => l == r,
-                (Self::Bytes(l), Self::Bytes(r)) => l == r,
-
-                #[cfg(feature = "with-json")]
-                (Self::Json(l), Self::Json(r)) => cmp_json(l, r),
-
-                #[cfg(feature = "with-chrono")]
-                (Self::ChronoDate(l), Self::ChronoDate(r)) => l == r,
-                #[cfg(feature = "with-chrono")]
-                (Self::ChronoTime(l), Self::ChronoTime(r)) => l == r,
-                #[cfg(feature = "with-chrono")]
-                (Self::ChronoDateTime(l), Self::ChronoDateTime(r)) => l == r,
-                #[cfg(feature = "with-chrono")]
-                (Self::ChronoDateTimeUtc(l), Self::ChronoDateTimeUtc(r)) => l == r,
-                #[cfg(feature = "with-chrono")]
-                (Self::ChronoDateTimeLocal(l), Self::ChronoDateTimeLocal(r)) => l == r,
-                #[cfg(feature = "with-chrono")]
-                (Self::ChronoDateTimeWithTimeZone(l), Self::ChronoDateTimeWithTimeZone(r)) => {
-                    l == r
-                }
-
-                #[cfg(feature = "with-time")]
-                (Self::TimeDate(l), Self::TimeDate(r)) => l == r,
-                #[cfg(feature = "with-time")]
-                (Self::TimeTime(l), Self::TimeTime(r)) => l == r,
-                #[cfg(feature = "with-time")]
-                (Self::TimeDateTime(l), Self::TimeDateTime(r)) => l == r,
-                #[cfg(feature = "with-time")]
-                (Self::TimeDateTimeWithTimeZone(l), Self::TimeDateTimeWithTimeZone(r)) => l == r,
-
-                #[cfg(feature = "with-uuid")]
-                (Self::Uuid(l), Self::Uuid(r)) => l == r,
-
-                #[cfg(feature = "with-rust_decimal")]
-                (Self::Decimal(l), Self::Decimal(r)) => l == r,
-
-                #[cfg(feature = "with-bigdecimal")]
-                (Self::BigDecimal(l), Self::BigDecimal(r)) => l == r,
-
-                #[cfg(feature = "postgres-array")]
-                (Self::Array(ty_l, values_l), Self::Array(ty_r, values_r)) => {
-                    ty_l == ty_r && values_l == values_r
-                }
-
-                #[cfg(feature = "postgres-vector")]
-                (Self::Vector(l), Self::Vector(r)) => cmp_vector(l, r),
-
-                #[cfg(feature = "with-ipnetwork")]
-                (Self::IpNetwork(l), Self::IpNetwork(r)) => l == r,
-
-                #[cfg(feature = "with-mac_address")]
-                (Self::MacAddress(l), Self::MacAddress(r)) => l == r,
-
-                _ => false,
-            }
-        }
-    }
-
-    impl Eq for Value {}
-
-    impl Hash for Value {
-        fn hash<H: std::hash::Hasher>(&self, state: &mut H) {
-            mem::discriminant(self).hash(state);
-            match self {
-                Value::Bool(v) => v.hash(state),
-                Value::TinyInt(v) => v.hash(state),
-                Value::SmallInt(v) => v.hash(state),
-                Value::Int(v) => v.hash(state),
-                Value::BigInt(v) => v.hash(state),
-                Value::TinyUnsigned(v) => v.hash(state),
-                Value::SmallUnsigned(v) => v.hash(state),
-                Value::Unsigned(v) => v.hash(state),
-                Value::BigUnsigned(v) => v.hash(state),
-                Value::Float(v) => hash_f32(v, state),
-                Value::Double(v) => hash_f64(v, state),
-                Value::String(v) => v.hash(state),
-                Value::Char(v) => v.hash(state),
-                Value::Bytes(v) => v.hash(state),
-
-                #[cfg(feature = "with-json")]
-                Value::Json(value) => hash_json(value, state),
-
-                #[cfg(feature = "with-chrono")]
-                Value::ChronoDate(naive_date) => naive_date.hash(state),
-                #[cfg(feature = "with-chrono")]
-                Value::ChronoTime(naive_time) => naive_time.hash(state),
-                #[cfg(feature = "with-chrono")]
-                Value::ChronoDateTime(naive_date_time) => naive_date_time.hash(state),
-                #[cfg(feature = "with-chrono")]
-                Value::ChronoDateTimeUtc(date_time) => date_time.hash(state),
-                #[cfg(feature = "with-chrono")]
-                Value::ChronoDateTimeLocal(date_time) => date_time.hash(state),
-                #[cfg(feature = "with-chrono")]
-                Value::ChronoDateTimeWithTimeZone(date_time) => date_time.hash(state),
-
-                #[cfg(feature = "with-time")]
-                Value::TimeDate(date) => date.hash(state),
-                #[cfg(feature = "with-time")]
-                Value::TimeTime(time) => time.hash(state),
-                #[cfg(feature = "with-time")]
-                Value::TimeDateTime(primitive_date_time) => primitive_date_time.hash(state),
-                #[cfg(feature = "with-time")]
-                Value::TimeDateTimeWithTimeZone(offset_date_time) => offset_date_time.hash(state),
-
-                #[cfg(feature = "with-uuid")]
-                Value::Uuid(uuid) => uuid.hash(state),
-
-                #[cfg(feature = "with-rust_decimal")]
-                Value::Decimal(decimal) => decimal.hash(state),
-
-                #[cfg(feature = "with-bigdecimal")]
-                Value::BigDecimal(big_decimal) => big_decimal.hash(state),
-
-                #[cfg(feature = "postgres-array")]
-                Value::Array(array_type, vec) => {
-                    array_type.hash(state);
-                    vec.hash(state);
-                }
-
-                #[cfg(feature = "postgres-vector")]
-                Value::Vector(vector) => hash_vector(vector, state),
-
-                #[cfg(feature = "with-ipnetwork")]
-                Value::IpNetwork(ip_network) => ip_network.hash(state),
-
-                #[cfg(feature = "with-mac_address")]
-                Value::MacAddress(mac_address) => mac_address.hash(state),
-            }
-        }
-    }
-
-    fn hash_f32<H: Hasher>(v: &Option<f32>, state: &mut H) {
-        match v {
-            Some(v) => OrderedFloat(*v).hash(state),
-            None => "null".hash(state),
-        }
-    }
-
-    fn hash_f64<H: Hasher>(v: &Option<f64>, state: &mut H) {
-        match v {
-            Some(v) => OrderedFloat(*v).hash(state),
-            None => "null".hash(state),
-        }
-    }
-
-    fn cmp_f32(l: &Option<f32>, r: &Option<f32>) -> bool {
-        match (l, r) {
-            (Some(l), Some(r)) => OrderedFloat(*l).eq(&OrderedFloat(*r)),
-            (None, None) => true,
-            _ => false,
-        }
-    }
-
-    fn cmp_f64(l: &Option<f64>, r: &Option<f64>) -> bool {
-        match (l, r) {
-            (Some(l), Some(r)) => OrderedFloat(*l).eq(&OrderedFloat(*r)),
-            (None, None) => true,
-            _ => false,
-        }
-    }
-
-    #[cfg(feature = "with-json")]
-    fn hash_json<H: Hasher>(v: &Option<Json>, state: &mut H) {
-        match v {
-            Some(v) => serde_json::to_string(v).unwrap().hash(state),
-            None => "null".hash(state),
-        }
-    }
-
-    #[cfg(feature = "with-json")]
-    fn cmp_json(l: &Option<Json>, r: &Option<Json>) -> bool {
-        match (l, r) {
-            (Some(l), Some(r)) => serde_json::to_string(l)
-                .unwrap()
-                .eq(&serde_json::to_string(r).unwrap()),
-            (None, None) => true,
-            _ => false,
-        }
-    }
-
-    #[cfg(feature = "postgres-vector")]
-    fn hash_vector<H: Hasher>(v: &Option<pgvector::Vector>, state: &mut H) {
-        match v {
-            Some(v) => {
-                for &value in v.as_slice().iter() {
-                    hash_f32(&Some(value), state);
-                }
-            }
-            None => "null".hash(state),
-        }
-    }
-
-    #[cfg(feature = "postgres-vector")]
-    fn cmp_vector(l: &Option<pgvector::Vector>, r: &Option<pgvector::Vector>) -> bool {
-        match (l, r) {
-            (Some(l), Some(r)) => {
-                let (l, r) = (l.as_slice(), r.as_slice());
-                if l.len() != r.len() {
-                    return false;
-                }
-                for (l, r) in l.iter().zip(r.iter()) {
-                    if !cmp_f32(&Some(*l), &Some(*r)) {
-                        return false;
-                    }
-                }
-                true
-            }
-            (None, None) => true,
-            _ => false,
-        }
-    }
-
-    #[test]
-    fn test_hash_value_0() {
-        let hash_set: std::collections::HashSet<Value> = [
-            Value::Int(None),
-            Value::Int(None),
-            Value::BigInt(None),
-            Value::BigInt(None),
-            Value::Float(None),
-            Value::Float(None),                // Null is not NaN
-            Value::Float(Some(std::f32::NAN)), // NaN considered equal
-            Value::Float(Some(std::f32::NAN)),
-            Value::Double(None),
-            Value::Double(None),
-            Value::Double(Some(std::f64::NAN)),
-            Value::Double(Some(std::f64::NAN)),
-        ]
-        .into_iter()
-        .collect();
-
-        let unique: std::collections::HashSet<Value> = [
-            Value::Int(None),
-            Value::BigInt(None),
-            Value::Float(None),
-            Value::Double(None),
-            Value::Float(Some(std::f32::NAN)),
-            Value::Double(Some(std::f64::NAN)),
-        ]
-        .into_iter()
-        .collect();
-
-        assert_eq!(hash_set, unique);
-    }
-
-    #[test]
-    fn test_hash_value_1() {
-        let hash_set: std::collections::HashSet<Value> = [
-            Value::Int(None),
-            Value::Int(Some(1)),
-            Value::Int(Some(1)),
-            Value::BigInt(Some(2)),
-            Value::BigInt(Some(2)),
-            Value::Float(Some(3.0)),
-            Value::Float(Some(3.0)),
-            Value::Double(Some(3.0)),
-            Value::Double(Some(3.0)),
-            Value::BigInt(Some(5)),
-        ]
-        .into_iter()
-        .collect();
-
-        let unique: std::collections::HashSet<Value> = [
-            Value::BigInt(Some(5)),
-            Value::Double(Some(3.0)),
-            Value::Float(Some(3.0)),
-            Value::BigInt(Some(2)),
-            Value::Int(Some(1)),
-            Value::Int(None),
-        ]
-        .into_iter()
-        .collect();
-
-        assert_eq!(hash_set, unique);
-    }
-
-    #[cfg(feature = "postgres-array")]
-    #[test]
-    fn test_hash_value_array() {
-        assert_eq!(
-            Into::<Value>::into(vec![0i32, 1, 2]),
-            Value::Array(
-                ArrayType::Int,
-                Some(
-                    (vec![
-                        Value::Int(Some(0)),
-                        Value::Int(Some(1)),
-                        Value::Int(Some(2))
-                    ])
-                    .into()
-                )
-            )
-        );
-
-        assert_eq!(
-            Into::<Value>::into(vec![0f32, 1.0, 2.0]),
-            Value::Array(
-                ArrayType::Float,
-                Some(
-                    (vec![
-                        Value::Float(Some(0f32)),
-                        Value::Float(Some(1.0)),
-                        Value::Float(Some(2.0))
-                    ])
-                    .into()
-                )
-            )
-        );
-
-        let hash_set: std::collections::HashSet<Value> = [
-            Into::<Value>::into(vec![0i32, 1, 2]),
-            Into::<Value>::into(vec![0i32, 1, 2]),
-            Into::<Value>::into(vec![0f32, 1.0, 2.0]),
-            Into::<Value>::into(vec![0f32, 1.0, 2.0]),
-            Into::<Value>::into(vec![3f32, 2.0, 1.0]),
-        ]
-        .into_iter()
-        .collect();
-
-        let unique: std::collections::HashSet<Value> = [
-            Into::<Value>::into(vec![0i32, 1, 2]),
-            Into::<Value>::into(vec![0f32, 1.0, 2.0]),
-            Into::<Value>::into(vec![3f32, 2.0, 1.0]),
-        ]
-        .into_iter()
-        .collect();
-
-        assert_eq!(hash_set, unique);
-    }
-}
->>>>>>> a98578f3
+}
+use type_to_box_value;