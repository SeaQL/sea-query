//! Container for all SQL value types.

use std::borrow::Cow;

#[cfg(feature = "with-json")]
use serde_json::Value as Json;
#[cfg(feature = "with-json")]
use std::str::from_utf8;

#[cfg(feature = "with-chrono")]
use chrono::{DateTime, FixedOffset, Local, NaiveDate, NaiveDateTime, NaiveTime, Utc};

#[cfg(feature = "with-time")]
use time::{OffsetDateTime, PrimitiveDateTime};

#[cfg(feature = "with-jiff")]
use jiff::{Timestamp, Zoned};

#[cfg(feature = "with-rust_decimal")]
use rust_decimal::Decimal;

#[cfg(feature = "with-bigdecimal")]
use bigdecimal::BigDecimal;

#[cfg(feature = "with-uuid")]
use uuid::Uuid;

#[cfg(feature = "with-ipnetwork")]
use ipnetwork::IpNetwork;

#[cfg(feature = "with-ipnetwork")]
use std::net::IpAddr;

#[cfg(feature = "with-mac_address")]
use mac_address::MacAddress;

use crate::{ColumnType, CommonSqlQueryBuilder, QueryBuilder, StringLen};

#[cfg(test)]
mod tests;

#[cfg(feature = "hashable-value")]
mod hashable_value;

mod value_tuple;
pub use value_tuple::*;

#[cfg(feature = "with-json")]
#[cfg_attr(docsrs, doc(cfg(feature = "with-json")))]
mod with_json;

#[cfg(feature = "with-json")]
#[cfg_attr(docsrs, doc(cfg(feature = "with-json")))]
pub use with_json::sea_value_to_json_value;

#[cfg(feature = "with-chrono")]
#[cfg_attr(docsrs, doc(cfg(feature = "with-chrono")))]
mod with_chrono;

#[cfg(feature = "with-time")]
#[cfg_attr(docsrs, doc(cfg(feature = "with-time")))]
pub mod time_format;

#[cfg(feature = "with-time")]
#[cfg_attr(docsrs, doc(cfg(feature = "with-time")))]
mod with_time;

#[cfg(feature = "with-jiff")]
#[cfg_attr(docsrs, doc(cfg(feature = "with-jiff")))]
pub(crate) mod with_jiff;

#[cfg(feature = "with-rust_decimal")]
#[cfg_attr(docsrs, doc(cfg(feature = "with-rust_decimal")))]
mod with_rust_decimal;

#[cfg(feature = "with-bigdecimal")]
#[cfg_attr(docsrs, doc(cfg(feature = "with-bigdecimal")))]
mod with_bigdecimal;

#[cfg(feature = "with-uuid")]
#[cfg_attr(docsrs, doc(cfg(feature = "with-uuid")))]
mod with_uuid;

#[cfg(feature = "with-ipnetwork")]
#[cfg_attr(docsrs, doc(cfg(feature = "with-ipnetwork")))]
mod with_ipnetwork;

#[cfg(feature = "with-mac_address")]
#[cfg_attr(docsrs, doc(cfg(feature = "with-mac_address")))]
mod with_mac_address;

#[cfg(feature = "postgres-array")]
#[cfg_attr(docsrs, doc(cfg(feature = "postgres-array")))]
pub mod with_array;

#[cfg(feature = "postgres-vector")]
#[cfg_attr(docsrs, doc(cfg(feature = "postgres-vector")))]
mod with_pgvector;

/// [`Value`] types variant for Postgres array
#[derive(Clone, Debug, Eq, PartialEq, Hash)]
pub enum ArrayType {
    Bool,
    TinyInt,
    SmallInt,
    Int,
    BigInt,
    TinyUnsigned,
    SmallUnsigned,
    Unsigned,
    BigUnsigned,
    Float,
    Double,
    String,
    Char,
    Bytes,

    #[cfg(feature = "with-json")]
    #[cfg_attr(docsrs, doc(cfg(feature = "with-json")))]
    Json,

    #[cfg(feature = "with-chrono")]
    #[cfg_attr(docsrs, doc(cfg(feature = "with-chrono")))]
    ChronoDate,

    #[cfg(feature = "with-chrono")]
    #[cfg_attr(docsrs, doc(cfg(feature = "with-chrono")))]
    ChronoTime,

    #[cfg(feature = "with-chrono")]
    #[cfg_attr(docsrs, doc(cfg(feature = "with-chrono")))]
    ChronoDateTime,

    #[cfg(feature = "with-chrono")]
    #[cfg_attr(docsrs, doc(cfg(feature = "with-chrono")))]
    ChronoDateTimeUtc,

    #[cfg(feature = "with-chrono")]
    #[cfg_attr(docsrs, doc(cfg(feature = "with-chrono")))]
    ChronoDateTimeLocal,

    #[cfg(feature = "with-chrono")]
    #[cfg_attr(docsrs, doc(cfg(feature = "with-chrono")))]
    ChronoDateTimeWithTimeZone,

    #[cfg(feature = "with-time")]
    #[cfg_attr(docsrs, doc(cfg(feature = "with-time")))]
    TimeDate,

    #[cfg(feature = "with-time")]
    #[cfg_attr(docsrs, doc(cfg(feature = "with-time")))]
    TimeTime,

    #[cfg(feature = "with-time")]
    #[cfg_attr(docsrs, doc(cfg(feature = "with-time")))]
    TimeDateTime,

    #[cfg(feature = "with-time")]
    #[cfg_attr(docsrs, doc(cfg(feature = "with-time")))]
    TimeDateTimeWithTimeZone,

    #[cfg(feature = "with-jiff")]
    #[cfg_attr(docsrs, doc(cfg(feature = "with-jiff")))]
    JiffDate,

    #[cfg(feature = "with-jiff")]
    #[cfg_attr(docsrs, doc(cfg(feature = "with-jiff")))]
    JiffTime,

    #[cfg(feature = "with-jiff")]
    #[cfg_attr(docsrs, doc(cfg(feature = "with-jiff")))]
    JiffDateTime,

    #[cfg(feature = "with-jiff")]
    #[cfg_attr(docsrs, doc(cfg(feature = "with-jiff")))]
    JiffTimestamp,

    #[cfg(feature = "with-jiff")]
    #[cfg_attr(docsrs, doc(cfg(feature = "with-jiff")))]
    JiffZoned,

    #[cfg(feature = "with-uuid")]
    #[cfg_attr(docsrs, doc(cfg(feature = "with-uuid")))]
    Uuid,

    #[cfg(feature = "with-rust_decimal")]
    #[cfg_attr(docsrs, doc(cfg(feature = "with-rust_decimal")))]
    Decimal,

    #[cfg(feature = "with-bigdecimal")]
    #[cfg_attr(docsrs, doc(cfg(feature = "with-bigdecimal")))]
    BigDecimal,

    #[cfg(feature = "with-ipnetwork")]
    #[cfg_attr(docsrs, doc(cfg(feature = "with-ipnetwork")))]
    IpNetwork,

    #[cfg(feature = "with-mac_address")]
    #[cfg_attr(docsrs, doc(cfg(feature = "with-mac_address")))]
    MacAddress,
}

/// Value variants
///
/// We want the inner Value to be exactly 1 pointer sized, so anything larger should be boxed.
///
/// If the `hashable-value` feature is enabled, NaN == NaN, which contradicts Rust's built-in
/// implementation of NaN != NaN.
#[derive(Clone, Debug)]
#[cfg_attr(not(feature = "hashable-value"), derive(PartialEq))]
pub enum Value {
    Bool(Option<bool>),
    TinyInt(Option<i8>),
    SmallInt(Option<i16>),
    Int(Option<i32>),
    BigInt(Option<i64>),
    TinyUnsigned(Option<u8>),
    SmallUnsigned(Option<u16>),
    Unsigned(Option<u32>),
    BigUnsigned(Option<u64>),
    Float(Option<f32>),
    Double(Option<f64>),
    String(Option<String>),
    Char(Option<char>),

    #[allow(clippy::box_collection)]
    Bytes(Option<Vec<u8>>),

    #[cfg(feature = "with-json")]
    #[cfg_attr(docsrs, doc(cfg(feature = "with-json")))]
    Json(Option<Json>),

    #[cfg(feature = "with-chrono")]
    #[cfg_attr(docsrs, doc(cfg(feature = "with-chrono")))]
    ChronoDate(Option<NaiveDate>),

    #[cfg(feature = "with-chrono")]
    #[cfg_attr(docsrs, doc(cfg(feature = "with-chrono")))]
    ChronoTime(Option<NaiveTime>),

    #[cfg(feature = "with-chrono")]
    #[cfg_attr(docsrs, doc(cfg(feature = "with-chrono")))]
    ChronoDateTime(Option<NaiveDateTime>),

    #[cfg(feature = "with-chrono")]
    #[cfg_attr(docsrs, doc(cfg(feature = "with-chrono")))]
    ChronoDateTimeUtc(Option<DateTime<Utc>>),

    #[cfg(feature = "with-chrono")]
    #[cfg_attr(docsrs, doc(cfg(feature = "with-chrono")))]
    ChronoDateTimeLocal(Option<DateTime<Local>>),

    #[cfg(feature = "with-chrono")]
    #[cfg_attr(docsrs, doc(cfg(feature = "with-chrono")))]
    ChronoDateTimeWithTimeZone(Option<DateTime<FixedOffset>>),

    #[cfg(feature = "with-time")]
    #[cfg_attr(docsrs, doc(cfg(feature = "with-time")))]
    TimeDate(Option<time::Date>),

    #[cfg(feature = "with-time")]
    #[cfg_attr(docsrs, doc(cfg(feature = "with-time")))]
    TimeTime(Option<time::Time>),

    #[cfg(feature = "with-time")]
    #[cfg_attr(docsrs, doc(cfg(feature = "with-time")))]
    TimeDateTime(Option<PrimitiveDateTime>),

    #[cfg(feature = "with-time")]
    #[cfg_attr(docsrs, doc(cfg(feature = "with-time")))]
    TimeDateTimeWithTimeZone(Option<OffsetDateTime>),

    #[cfg(feature = "with-jiff")]
    #[cfg_attr(docsrs, doc(cfg(feature = "with-jiff")))]
    JiffDate(Option<jiff::civil::Date>),

    #[cfg(feature = "with-jiff")]
    #[cfg_attr(docsrs, doc(cfg(feature = "with-jiff")))]
    JiffTime(Option<jiff::civil::Time>),

    #[cfg(feature = "with-jiff")]
    #[cfg_attr(docsrs, doc(cfg(feature = "with-jiff")))]
    JiffDateTime(Option<jiff::civil::DateTime>),

    #[cfg(feature = "with-jiff")]
    #[cfg_attr(docsrs, doc(cfg(feature = "with-jiff")))]
    JiffTimestamp(Option<Timestamp>),

    #[cfg(feature = "with-jiff")]
    #[cfg_attr(docsrs, doc(cfg(feature = "with-jiff")))]
    JiffZoned(Option<Zoned>),

    #[cfg(feature = "with-uuid")]
    #[cfg_attr(docsrs, doc(cfg(feature = "with-uuid")))]
    Uuid(Option<Uuid>),

    #[cfg(feature = "with-rust_decimal")]
    #[cfg_attr(docsrs, doc(cfg(feature = "with-rust_decimal")))]
    Decimal(Option<Decimal>),

    #[cfg(feature = "with-bigdecimal")]
    #[cfg_attr(docsrs, doc(cfg(feature = "with-bigdecimal")))]
    BigDecimal(Option<Box<BigDecimal>>),

    #[cfg(feature = "postgres-array")]
    #[cfg_attr(docsrs, doc(cfg(feature = "postgres-array")))]
    Array(ArrayType, Option<Box<Vec<Value>>>),

    #[cfg(feature = "postgres-vector")]
    #[cfg_attr(docsrs, doc(cfg(feature = "postgres-vector")))]
    Vector(Option<pgvector::Vector>),

    #[cfg(feature = "with-ipnetwork")]
    #[cfg_attr(docsrs, doc(cfg(feature = "with-ipnetwork")))]
    IpNetwork(Option<IpNetwork>),

    #[cfg(feature = "with-mac_address")]
    #[cfg_attr(docsrs, doc(cfg(feature = "with-mac_address")))]
    MacAddress(Option<MacAddress>),
}

/// This test is to check if the size of [`Value`] exceeds the limit.
/// If the size exceeds the limit, you should box the variant.
/// Previously, the size was 24. We bumped it to 32 such that `String`
/// can be unboxed.
pub const VALUE_SIZE: usize = check_value_size();

const fn check_value_size() -> usize {
    if std::mem::size_of::<Value>() > 120 {
        panic!("the size of Value shouldn't be greater than 120 bytes")
    }
    std::mem::size_of::<Value>()
}

impl Value {
    pub fn unwrap<T>(self) -> T
    where
        T: ValueType,
    {
        T::unwrap(self)
    }

    pub fn expect<T>(self, msg: &str) -> T
    where
        T: ValueType,
    {
        T::expect(self, msg)
    }

    /// Get the null variant of self
    ///
    /// ```
    /// use sea_query::Value;
    ///
    /// let v = Value::Int(Some(2));
    /// let n = v.as_null();
    ///
    /// assert_eq!(n, Value::Int(None));
    ///
    /// // one liner:
    /// assert_eq!(Into::<Value>::into(2.2).as_null(), Value::Double(None));
    /// ```
    pub fn as_null(&self) -> Self {
        match self {
            Self::Bool(_) => Self::Bool(None),
            Self::TinyInt(_) => Self::TinyInt(None),
            Self::SmallInt(_) => Self::SmallInt(None),
            Self::Int(_) => Self::Int(None),
            Self::BigInt(_) => Self::BigInt(None),
            Self::TinyUnsigned(_) => Self::TinyUnsigned(None),
            Self::SmallUnsigned(_) => Self::SmallUnsigned(None),
            Self::Unsigned(_) => Self::Unsigned(None),
            Self::BigUnsigned(_) => Self::BigUnsigned(None),
            Self::Float(_) => Self::Float(None),
            Self::Double(_) => Self::Double(None),
            Self::String(_) => Self::String(None),
            Self::Char(_) => Self::Char(None),
            Self::Bytes(_) => Self::Bytes(None),

            #[cfg(feature = "with-json")]
            #[cfg_attr(docsrs, doc(cfg(feature = "with-json")))]
            Self::Json(_) => Self::Json(None),

            #[cfg(feature = "with-chrono")]
            #[cfg_attr(docsrs, doc(cfg(feature = "with-chrono")))]
            Self::ChronoDate(_) => Self::ChronoDate(None),

            #[cfg(feature = "with-chrono")]
            #[cfg_attr(docsrs, doc(cfg(feature = "with-chrono")))]
            Self::ChronoTime(_) => Self::ChronoTime(None),

            #[cfg(feature = "with-chrono")]
            #[cfg_attr(docsrs, doc(cfg(feature = "with-chrono")))]
            Self::ChronoDateTime(_) => Self::ChronoDateTime(None),

            #[cfg(feature = "with-chrono")]
            #[cfg_attr(docsrs, doc(cfg(feature = "with-chrono")))]
            Self::ChronoDateTimeUtc(_) => Self::ChronoDateTimeUtc(None),

            #[cfg(feature = "with-chrono")]
            #[cfg_attr(docsrs, doc(cfg(feature = "with-chrono")))]
            Self::ChronoDateTimeLocal(_) => Self::ChronoDateTimeLocal(None),

            #[cfg(feature = "with-chrono")]
            #[cfg_attr(docsrs, doc(cfg(feature = "with-chrono")))]
            Self::ChronoDateTimeWithTimeZone(_) => Self::ChronoDateTimeWithTimeZone(None),

            #[cfg(feature = "with-time")]
            #[cfg_attr(docsrs, doc(cfg(feature = "with-time")))]
            Self::TimeDate(_) => Self::TimeDate(None),

            #[cfg(feature = "with-time")]
            #[cfg_attr(docsrs, doc(cfg(feature = "with-time")))]
            Self::TimeTime(_) => Self::TimeTime(None),

            #[cfg(feature = "with-time")]
            #[cfg_attr(docsrs, doc(cfg(feature = "with-time")))]
            Self::TimeDateTime(_) => Self::TimeDateTime(None),

            #[cfg(feature = "with-time")]
            #[cfg_attr(docsrs, doc(cfg(feature = "with-time")))]
            Self::TimeDateTimeWithTimeZone(_) => Self::TimeDateTimeWithTimeZone(None),

            #[cfg(feature = "with-jiff")]
            #[cfg_attr(docsrs, doc(cfg(feature = "with-jiff")))]
            Self::JiffDate(_) => Self::JiffDate(None),

            #[cfg(feature = "with-jiff")]
            #[cfg_attr(docsrs, doc(cfg(feature = "with-jiff")))]
            Self::JiffTime(_) => Self::JiffTime(None),

            #[cfg(feature = "with-jiff")]
            #[cfg_attr(docsrs, doc(cfg(feature = "with-jiff")))]
            Self::JiffDateTime(_) => Self::JiffDateTime(None),

            #[cfg(feature = "with-jiff")]
            #[cfg_attr(docsrs, doc(cfg(feature = "with-jiff")))]
            Self::JiffTimestamp(_) => Self::JiffTimestamp(None),

            #[cfg(feature = "with-jiff")]
            #[cfg_attr(docsrs, doc(cfg(feature = "with-jiff")))]
            Self::JiffZoned(_) => Self::JiffZoned(None),

            #[cfg(feature = "with-uuid")]
            #[cfg_attr(docsrs, doc(cfg(feature = "with-uuid")))]
            Self::Uuid(_) => Self::Uuid(None),

            #[cfg(feature = "with-rust_decimal")]
            #[cfg_attr(docsrs, doc(cfg(feature = "with-rust_decimal")))]
            Self::Decimal(_) => Self::Decimal(None),

            #[cfg(feature = "with-bigdecimal")]
            #[cfg_attr(docsrs, doc(cfg(feature = "with-bigdecimal")))]
            Self::BigDecimal(_) => Self::BigDecimal(None),

            #[cfg(feature = "postgres-array")]
            #[cfg_attr(docsrs, doc(cfg(feature = "postgres-array")))]
            Self::Array(ty, _) => Self::Array(ty.clone(), None),

            #[cfg(feature = "postgres-vector")]
            #[cfg_attr(docsrs, doc(cfg(feature = "postgres-vector")))]
            Self::Vector(_) => Self::Vector(None),

            #[cfg(feature = "with-ipnetwork")]
            #[cfg_attr(docsrs, doc(cfg(feature = "with-ipnetwork")))]
            Self::IpNetwork(_) => Self::IpNetwork(None),

            #[cfg(feature = "with-mac_address")]
            #[cfg_attr(docsrs, doc(cfg(feature = "with-mac_address")))]
            Self::MacAddress(_) => Self::MacAddress(None),
        }
    }

    /// Get a default value of self's type
    ///
    /// ```
    /// use sea_query::Value;
    ///
    /// let v = Value::Int(None);
    /// let n = v.dummy_value();
    /// assert_eq!(n, Value::Int(Some(0)));
    /// ```
    pub fn dummy_value(&self) -> Self {
        match self {
            Self::Bool(_) => Self::Bool(Some(Default::default())),
            Self::TinyInt(_) => Self::TinyInt(Some(Default::default())),
            Self::SmallInt(_) => Self::SmallInt(Some(Default::default())),
            Self::Int(_) => Self::Int(Some(Default::default())),
            Self::BigInt(_) => Self::BigInt(Some(Default::default())),
            Self::TinyUnsigned(_) => Self::TinyUnsigned(Some(Default::default())),
            Self::SmallUnsigned(_) => Self::SmallUnsigned(Some(Default::default())),
            Self::Unsigned(_) => Self::Unsigned(Some(Default::default())),
            Self::BigUnsigned(_) => Self::BigUnsigned(Some(Default::default())),
            Self::Float(_) => Self::Float(Some(Default::default())),
            Self::Double(_) => Self::Double(Some(Default::default())),
            Self::String(_) => Self::String(Some(Default::default())),
            Self::Char(_) => Self::Char(Some(Default::default())),
            Self::Bytes(_) => Self::Bytes(Some(Default::default())),

            #[cfg(feature = "with-json")]
            #[cfg_attr(docsrs, doc(cfg(feature = "with-json")))]
            Self::Json(_) => Self::Json(Some(Default::default())),

            #[cfg(feature = "with-chrono")]
            #[cfg_attr(docsrs, doc(cfg(feature = "with-chrono")))]
            Self::ChronoDate(_) => Self::ChronoDate(Some(Default::default())),

            #[cfg(feature = "with-chrono")]
            #[cfg_attr(docsrs, doc(cfg(feature = "with-chrono")))]
            Self::ChronoTime(_) => Self::ChronoTime(Some(Default::default())),

            #[cfg(feature = "with-chrono")]
            #[cfg_attr(docsrs, doc(cfg(feature = "with-chrono")))]
            Self::ChronoDateTime(_) => Self::ChronoDateTime(Some(Default::default())),

            #[cfg(feature = "with-chrono")]
            #[cfg_attr(docsrs, doc(cfg(feature = "with-chrono")))]
            Self::ChronoDateTimeUtc(_) => Self::ChronoDateTimeUtc(Some(Default::default())),

            #[cfg(feature = "with-chrono")]
            #[cfg_attr(docsrs, doc(cfg(feature = "with-chrono")))]
            Self::ChronoDateTimeLocal(_) => Self::ChronoDateTimeLocal(Some(Default::default())),

            #[cfg(feature = "with-chrono")]
            #[cfg_attr(docsrs, doc(cfg(feature = "with-chrono")))]
            Self::ChronoDateTimeWithTimeZone(_) => {
                Self::ChronoDateTimeWithTimeZone(Some(Default::default()))
            }

            #[cfg(feature = "with-time")]
            #[cfg_attr(docsrs, doc(cfg(feature = "with-time")))]
            Self::TimeDate(_) => Self::TimeDate(Some(time::Date::MIN)),

            #[cfg(feature = "with-time")]
            #[cfg_attr(docsrs, doc(cfg(feature = "with-time")))]
            Self::TimeTime(_) => Self::TimeTime(Some(time::Time::MIDNIGHT)),

            #[cfg(feature = "with-time")]
            #[cfg_attr(docsrs, doc(cfg(feature = "with-time")))]
            Self::TimeDateTime(_) => Self::TimeDateTime(Some(PrimitiveDateTime::MIN)),

            #[cfg(feature = "with-time")]
            #[cfg_attr(docsrs, doc(cfg(feature = "with-time")))]
            Self::TimeDateTimeWithTimeZone(_) => {
                Self::TimeDateTimeWithTimeZone(Some(OffsetDateTime::UNIX_EPOCH))
            }

            #[cfg(feature = "with-jiff")]
            #[cfg_attr(docsrs, doc(cfg(feature = "with-jiff")))]
            Self::JiffDate(_) => Self::JiffDate(Some(jiff::civil::date(1970, 1, 1))),

            #[cfg(feature = "with-jiff")]
            #[cfg_attr(docsrs, doc(cfg(feature = "with-jiff")))]
            Self::JiffTime(_) => Self::JiffTime(Some(jiff::civil::time(0, 0, 0, 0))),

            #[cfg(feature = "with-jiff")]
            #[cfg_attr(docsrs, doc(cfg(feature = "with-jiff")))]
            Self::JiffDateTime(_) => {
                Self::JiffDateTime(Some(jiff::civil::date(1970, 1, 1).at(0, 0, 0, 0)))
            }

            #[cfg(feature = "with-jiff")]
            #[cfg_attr(docsrs, doc(cfg(feature = "with-jiff")))]
            Self::JiffTimestamp(_) => Self::JiffTimestamp(Some(Timestamp::UNIX_EPOCH)),

            #[cfg(feature = "with-jiff")]
            #[cfg_attr(docsrs, doc(cfg(feature = "with-jiff")))]
            Self::JiffZoned(_) => Self::JiffZoned(Some(
                Timestamp::UNIX_EPOCH.to_zoned(jiff::tz::TimeZone::UTC),
            )),

            #[cfg(feature = "with-uuid")]
            #[cfg_attr(docsrs, doc(cfg(feature = "with-uuid")))]
            Self::Uuid(_) => Self::Uuid(Some(Default::default())),

            #[cfg(feature = "with-rust_decimal")]
            #[cfg_attr(docsrs, doc(cfg(feature = "with-rust_decimal")))]
            Self::Decimal(_) => Self::Decimal(Some(Default::default())),

            #[cfg(feature = "with-bigdecimal")]
            #[cfg_attr(docsrs, doc(cfg(feature = "with-bigdecimal")))]
            Self::BigDecimal(_) => Self::BigDecimal(Some(Default::default())),

            #[cfg(feature = "postgres-array")]
            #[cfg_attr(docsrs, doc(cfg(feature = "postgres-array")))]
            Self::Array(ty, _) => Self::Array(ty.clone(), Some(Default::default())),

            #[cfg(feature = "postgres-vector")]
            #[cfg_attr(docsrs, doc(cfg(feature = "postgres-vector")))]
            Self::Vector(_) => Self::Vector(Some(vec![].into())),

            #[cfg(feature = "with-ipnetwork")]
            #[cfg_attr(docsrs, doc(cfg(feature = "with-ipnetwork")))]
            Self::IpNetwork(_) => Self::IpNetwork(Some("0.0.0.0".parse().unwrap())),

            #[cfg(feature = "with-mac_address")]
            #[cfg_attr(docsrs, doc(cfg(feature = "with-mac_address")))]
            Self::MacAddress(_) => Self::MacAddress(Some(Default::default())),
        }
    }
}

impl From<&[u8]> for Value {
    fn from(x: &[u8]) -> Value {
        Value::Bytes(Some(x.into()))
    }
}

impl From<&str> for Value {
    fn from(x: &str) -> Value {
        Value::String(Some(x.to_owned()))
    }
}

impl From<&String> for Value {
    fn from(x: &String) -> Value {
        Value::String(Some(x.clone()))
    }
}

impl<T> From<Option<T>> for Value
where
    T: Into<Value> + Nullable,
{
    fn from(x: Option<T>) -> Value {
        match x {
            Some(v) => v.into(),
            None => T::null(),
        }
    }
}

impl From<Cow<'_, str>> for Value {
    fn from(x: Cow<'_, str>) -> Value {
        x.into_owned().into()
    }
}

impl IntoIterator for Values {
    type Item = Value;
    type IntoIter = std::vec::IntoIter<Self::Item>;

    fn into_iter(self) -> Self::IntoIter {
        self.0.into_iter()
    }
}

impl std::fmt::Display for Value {
    fn fmt(&self, f: &mut std::fmt::Formatter<'_>) -> std::fmt::Result {
        write!(f, "{}", CommonSqlQueryBuilder.value_to_string(self))
    }
}

pub trait ValueType: Sized {
    fn try_from(v: Value) -> Result<Self, ValueTypeErr>;

    fn unwrap(v: Value) -> Self {
        Self::try_from(v).unwrap()
    }

    fn expect(v: Value, msg: &str) -> Self {
        Self::try_from(v).expect(msg)
    }

    fn type_name() -> String;

    fn array_type() -> ArrayType;

    fn column_type() -> ColumnType;

    fn enum_type_name() -> Option<&'static str> {
        None
    }
}

impl<T> ValueType for Option<T>
where
    T: ValueType + Nullable,
{
    fn try_from(v: Value) -> Result<Self, ValueTypeErr> {
        if v == T::null() {
            Ok(None)
        } else {
            Ok(Some(T::try_from(v)?))
        }
    }

    fn type_name() -> String {
        format!("Option<{}>", T::type_name())
    }

    fn array_type() -> ArrayType {
        T::array_type()
    }

    fn column_type() -> ColumnType {
        T::column_type()
    }
}

impl ValueType for Cow<'_, str> {
    fn try_from(v: Value) -> Result<Self, ValueTypeErr> {
        match v {
            Value::String(Some(x)) => Ok((x).into()),
            _ => Err(ValueTypeErr),
        }
    }

    fn type_name() -> String {
        "Cow<str>".into()
    }

    fn array_type() -> ArrayType {
        ArrayType::String
    }

    fn column_type() -> ColumnType {
        ColumnType::String(StringLen::None)
    }
}

#[derive(Debug)]
pub struct ValueTypeErr;

impl std::error::Error for ValueTypeErr {}

impl std::fmt::Display for ValueTypeErr {
    fn fmt(&self, f: &mut std::fmt::Formatter) -> std::fmt::Result {
        write!(f, "Value type mismatch")
    }
}

#[derive(Clone, Debug, PartialEq)]
pub struct Values(pub Vec<Value>);

impl Values {
    pub fn iter(&self) -> impl Iterator<Item = &Value> {
        self.0.iter()
    }
}

pub trait Nullable {
    fn null() -> Value;
}

impl Nullable for &str {
    fn null() -> Value {
        Value::String(None)
    }
}

macro_rules! type_to_value {
    ( $type: ty, $name: ident, $col_type: expr ) => {
        impl From<$type> for Value {
            fn from(x: $type) -> Value {
                Value::$name(Some(x))
            }
        }

        impl Nullable for $type {
            fn null() -> Value {
                Value::$name(None)
            }
        }

        impl ValueType for $type {
            fn try_from(v: Value) -> Result<Self, ValueTypeErr> {
                match v {
                    Value::$name(Some(x)) => Ok(x),
                    _ => Err(ValueTypeErr),
                }
            }

            fn type_name() -> String {
                stringify!($type).to_owned()
            }

            fn array_type() -> ArrayType {
                ArrayType::$name
            }

            fn column_type() -> ColumnType {
                use ColumnType::*;
                $col_type
            }
        }
    };
}
use type_to_value;

type_to_value!(bool, Bool, Boolean);
type_to_value!(i8, TinyInt, TinyInteger);
type_to_value!(i16, SmallInt, SmallInteger);
type_to_value!(i32, Int, Integer);
type_to_value!(i64, BigInt, BigInteger);
type_to_value!(u8, TinyUnsigned, TinyUnsigned);
type_to_value!(u16, SmallUnsigned, SmallUnsigned);
type_to_value!(u32, Unsigned, Unsigned);
type_to_value!(u64, BigUnsigned, BigUnsigned);
type_to_value!(f32, Float, Float);
type_to_value!(f64, Double, Double);
type_to_value!(char, Char, Char(None));
type_to_value!(Vec<u8>, Bytes, VarBinary(StringLen::None));
type_to_value!(String, String, String(StringLen::None));

#[cfg(feature = "with-bigdecimal")]
macro_rules! type_to_box_value {
    ( $type: ty, $name: ident, $col_type: expr ) => {
        impl From<$type> for Value {
            fn from(x: $type) -> Value {
                Value::$name(Some(Box::new(x)))
            }
        }

        impl Nullable for $type {
            fn null() -> Value {
                Value::$name(None)
            }
        }

        impl ValueType for $type {
            fn try_from(v: Value) -> Result<Self, ValueTypeErr> {
                match v {
                    Value::$name(Some(x)) => Ok(*x),
                    _ => Err(ValueTypeErr),
                }
            }

            fn type_name() -> String {
                stringify!($type).to_owned()
            }

            fn array_type() -> ArrayType {
                ArrayType::$name
            }

            fn column_type() -> ColumnType {
                use ColumnType::*;
                $col_type
            }
        }
    };
}
#[cfg(feature = "with-bigdecimal")]
<<<<<<< HEAD
impl Value {
    pub fn is_big_decimal(&self) -> bool {
        matches!(self, Self::BigDecimal(_))
    }

    pub fn as_ref_big_decimal(&self) -> Option<&BigDecimal> {
        match self {
            Self::BigDecimal(v) => box_to_opt_ref!(v),
            _ => panic!("not Value::BigDecimal"),
        }
    }

    pub fn big_decimal_to_f64(&self) -> Option<f64> {
        use bigdecimal::ToPrimitive;
        self.as_ref_big_decimal().map(|d| d.to_f64().unwrap())
    }
}

#[cfg(feature = "with-uuid")]
impl Value {
    pub fn is_uuid(&self) -> bool {
        matches!(self, Self::Uuid(_))
    }
    pub fn as_ref_uuid(&self) -> Option<&Uuid> {
        match self {
            Self::Uuid(v) => box_to_opt_ref!(v),
            _ => panic!("not Value::Uuid"),
        }
    }
}

#[cfg(feature = "postgres-array")]
impl Value {
    pub fn is_array(&self) -> bool {
        matches!(self, Self::Array(_, _))
    }

    pub fn as_ref_array(&self) -> Option<&Vec<Value>> {
        match self {
            Self::Array(_, v) => box_to_opt_ref!(v),
            _ => panic!("not Value::Array"),
        }
    }
}

#[cfg(feature = "with-ipnetwork")]
impl Value {
    pub fn is_ipnetwork(&self) -> bool {
        matches!(self, Self::IpNetwork(_))
    }

    pub fn as_ref_ipnetwork(&self) -> Option<&IpNetwork> {
        match self {
            Self::IpNetwork(v) => box_to_opt_ref!(v),
            _ => panic!("not Value::IpNetwork"),
        }
    }

    pub fn as_ipaddr(&self) -> Option<IpAddr> {
        match self {
            Self::IpNetwork(v) => v.clone().map(|v| v.network()),
            _ => panic!("not Value::IpNetwork"),
        }
    }
}

#[cfg(feature = "with-mac_address")]
impl Value {
    pub fn is_mac_address(&self) -> bool {
        matches!(self, Self::MacAddress(_))
    }

    pub fn as_ref_mac_address(&self) -> Option<&MacAddress> {
        match self {
            Self::MacAddress(v) => box_to_opt_ref!(v),
            _ => panic!("not Value::MacAddress"),
        }
    }
}

impl ValueTuple {
    pub fn arity(&self) -> usize {
        match self {
            Self::One(_) => 1,
            Self::Two(_, _) => 2,
            Self::Three(_, _, _) => 3,
            Self::Many(vec) => vec.len(),
        }
    }
}

impl IntoIterator for ValueTuple {
    type Item = Value;
    type IntoIter = std::vec::IntoIter<Self::Item>;

    fn into_iter(self) -> Self::IntoIter {
        match self {
            ValueTuple::One(v) => vec![v].into_iter(),
            ValueTuple::Two(v, w) => vec![v, w].into_iter(),
            ValueTuple::Three(u, v, w) => vec![u, v, w].into_iter(),
            ValueTuple::Many(vec) => vec.into_iter(),
        }
    }
}

impl IntoValueTuple for ValueTuple {
    fn into_value_tuple(self) -> ValueTuple {
        self
    }
}

impl<V> IntoValueTuple for V
where
    V: Into<Value>,
{
    fn into_value_tuple(self) -> ValueTuple {
        ValueTuple::One(self.into())
    }
}

impl<V, W> IntoValueTuple for (V, W)
where
    V: Into<Value>,
    W: Into<Value>,
{
    fn into_value_tuple(self) -> ValueTuple {
        ValueTuple::Two(self.0.into(), self.1.into())
    }
}

impl<U, V, W> IntoValueTuple for (U, V, W)
where
    U: Into<Value>,
    V: Into<Value>,
    W: Into<Value>,
{
    fn into_value_tuple(self) -> ValueTuple {
        ValueTuple::Three(self.0.into(), self.1.into(), self.2.into())
    }
}

macro_rules! impl_into_value_tuple {
    ( $($idx:tt : $T:ident),+ $(,)? ) => {
        impl< $($T),+ > IntoValueTuple for ( $($T),+ )
        where
            $($T: Into<Value>),+
        {
            fn into_value_tuple(self) -> ValueTuple {
                ValueTuple::Many(vec![
                    $(self.$idx.into()),+
                ])
            }
        }
    };
}

#[rustfmt::skip]
mod impl_into_value_tuple {
    use super::*;

    impl_into_value_tuple!(0:T0, 1:T1, 2:T2, 3:T3);
    impl_into_value_tuple!(0:T0, 1:T1, 2:T2, 3:T3, 4:T4);
    impl_into_value_tuple!(0:T0, 1:T1, 2:T2, 3:T3, 4:T4, 5:T5);
    impl_into_value_tuple!(0:T0, 1:T1, 2:T2, 3:T3, 4:T4, 5:T5, 6:T6);
    impl_into_value_tuple!(0:T0, 1:T1, 2:T2, 3:T3, 4:T4, 5:T5, 6:T6, 7:T7);
    impl_into_value_tuple!(0:T0, 1:T1, 2:T2, 3:T3, 4:T4, 5:T5, 6:T6, 7:T7, 8:T8);
    impl_into_value_tuple!(0:T0, 1:T1, 2:T2, 3:T3, 4:T4, 5:T5, 6:T6, 7:T7, 8:T8, 9:T9);
    impl_into_value_tuple!(0:T0, 1:T1, 2:T2, 3:T3, 4:T4, 5:T5, 6:T6, 7:T7, 8:T8, 9:T9, 10:T10);
    impl_into_value_tuple!(0:T0, 1:T1, 2:T2, 3:T3, 4:T4, 5:T5, 6:T6, 7:T7, 8:T8, 9:T9, 10:T10, 11:T11);
}

impl<V> FromValueTuple for V
where
    V: Into<Value> + ValueType,
{
    fn from_value_tuple<I>(i: I) -> Self
    where
        I: IntoValueTuple,
    {
        match i.into_value_tuple() {
            ValueTuple::One(u) => u.unwrap(),
            _ => panic!("not ValueTuple::One"),
        }
    }
}

impl<V, W> FromValueTuple for (V, W)
where
    V: Into<Value> + ValueType,
    W: Into<Value> + ValueType,
{
    fn from_value_tuple<I>(i: I) -> Self
    where
        I: IntoValueTuple,
    {
        match i.into_value_tuple() {
            ValueTuple::Two(v, w) => (v.unwrap(), w.unwrap()),
            _ => panic!("not ValueTuple::Two"),
        }
    }
}

impl<U, V, W> FromValueTuple for (U, V, W)
where
    U: Into<Value> + ValueType,
    V: Into<Value> + ValueType,
    W: Into<Value> + ValueType,
{
    fn from_value_tuple<I>(i: I) -> Self
    where
        I: IntoValueTuple,
    {
        match i.into_value_tuple() {
            ValueTuple::Three(u, v, w) => (u.unwrap(), v.unwrap(), w.unwrap()),
            _ => panic!("not ValueTuple::Three"),
        }
    }
}

macro_rules! impl_from_value_tuple {
    ( $len:expr, $($T:ident),+ $(,)? ) => {
        impl< $($T),+ > FromValueTuple for ( $($T),+ )
        where
            $($T: Into<Value> + ValueType),+
        {
            fn from_value_tuple<Z>(i: Z) -> Self
            where
                Z: IntoValueTuple,
            {
                match i.into_value_tuple() {
                    ValueTuple::Many(vec) if vec.len() == $len => {
                        let mut iter = vec.into_iter();
                        (
                            $(<$T as ValueType>::unwrap(iter.next().unwrap())),+
                        )
                    }
                    _ => panic!("not ValueTuple::Many with length of {}", $len),
                }
            }
        }
    };
}

#[rustfmt::skip]
mod impl_from_value_tuple {
    use super::*;

    impl_from_value_tuple!( 4, T0, T1, T2, T3);
    impl_from_value_tuple!( 5, T0, T1, T2, T3, T4);
    impl_from_value_tuple!( 6, T0, T1, T2, T3, T4, T5);
    impl_from_value_tuple!( 7, T0, T1, T2, T3, T4, T5, T6);
    impl_from_value_tuple!( 8, T0, T1, T2, T3, T4, T5, T6, T7);
    impl_from_value_tuple!( 9, T0, T1, T2, T3, T4, T5, T6, T7, T8);
    impl_from_value_tuple!(10, T0, T1, T2, T3, T4, T5, T6, T7, T8, T9);
    impl_from_value_tuple!(11, T0, T1, T2, T3, T4, T5, T6, T7, T8, T9, T10);
    impl_from_value_tuple!(12, T0, T1, T2, T3, T4, T5, T6, T7, T8, T9, T10, T11);
}

/// Convert value to json value
#[allow(clippy::many_single_char_names)]
#[cfg(feature = "with-json")]
#[cfg_attr(docsrs, doc(cfg(feature = "with-json")))]
pub fn sea_value_to_json_value(value: &Value) -> Json {
    match value {
        Value::Bool(None)
        | Value::TinyInt(None)
        | Value::SmallInt(None)
        | Value::Int(None)
        | Value::BigInt(None)
        | Value::TinyUnsigned(None)
        | Value::SmallUnsigned(None)
        | Value::Unsigned(None)
        | Value::BigUnsigned(None)
        | Value::Float(None)
        | Value::Double(None)
        | Value::String(None)
        | Value::Char(None)
        | Value::Bytes(None)
        | Value::Json(None) => Json::Null,
        #[cfg(feature = "with-rust_decimal")]
        Value::Decimal(None) => Json::Null,
        #[cfg(feature = "with-bigdecimal")]
        Value::BigDecimal(None) => Json::Null,
        #[cfg(feature = "with-uuid")]
        Value::Uuid(None) => Json::Null,
        #[cfg(feature = "postgres-array")]
        Value::Array(_, None) => Json::Null,
        #[cfg(feature = "postgres-vector")]
        Value::Vector(None) => Json::Null,
        #[cfg(feature = "with-ipnetwork")]
        Value::IpNetwork(None) => Json::Null,
        #[cfg(feature = "with-mac_address")]
        Value::MacAddress(None) => Json::Null,
        Value::Bool(Some(b)) => Json::Bool(*b),
        Value::TinyInt(Some(v)) => (*v).into(),
        Value::SmallInt(Some(v)) => (*v).into(),
        Value::Int(Some(v)) => (*v).into(),
        Value::BigInt(Some(v)) => (*v).into(),
        Value::TinyUnsigned(Some(v)) => (*v).into(),
        Value::SmallUnsigned(Some(v)) => (*v).into(),
        Value::Unsigned(Some(v)) => (*v).into(),
        Value::BigUnsigned(Some(v)) => (*v).into(),
        Value::Float(Some(v)) => (*v).into(),
        Value::Double(Some(v)) => (*v).into(),
        Value::String(Some(s)) => Json::String(s.as_ref().clone()),
        Value::Char(Some(v)) => Json::String(v.to_string()),
        Value::Bytes(Some(s)) => Json::String(from_utf8(s).unwrap().to_string()),
        Value::Json(Some(v)) => v.as_ref().clone(),
        #[cfg(feature = "with-chrono")]
        Value::ChronoDate(_) => CommonSqlQueryBuilder.value_to_string(value).into(),
        #[cfg(feature = "with-chrono")]
        Value::ChronoTime(_) => CommonSqlQueryBuilder.value_to_string(value).into(),
        #[cfg(feature = "with-chrono")]
        Value::ChronoDateTime(_) => CommonSqlQueryBuilder.value_to_string(value).into(),
        #[cfg(feature = "with-chrono")]
        Value::ChronoDateTimeWithTimeZone(_) => CommonSqlQueryBuilder.value_to_string(value).into(),
        #[cfg(feature = "with-chrono")]
        Value::ChronoDateTimeUtc(_) => CommonSqlQueryBuilder.value_to_string(value).into(),
        #[cfg(feature = "with-chrono")]
        Value::ChronoDateTimeLocal(_) => CommonSqlQueryBuilder.value_to_string(value).into(),
        #[cfg(feature = "with-time")]
        Value::TimeDate(_) => CommonSqlQueryBuilder.value_to_string(value).into(),
        #[cfg(feature = "with-time")]
        Value::TimeTime(_) => CommonSqlQueryBuilder.value_to_string(value).into(),
        #[cfg(feature = "with-time")]
        Value::TimeDateTime(_) => CommonSqlQueryBuilder.value_to_string(value).into(),
        #[cfg(feature = "with-time")]
        Value::TimeDateTimeWithTimeZone(_) => CommonSqlQueryBuilder.value_to_string(value).into(),
        #[cfg(feature = "with-rust_decimal")]
        Value::Decimal(Some(v)) => {
            use rust_decimal::prelude::ToPrimitive;
            v.as_ref().to_f64().unwrap().into()
        }
        #[cfg(feature = "with-bigdecimal")]
        Value::BigDecimal(Some(v)) => {
            use bigdecimal::ToPrimitive;
            v.as_ref().to_f64().unwrap().into()
        }
        #[cfg(feature = "with-uuid")]
        Value::Uuid(Some(v)) => Json::String(v.to_string()),
        #[cfg(feature = "postgres-array")]
        Value::Array(_, Some(v)) => {
            Json::Array(v.as_ref().iter().map(sea_value_to_json_value).collect())
        }
        #[cfg(feature = "postgres-vector")]
        Value::Vector(Some(v)) => Json::Array(v.as_slice().iter().map(|&v| v.into()).collect()),
        #[cfg(feature = "with-ipnetwork")]
        Value::IpNetwork(Some(_)) => CommonSqlQueryBuilder.value_to_string(value).into(),
        #[cfg(feature = "with-mac_address")]
        Value::MacAddress(Some(_)) => CommonSqlQueryBuilder.value_to_string(value).into(),
    }
}

impl Values {
    pub fn iter(&self) -> impl Iterator<Item = &Value> {
        self.0.iter()
    }
}

impl IntoIterator for Values {
    type Item = Value;
    type IntoIter = std::vec::IntoIter<Self::Item>;

    fn into_iter(self) -> Self::IntoIter {
        self.0.into_iter()
    }
}

#[cfg(test)]
mod tests {
    use super::*;
    use pretty_assertions::assert_eq;

    #[test]
    fn test_value() {
        macro_rules! test_value {
            ( $type: ty, $val: literal ) => {
                let val: $type = $val;
                let v: Value = val.into();
                let out: $type = v.unwrap();
                assert_eq!(out, val);
            };
        }

        test_value!(u8, 255);
        test_value!(u16, 65535);
        test_value!(i8, 127);
        test_value!(i16, 32767);
        test_value!(i32, 1073741824);
        test_value!(i64, 8589934592);
    }

    #[test]
    fn test_option_value() {
        macro_rules! test_some_value {
            ( $type: ty, $val: literal ) => {
                let val: Option<$type> = Some($val);
                let v: Value = val.into();
                let out: $type = v.unwrap();
                assert_eq!(out, val.unwrap());
            };
        }

        macro_rules! test_none {
            ( $type: ty, $name: ident ) => {
                let val: Option<$type> = None;
                let v: Value = val.into();
                assert_eq!(v, Value::$name(None));
            };
        }

        test_some_value!(u8, 255);
        test_some_value!(u16, 65535);
        test_some_value!(i8, 127);
        test_some_value!(i16, 32767);
        test_some_value!(i32, 1073741824);
        test_some_value!(i64, 8589934592);

        test_none!(u8, TinyUnsigned);
        test_none!(u16, SmallUnsigned);
        test_none!(i8, TinyInt);
        test_none!(i16, SmallInt);
        test_none!(i32, Int);
        test_none!(i64, BigInt);
    }

    #[test]
    fn test_cow_value() {
        let val: Cow<str> = "hello".into();
        let val2 = val.clone();
        let v: Value = val.into();
        let out: Cow<str> = v.unwrap();
        assert_eq!(out, val2);
    }

    #[test]
    fn test_box_value() {
        let val: String = "hello".to_owned();
        let v: Value = val.clone().into();
        let out: String = v.unwrap();
        assert_eq!(out, val);
    }

    #[test]
    fn test_value_tuple() {
        assert_eq!(
            1i32.into_value_tuple(),
            ValueTuple::One(Value::Int(Some(1)))
        );
        assert_eq!(
            "b".into_value_tuple(),
            ValueTuple::One(Value::String(Some(Box::new("b".to_owned()))))
        );
        assert_eq!(
            (1i32, "b").into_value_tuple(),
            ValueTuple::Two(
                Value::Int(Some(1)),
                Value::String(Some(Box::new("b".to_owned())))
            )
        );
        assert_eq!(
            (1i32, 2.4f64, "b").into_value_tuple(),
            ValueTuple::Three(
                Value::Int(Some(1)),
                Value::Double(Some(2.4)),
                Value::String(Some(Box::new("b".to_owned())))
            )
        );
        assert_eq!(
            (1i32, 2.4f64, "b", 123u8).into_value_tuple(),
            ValueTuple::Many(vec![
                Value::Int(Some(1)),
                Value::Double(Some(2.4)),
                Value::String(Some(Box::new("b".to_owned()))),
                Value::TinyUnsigned(Some(123))
            ])
        );
        assert_eq!(
            (1i32, 2.4f64, "b", 123u8, 456u16).into_value_tuple(),
            ValueTuple::Many(vec![
                Value::Int(Some(1)),
                Value::Double(Some(2.4)),
                Value::String(Some(Box::new("b".to_owned()))),
                Value::TinyUnsigned(Some(123)),
                Value::SmallUnsigned(Some(456))
            ])
        );
        assert_eq!(
            (1i32, 2.4f64, "b", 123u8, 456u16, 789u32).into_value_tuple(),
            ValueTuple::Many(vec![
                Value::Int(Some(1)),
                Value::Double(Some(2.4)),
                Value::String(Some(Box::new("b".to_owned()))),
                Value::TinyUnsigned(Some(123)),
                Value::SmallUnsigned(Some(456)),
                Value::Unsigned(Some(789))
            ])
        );
    }

    #[test]
    #[allow(clippy::clone_on_copy)]
    fn test_from_value_tuple() {
        let mut val = 1i32;
        let original = val.clone();
        val = FromValueTuple::from_value_tuple(val);
        assert_eq!(val, original);

        let mut val = "b".to_owned();
        let original = val.clone();
        val = FromValueTuple::from_value_tuple(val);
        assert_eq!(val, original);

        let mut val = (1i32, "b".to_owned());
        let original = val.clone();
        val = FromValueTuple::from_value_tuple(val);
        assert_eq!(val, original);

        let mut val = (1i32, 2.4f64, "b".to_owned());
        let original = val.clone();
        val = FromValueTuple::from_value_tuple(val);
        assert_eq!(val, original);

        let mut val = (1i32, 2.4f64, "b".to_owned(), 123u8);
        let original = val.clone();
        val = FromValueTuple::from_value_tuple(val);
        assert_eq!(val, original);

        let mut val = (1i32, 2.4f64, "b".to_owned(), 123u8, 456u16);
        let original = val.clone();
        val = FromValueTuple::from_value_tuple(val);
        assert_eq!(val, original);

        let mut val = (1i32, 2.4f64, "b".to_owned(), 123u8, 456u16, 789u32);
        let original = val.clone();
        val = FromValueTuple::from_value_tuple(val);
        assert_eq!(val, original);
    }

    #[test]
    fn test_value_tuple_iter() {
        let mut iter = (1i32).into_value_tuple().into_iter();
        assert_eq!(iter.next().unwrap(), Value::Int(Some(1)));
        assert_eq!(iter.next(), None);

        let mut iter = (1i32, 2.4f64).into_value_tuple().into_iter();
        assert_eq!(iter.next().unwrap(), Value::Int(Some(1)));
        assert_eq!(iter.next().unwrap(), Value::Double(Some(2.4)));
        assert_eq!(iter.next(), None);

        let mut iter = (1i32, 2.4f64, "b").into_value_tuple().into_iter();
        assert_eq!(iter.next().unwrap(), Value::Int(Some(1)));
        assert_eq!(iter.next().unwrap(), Value::Double(Some(2.4)));
        assert_eq!(
            iter.next().unwrap(),
            Value::String(Some(Box::new("b".to_owned())))
        );
        assert_eq!(iter.next(), None);

        let mut iter = (1i32, 2.4f64, "b", 123u8).into_value_tuple().into_iter();
        assert_eq!(iter.next().unwrap(), Value::Int(Some(1)));
        assert_eq!(iter.next().unwrap(), Value::Double(Some(2.4)));
        assert_eq!(
            iter.next().unwrap(),
            Value::String(Some(Box::new("b".to_owned())))
        );
        assert_eq!(iter.next().unwrap(), Value::TinyUnsigned(Some(123)));
        assert_eq!(iter.next(), None);

        let mut iter = (1i32, 2.4f64, "b", 123u8, 456u16)
            .into_value_tuple()
            .into_iter();
        assert_eq!(iter.next().unwrap(), Value::Int(Some(1)));
        assert_eq!(iter.next().unwrap(), Value::Double(Some(2.4)));
        assert_eq!(
            iter.next().unwrap(),
            Value::String(Some(Box::new("b".to_owned())))
        );
        assert_eq!(iter.next().unwrap(), Value::TinyUnsigned(Some(123)));
        assert_eq!(iter.next().unwrap(), Value::SmallUnsigned(Some(456)));
        assert_eq!(iter.next(), None);

        let mut iter = (1i32, 2.4f64, "b", 123u8, 456u16, 789u32)
            .into_value_tuple()
            .into_iter();
        assert_eq!(iter.next().unwrap(), Value::Int(Some(1)));
        assert_eq!(iter.next().unwrap(), Value::Double(Some(2.4)));
        assert_eq!(
            iter.next().unwrap(),
            Value::String(Some(Box::new("b".to_owned())))
        );
        assert_eq!(iter.next().unwrap(), Value::TinyUnsigned(Some(123)));
        assert_eq!(iter.next().unwrap(), Value::SmallUnsigned(Some(456)));
        assert_eq!(iter.next().unwrap(), Value::Unsigned(Some(789)));
        assert_eq!(iter.next(), None);
    }

    #[test]
    #[cfg(feature = "with-json")]
    fn test_json_value() {
        let json = serde_json::json! {{
            "a": 25.0,
            "b": "hello",
        }};
        let value: Value = json.clone().into();
        let out: Json = value.unwrap();
        assert_eq!(out, json);
    }

    #[test]
    #[cfg(feature = "with-chrono")]
    fn test_chrono_value() {
        let timestamp = NaiveDate::from_ymd_opt(2020, 1, 1)
            .unwrap()
            .and_hms_opt(2, 2, 2)
            .unwrap();
        let value: Value = timestamp.into();
        let out: NaiveDateTime = value.unwrap();
        assert_eq!(out, timestamp);
    }

    #[test]
    #[cfg(feature = "with-chrono")]
    fn test_chrono_utc_value() {
        let timestamp = DateTime::<Utc>::from_naive_utc_and_offset(
            NaiveDate::from_ymd_opt(2022, 1, 2)
                .unwrap()
                .and_hms_opt(3, 4, 5)
                .unwrap(),
            Utc,
        );
        let value: Value = timestamp.into();
        let out: DateTime<Utc> = value.unwrap();
        assert_eq!(out, timestamp);
    }

    #[test]
    #[cfg(feature = "with-chrono")]
    fn test_chrono_local_value() {
        let timestamp_utc = DateTime::<Utc>::from_naive_utc_and_offset(
            NaiveDate::from_ymd_opt(2022, 1, 2)
                .unwrap()
                .and_hms_opt(3, 4, 5)
                .unwrap(),
            Utc,
        );
        let timestamp_local: DateTime<Local> = timestamp_utc.into();
        let value: Value = timestamp_local.into();
        let out: DateTime<Local> = value.unwrap();
        assert_eq!(out, timestamp_local);
    }

    #[test]
    #[cfg(feature = "with-chrono")]
    fn test_chrono_timezone_value() {
        let timestamp = DateTime::parse_from_rfc3339("2020-01-01T02:02:02+08:00").unwrap();
        let value: Value = timestamp.into();
        let out: DateTime<FixedOffset> = value.unwrap();
        assert_eq!(out, timestamp);
    }

    #[test]
    #[cfg(feature = "with-chrono")]
    fn test_chrono_query() {
        use crate::*;

        let string = "2020-01-01T02:02:02+08:00";
        let timestamp = DateTime::parse_from_rfc3339(string).unwrap();

        let query = Query::select().expr(timestamp).to_owned();

        let formatted = "2020-01-01 02:02:02.000000 +08:00";

        assert_eq!(
            query.to_string(MysqlQueryBuilder),
            format!("SELECT '{formatted}'")
        );
        assert_eq!(
            query.to_string(PostgresQueryBuilder),
            format!("SELECT '{formatted}'")
        );
        assert_eq!(
            query.to_string(SqliteQueryBuilder),
            format!("SELECT '{formatted}'")
        );
    }

    #[test]
    #[cfg(feature = "with-time")]
    fn test_time_value() {
        use time::macros::{date, time};
        let timestamp = date!(2020 - 01 - 01).with_time(time!(2:2:2));
        let value: Value = timestamp.into();
        let out: PrimitiveDateTime = value.unwrap();
        assert_eq!(out, timestamp);
    }

    #[test]
    #[cfg(feature = "with-time")]
    fn test_time_utc_value() {
        use time::macros::{date, time};
        let timestamp = date!(2022 - 01 - 02).with_time(time!(3:04:05)).assume_utc();
        let value: Value = timestamp.into();
        let out: OffsetDateTime = value.unwrap();
        assert_eq!(out, timestamp);
    }

    #[test]
    #[cfg(feature = "with-time")]
    fn test_time_local_value() {
        use time::macros::{date, offset, time};
        let timestamp_utc = date!(2022 - 01 - 02).with_time(time!(3:04:05)).assume_utc();
        let timestamp_local: OffsetDateTime = timestamp_utc.to_offset(offset!(+3));
        let value: Value = timestamp_local.into();
        let out: OffsetDateTime = value.unwrap();
        assert_eq!(out, timestamp_local);
    }

    #[test]
    #[cfg(feature = "with-time")]
    fn test_time_timezone_value() {
        use time::macros::{date, offset, time};
        let timestamp = date!(2022 - 01 - 02)
            .with_time(time!(3:04:05))
            .assume_offset(offset!(+8));
        let value: Value = timestamp.into();
        let out: OffsetDateTime = value.unwrap();
        assert_eq!(out, timestamp);
    }

    #[test]
    #[cfg(feature = "with-time")]
    fn test_time_query() {
        use crate::*;
        use time::macros::datetime;

        let timestamp = datetime!(2020-01-01 02:02:02 +8);
        let query = Query::select().expr(timestamp).to_owned();
        let formatted = "2020-01-01 02:02:02.000000 +08:00";

        assert_eq!(
            query.to_string(MysqlQueryBuilder),
            format!("SELECT '{formatted}'")
        );
        assert_eq!(
            query.to_string(PostgresQueryBuilder),
            format!("SELECT '{formatted}'")
        );
        assert_eq!(
            query.to_string(SqliteQueryBuilder),
            format!("SELECT '{formatted}'")
        );
    }

    #[test]
    #[cfg(feature = "with-uuid")]
    fn test_uuid_value() {
        let uuid = Uuid::parse_str("936DA01F9ABD4d9d80C702AF85C822A8").unwrap();
        let value: Value = uuid.into();
        let out: Uuid = value.unwrap();
        assert_eq!(out, uuid);

        let uuid_braced = uuid.braced();
        let value: Value = uuid_braced.into();
        let out: Uuid = value.unwrap();
        assert_eq!(out, uuid);

        let uuid_hyphenated = uuid.hyphenated();
        let value: Value = uuid_hyphenated.into();
        let out: Uuid = value.unwrap();
        assert_eq!(out, uuid);

        let uuid_simple = uuid.simple();
        let value: Value = uuid_simple.into();
        let out: Uuid = value.unwrap();
        assert_eq!(out, uuid);

        let uuid_urn = uuid.urn();
        let value: Value = uuid_urn.into();
        let out: Uuid = value.unwrap();
        assert_eq!(out, uuid);
    }

    #[test]
    #[cfg(feature = "with-rust_decimal")]
    fn test_decimal_value() {
        use std::str::FromStr;

        let num = "2.02";
        let val = Decimal::from_str(num).unwrap();
        let v: Value = val.into();
        let out: Decimal = v.unwrap();
        assert_eq!(out.to_string(), num);
    }

    #[test]
    #[cfg(feature = "postgres-array")]
    fn test_array_value() {
        let array = vec![1, 2, 3, 4, 5];
        let v: Value = array.into();
        let out: Vec<i32> = v.unwrap();
        assert_eq!(out, vec![1, 2, 3, 4, 5]);
    }

    #[test]
    #[cfg(feature = "postgres-array")]
    fn test_option_array_value() {
        let v: Value = Value::Array(ArrayType::Int, None);
        let out: Option<Vec<i32>> = v.unwrap();
        assert_eq!(out, None);
    }
}

#[cfg(feature = "hashable-value")]
mod hashable_value {
    use super::*;
    use ordered_float::OrderedFloat;
    use std::{
        hash::{Hash, Hasher},
        mem,
    };

    impl PartialEq for Value {
        fn eq(&self, other: &Self) -> bool {
            match (self, other) {
                (Self::Bool(l), Self::Bool(r)) => l == r,
                (Self::TinyInt(l), Self::TinyInt(r)) => l == r,
                (Self::SmallInt(l), Self::SmallInt(r)) => l == r,
                (Self::Int(l), Self::Int(r)) => l == r,
                (Self::BigInt(l), Self::BigInt(r)) => l == r,
                (Self::TinyUnsigned(l), Self::TinyUnsigned(r)) => l == r,
                (Self::SmallUnsigned(l), Self::SmallUnsigned(r)) => l == r,
                (Self::Unsigned(l), Self::Unsigned(r)) => l == r,
                (Self::BigUnsigned(l), Self::BigUnsigned(r)) => l == r,
                (Self::Float(l), Self::Float(r)) => cmp_f32(l, r),
                (Self::Double(l), Self::Double(r)) => cmp_f64(l, r),
                (Self::String(l), Self::String(r)) => l == r,
                (Self::Char(l), Self::Char(r)) => l == r,
                (Self::Bytes(l), Self::Bytes(r)) => l == r,

                #[cfg(feature = "with-json")]
                (Self::Json(l), Self::Json(r)) => cmp_json(l, r),

                #[cfg(feature = "with-chrono")]
                (Self::ChronoDate(l), Self::ChronoDate(r)) => l == r,
                #[cfg(feature = "with-chrono")]
                (Self::ChronoTime(l), Self::ChronoTime(r)) => l == r,
                #[cfg(feature = "with-chrono")]
                (Self::ChronoDateTime(l), Self::ChronoDateTime(r)) => l == r,
                #[cfg(feature = "with-chrono")]
                (Self::ChronoDateTimeUtc(l), Self::ChronoDateTimeUtc(r)) => l == r,
                #[cfg(feature = "with-chrono")]
                (Self::ChronoDateTimeLocal(l), Self::ChronoDateTimeLocal(r)) => l == r,
                #[cfg(feature = "with-chrono")]
                (Self::ChronoDateTimeWithTimeZone(l), Self::ChronoDateTimeWithTimeZone(r)) => {
                    l == r
                }

                #[cfg(feature = "with-time")]
                (Self::TimeDate(l), Self::TimeDate(r)) => l == r,
                #[cfg(feature = "with-time")]
                (Self::TimeTime(l), Self::TimeTime(r)) => l == r,
                #[cfg(feature = "with-time")]
                (Self::TimeDateTime(l), Self::TimeDateTime(r)) => l == r,
                #[cfg(feature = "with-time")]
                (Self::TimeDateTimeWithTimeZone(l), Self::TimeDateTimeWithTimeZone(r)) => l == r,

                #[cfg(feature = "with-uuid")]
                (Self::Uuid(l), Self::Uuid(r)) => l == r,

                #[cfg(feature = "with-rust_decimal")]
                (Self::Decimal(l), Self::Decimal(r)) => l == r,

                #[cfg(feature = "with-bigdecimal")]
                (Self::BigDecimal(l), Self::BigDecimal(r)) => l == r,

                #[cfg(feature = "postgres-array")]
                (Self::Array(ty_l, values_l), Self::Array(ty_r, values_r)) => {
                    ty_l == ty_r && values_l == values_r
                }

                #[cfg(feature = "postgres-vector")]
                (Self::Vector(l), Self::Vector(r)) => cmp_vector(l, r),

                #[cfg(feature = "with-ipnetwork")]
                (Self::IpNetwork(l), Self::IpNetwork(r)) => l == r,

                #[cfg(feature = "with-mac_address")]
                (Self::MacAddress(l), Self::MacAddress(r)) => l == r,

                _ => false,
            }
        }
    }

    impl Eq for Value {}

    impl Hash for Value {
        fn hash<H: std::hash::Hasher>(&self, state: &mut H) {
            mem::discriminant(self).hash(state);
            match self {
                Value::Bool(v) => v.hash(state),
                Value::TinyInt(v) => v.hash(state),
                Value::SmallInt(v) => v.hash(state),
                Value::Int(v) => v.hash(state),
                Value::BigInt(v) => v.hash(state),
                Value::TinyUnsigned(v) => v.hash(state),
                Value::SmallUnsigned(v) => v.hash(state),
                Value::Unsigned(v) => v.hash(state),
                Value::BigUnsigned(v) => v.hash(state),
                Value::Float(v) => hash_f32(v, state),
                Value::Double(v) => hash_f64(v, state),
                Value::String(v) => v.hash(state),
                Value::Char(v) => v.hash(state),
                Value::Bytes(v) => v.hash(state),

                #[cfg(feature = "with-json")]
                Value::Json(value) => hash_json(value, state),

                #[cfg(feature = "with-chrono")]
                Value::ChronoDate(naive_date) => naive_date.hash(state),
                #[cfg(feature = "with-chrono")]
                Value::ChronoTime(naive_time) => naive_time.hash(state),
                #[cfg(feature = "with-chrono")]
                Value::ChronoDateTime(naive_date_time) => naive_date_time.hash(state),
                #[cfg(feature = "with-chrono")]
                Value::ChronoDateTimeUtc(date_time) => date_time.hash(state),
                #[cfg(feature = "with-chrono")]
                Value::ChronoDateTimeLocal(date_time) => date_time.hash(state),
                #[cfg(feature = "with-chrono")]
                Value::ChronoDateTimeWithTimeZone(date_time) => date_time.hash(state),

                #[cfg(feature = "with-time")]
                Value::TimeDate(date) => date.hash(state),
                #[cfg(feature = "with-time")]
                Value::TimeTime(time) => time.hash(state),
                #[cfg(feature = "with-time")]
                Value::TimeDateTime(primitive_date_time) => primitive_date_time.hash(state),
                #[cfg(feature = "with-time")]
                Value::TimeDateTimeWithTimeZone(offset_date_time) => offset_date_time.hash(state),

                #[cfg(feature = "with-uuid")]
                Value::Uuid(uuid) => uuid.hash(state),

                #[cfg(feature = "with-rust_decimal")]
                Value::Decimal(decimal) => decimal.hash(state),

                #[cfg(feature = "with-bigdecimal")]
                Value::BigDecimal(big_decimal) => big_decimal.hash(state),

                #[cfg(feature = "postgres-array")]
                Value::Array(array_type, vec) => {
                    array_type.hash(state);
                    vec.hash(state);
                }

                #[cfg(feature = "postgres-vector")]
                Value::Vector(vector) => hash_vector(vector, state),

                #[cfg(feature = "with-ipnetwork")]
                Value::IpNetwork(ip_network) => ip_network.hash(state),

                #[cfg(feature = "with-mac_address")]
                Value::MacAddress(mac_address) => mac_address.hash(state),
            }
        }
    }

    fn hash_f32<H: Hasher>(v: &Option<f32>, state: &mut H) {
        match v {
            Some(v) => OrderedFloat(*v).hash(state),
            None => "null".hash(state),
        }
    }

    fn hash_f64<H: Hasher>(v: &Option<f64>, state: &mut H) {
        match v {
            Some(v) => OrderedFloat(*v).hash(state),
            None => "null".hash(state),
        }
    }

    fn cmp_f32(l: &Option<f32>, r: &Option<f32>) -> bool {
        match (l, r) {
            (Some(l), Some(r)) => OrderedFloat(*l).eq(&OrderedFloat(*r)),
            (None, None) => true,
            _ => false,
        }
    }

    fn cmp_f64(l: &Option<f64>, r: &Option<f64>) -> bool {
        match (l, r) {
            (Some(l), Some(r)) => OrderedFloat(*l).eq(&OrderedFloat(*r)),
            (None, None) => true,
            _ => false,
        }
    }

    #[cfg(feature = "with-json")]
    fn hash_json<H: Hasher>(v: &Option<Box<Json>>, state: &mut H) {
        match v {
            Some(v) => serde_json::to_string(v).unwrap().hash(state),
            None => "null".hash(state),
        }
    }

    #[cfg(feature = "with-json")]
    fn cmp_json(l: &Option<Box<Json>>, r: &Option<Box<Json>>) -> bool {
        match (l, r) {
            (Some(l), Some(r)) => serde_json::to_string(l)
                .unwrap()
                .eq(&serde_json::to_string(r).unwrap()),
            (None, None) => true,
            _ => false,
        }
    }

    #[cfg(feature = "postgres-vector")]
    fn hash_vector<H: Hasher>(v: &Option<Box<pgvector::Vector>>, state: &mut H) {
        match v {
            Some(v) => {
                for &value in v.as_slice().iter() {
                    hash_f32(&Some(value), state);
                }
            }
            None => "null".hash(state),
        }
    }

    #[cfg(feature = "postgres-vector")]
    fn cmp_vector(l: &Option<Box<pgvector::Vector>>, r: &Option<Box<pgvector::Vector>>) -> bool {
        match (l, r) {
            (Some(l), Some(r)) => {
                let (l, r) = (l.as_slice(), r.as_slice());
                if l.len() != r.len() {
                    return false;
                }
                for (l, r) in l.iter().zip(r.iter()) {
                    if !cmp_f32(&Some(*l), &Some(*r)) {
                        return false;
                    }
                }
                true
            }
            (None, None) => true,
            _ => false,
        }
    }

    #[test]
    fn test_hash_value_0() {
        let hash_set: std::collections::HashSet<Value> = [
            Value::Int(None),
            Value::Int(None),
            Value::BigInt(None),
            Value::BigInt(None),
            Value::Float(None),
            Value::Float(None),                // Null is not NaN
            Value::Float(Some(std::f32::NAN)), // NaN considered equal
            Value::Float(Some(std::f32::NAN)),
            Value::Double(None),
            Value::Double(None),
            Value::Double(Some(std::f64::NAN)),
            Value::Double(Some(std::f64::NAN)),
        ]
        .into_iter()
        .collect();

        let unique: std::collections::HashSet<Value> = [
            Value::Int(None),
            Value::BigInt(None),
            Value::Float(None),
            Value::Double(None),
            Value::Float(Some(std::f32::NAN)),
            Value::Double(Some(std::f64::NAN)),
        ]
        .into_iter()
        .collect();

        assert_eq!(hash_set, unique);
    }

    #[test]
    fn test_hash_value_1() {
        let hash_set: std::collections::HashSet<Value> = [
            Value::Int(None),
            Value::Int(Some(1)),
            Value::Int(Some(1)),
            Value::BigInt(Some(2)),
            Value::BigInt(Some(2)),
            Value::Float(Some(3.0)),
            Value::Float(Some(3.0)),
            Value::Double(Some(3.0)),
            Value::Double(Some(3.0)),
            Value::BigInt(Some(5)),
        ]
        .into_iter()
        .collect();

        let unique: std::collections::HashSet<Value> = [
            Value::BigInt(Some(5)),
            Value::Double(Some(3.0)),
            Value::Float(Some(3.0)),
            Value::BigInt(Some(2)),
            Value::Int(Some(1)),
            Value::Int(None),
        ]
        .into_iter()
        .collect();

        assert_eq!(hash_set, unique);
    }

    #[cfg(feature = "postgres-array")]
    #[test]
    fn test_hash_value_array() {
        assert_eq!(
            Into::<Value>::into(vec![0i32, 1, 2]),
            Value::Array(
                ArrayType::Int,
                Some(Box::new(vec![
                    Value::Int(Some(0)),
                    Value::Int(Some(1)),
                    Value::Int(Some(2))
                ]))
            )
        );

        assert_eq!(
            Into::<Value>::into(vec![0f32, 1.0, 2.0]),
            Value::Array(
                ArrayType::Float,
                Some(Box::new(vec![
                    Value::Float(Some(0f32)),
                    Value::Float(Some(1.0)),
                    Value::Float(Some(2.0))
                ]))
            )
        );

        let hash_set: std::collections::HashSet<Value> = [
            Into::<Value>::into(vec![0i32, 1, 2]),
            Into::<Value>::into(vec![0i32, 1, 2]),
            Into::<Value>::into(vec![0f32, 1.0, 2.0]),
            Into::<Value>::into(vec![0f32, 1.0, 2.0]),
            Into::<Value>::into(vec![3f32, 2.0, 1.0]),
        ]
        .into_iter()
        .collect();

        let unique: std::collections::HashSet<Value> = [
            Into::<Value>::into(vec![0i32, 1, 2]),
            Into::<Value>::into(vec![0f32, 1.0, 2.0]),
            Into::<Value>::into(vec![3f32, 2.0, 1.0]),
        ]
        .into_iter()
        .collect();

        assert_eq!(hash_set, unique);
    }
}
=======
use type_to_box_value;
>>>>>>> aefb97b2
<|MERGE_RESOLUTION|>--- conflicted
+++ resolved
@@ -842,1168 +842,4 @@
     };
 }
 #[cfg(feature = "with-bigdecimal")]
-<<<<<<< HEAD
-impl Value {
-    pub fn is_big_decimal(&self) -> bool {
-        matches!(self, Self::BigDecimal(_))
-    }
-
-    pub fn as_ref_big_decimal(&self) -> Option<&BigDecimal> {
-        match self {
-            Self::BigDecimal(v) => box_to_opt_ref!(v),
-            _ => panic!("not Value::BigDecimal"),
-        }
-    }
-
-    pub fn big_decimal_to_f64(&self) -> Option<f64> {
-        use bigdecimal::ToPrimitive;
-        self.as_ref_big_decimal().map(|d| d.to_f64().unwrap())
-    }
-}
-
-#[cfg(feature = "with-uuid")]
-impl Value {
-    pub fn is_uuid(&self) -> bool {
-        matches!(self, Self::Uuid(_))
-    }
-    pub fn as_ref_uuid(&self) -> Option<&Uuid> {
-        match self {
-            Self::Uuid(v) => box_to_opt_ref!(v),
-            _ => panic!("not Value::Uuid"),
-        }
-    }
-}
-
-#[cfg(feature = "postgres-array")]
-impl Value {
-    pub fn is_array(&self) -> bool {
-        matches!(self, Self::Array(_, _))
-    }
-
-    pub fn as_ref_array(&self) -> Option<&Vec<Value>> {
-        match self {
-            Self::Array(_, v) => box_to_opt_ref!(v),
-            _ => panic!("not Value::Array"),
-        }
-    }
-}
-
-#[cfg(feature = "with-ipnetwork")]
-impl Value {
-    pub fn is_ipnetwork(&self) -> bool {
-        matches!(self, Self::IpNetwork(_))
-    }
-
-    pub fn as_ref_ipnetwork(&self) -> Option<&IpNetwork> {
-        match self {
-            Self::IpNetwork(v) => box_to_opt_ref!(v),
-            _ => panic!("not Value::IpNetwork"),
-        }
-    }
-
-    pub fn as_ipaddr(&self) -> Option<IpAddr> {
-        match self {
-            Self::IpNetwork(v) => v.clone().map(|v| v.network()),
-            _ => panic!("not Value::IpNetwork"),
-        }
-    }
-}
-
-#[cfg(feature = "with-mac_address")]
-impl Value {
-    pub fn is_mac_address(&self) -> bool {
-        matches!(self, Self::MacAddress(_))
-    }
-
-    pub fn as_ref_mac_address(&self) -> Option<&MacAddress> {
-        match self {
-            Self::MacAddress(v) => box_to_opt_ref!(v),
-            _ => panic!("not Value::MacAddress"),
-        }
-    }
-}
-
-impl ValueTuple {
-    pub fn arity(&self) -> usize {
-        match self {
-            Self::One(_) => 1,
-            Self::Two(_, _) => 2,
-            Self::Three(_, _, _) => 3,
-            Self::Many(vec) => vec.len(),
-        }
-    }
-}
-
-impl IntoIterator for ValueTuple {
-    type Item = Value;
-    type IntoIter = std::vec::IntoIter<Self::Item>;
-
-    fn into_iter(self) -> Self::IntoIter {
-        match self {
-            ValueTuple::One(v) => vec![v].into_iter(),
-            ValueTuple::Two(v, w) => vec![v, w].into_iter(),
-            ValueTuple::Three(u, v, w) => vec![u, v, w].into_iter(),
-            ValueTuple::Many(vec) => vec.into_iter(),
-        }
-    }
-}
-
-impl IntoValueTuple for ValueTuple {
-    fn into_value_tuple(self) -> ValueTuple {
-        self
-    }
-}
-
-impl<V> IntoValueTuple for V
-where
-    V: Into<Value>,
-{
-    fn into_value_tuple(self) -> ValueTuple {
-        ValueTuple::One(self.into())
-    }
-}
-
-impl<V, W> IntoValueTuple for (V, W)
-where
-    V: Into<Value>,
-    W: Into<Value>,
-{
-    fn into_value_tuple(self) -> ValueTuple {
-        ValueTuple::Two(self.0.into(), self.1.into())
-    }
-}
-
-impl<U, V, W> IntoValueTuple for (U, V, W)
-where
-    U: Into<Value>,
-    V: Into<Value>,
-    W: Into<Value>,
-{
-    fn into_value_tuple(self) -> ValueTuple {
-        ValueTuple::Three(self.0.into(), self.1.into(), self.2.into())
-    }
-}
-
-macro_rules! impl_into_value_tuple {
-    ( $($idx:tt : $T:ident),+ $(,)? ) => {
-        impl< $($T),+ > IntoValueTuple for ( $($T),+ )
-        where
-            $($T: Into<Value>),+
-        {
-            fn into_value_tuple(self) -> ValueTuple {
-                ValueTuple::Many(vec![
-                    $(self.$idx.into()),+
-                ])
-            }
-        }
-    };
-}
-
-#[rustfmt::skip]
-mod impl_into_value_tuple {
-    use super::*;
-
-    impl_into_value_tuple!(0:T0, 1:T1, 2:T2, 3:T3);
-    impl_into_value_tuple!(0:T0, 1:T1, 2:T2, 3:T3, 4:T4);
-    impl_into_value_tuple!(0:T0, 1:T1, 2:T2, 3:T3, 4:T4, 5:T5);
-    impl_into_value_tuple!(0:T0, 1:T1, 2:T2, 3:T3, 4:T4, 5:T5, 6:T6);
-    impl_into_value_tuple!(0:T0, 1:T1, 2:T2, 3:T3, 4:T4, 5:T5, 6:T6, 7:T7);
-    impl_into_value_tuple!(0:T0, 1:T1, 2:T2, 3:T3, 4:T4, 5:T5, 6:T6, 7:T7, 8:T8);
-    impl_into_value_tuple!(0:T0, 1:T1, 2:T2, 3:T3, 4:T4, 5:T5, 6:T6, 7:T7, 8:T8, 9:T9);
-    impl_into_value_tuple!(0:T0, 1:T1, 2:T2, 3:T3, 4:T4, 5:T5, 6:T6, 7:T7, 8:T8, 9:T9, 10:T10);
-    impl_into_value_tuple!(0:T0, 1:T1, 2:T2, 3:T3, 4:T4, 5:T5, 6:T6, 7:T7, 8:T8, 9:T9, 10:T10, 11:T11);
-}
-
-impl<V> FromValueTuple for V
-where
-    V: Into<Value> + ValueType,
-{
-    fn from_value_tuple<I>(i: I) -> Self
-    where
-        I: IntoValueTuple,
-    {
-        match i.into_value_tuple() {
-            ValueTuple::One(u) => u.unwrap(),
-            _ => panic!("not ValueTuple::One"),
-        }
-    }
-}
-
-impl<V, W> FromValueTuple for (V, W)
-where
-    V: Into<Value> + ValueType,
-    W: Into<Value> + ValueType,
-{
-    fn from_value_tuple<I>(i: I) -> Self
-    where
-        I: IntoValueTuple,
-    {
-        match i.into_value_tuple() {
-            ValueTuple::Two(v, w) => (v.unwrap(), w.unwrap()),
-            _ => panic!("not ValueTuple::Two"),
-        }
-    }
-}
-
-impl<U, V, W> FromValueTuple for (U, V, W)
-where
-    U: Into<Value> + ValueType,
-    V: Into<Value> + ValueType,
-    W: Into<Value> + ValueType,
-{
-    fn from_value_tuple<I>(i: I) -> Self
-    where
-        I: IntoValueTuple,
-    {
-        match i.into_value_tuple() {
-            ValueTuple::Three(u, v, w) => (u.unwrap(), v.unwrap(), w.unwrap()),
-            _ => panic!("not ValueTuple::Three"),
-        }
-    }
-}
-
-macro_rules! impl_from_value_tuple {
-    ( $len:expr, $($T:ident),+ $(,)? ) => {
-        impl< $($T),+ > FromValueTuple for ( $($T),+ )
-        where
-            $($T: Into<Value> + ValueType),+
-        {
-            fn from_value_tuple<Z>(i: Z) -> Self
-            where
-                Z: IntoValueTuple,
-            {
-                match i.into_value_tuple() {
-                    ValueTuple::Many(vec) if vec.len() == $len => {
-                        let mut iter = vec.into_iter();
-                        (
-                            $(<$T as ValueType>::unwrap(iter.next().unwrap())),+
-                        )
-                    }
-                    _ => panic!("not ValueTuple::Many with length of {}", $len),
-                }
-            }
-        }
-    };
-}
-
-#[rustfmt::skip]
-mod impl_from_value_tuple {
-    use super::*;
-
-    impl_from_value_tuple!( 4, T0, T1, T2, T3);
-    impl_from_value_tuple!( 5, T0, T1, T2, T3, T4);
-    impl_from_value_tuple!( 6, T0, T1, T2, T3, T4, T5);
-    impl_from_value_tuple!( 7, T0, T1, T2, T3, T4, T5, T6);
-    impl_from_value_tuple!( 8, T0, T1, T2, T3, T4, T5, T6, T7);
-    impl_from_value_tuple!( 9, T0, T1, T2, T3, T4, T5, T6, T7, T8);
-    impl_from_value_tuple!(10, T0, T1, T2, T3, T4, T5, T6, T7, T8, T9);
-    impl_from_value_tuple!(11, T0, T1, T2, T3, T4, T5, T6, T7, T8, T9, T10);
-    impl_from_value_tuple!(12, T0, T1, T2, T3, T4, T5, T6, T7, T8, T9, T10, T11);
-}
-
-/// Convert value to json value
-#[allow(clippy::many_single_char_names)]
-#[cfg(feature = "with-json")]
-#[cfg_attr(docsrs, doc(cfg(feature = "with-json")))]
-pub fn sea_value_to_json_value(value: &Value) -> Json {
-    match value {
-        Value::Bool(None)
-        | Value::TinyInt(None)
-        | Value::SmallInt(None)
-        | Value::Int(None)
-        | Value::BigInt(None)
-        | Value::TinyUnsigned(None)
-        | Value::SmallUnsigned(None)
-        | Value::Unsigned(None)
-        | Value::BigUnsigned(None)
-        | Value::Float(None)
-        | Value::Double(None)
-        | Value::String(None)
-        | Value::Char(None)
-        | Value::Bytes(None)
-        | Value::Json(None) => Json::Null,
-        #[cfg(feature = "with-rust_decimal")]
-        Value::Decimal(None) => Json::Null,
-        #[cfg(feature = "with-bigdecimal")]
-        Value::BigDecimal(None) => Json::Null,
-        #[cfg(feature = "with-uuid")]
-        Value::Uuid(None) => Json::Null,
-        #[cfg(feature = "postgres-array")]
-        Value::Array(_, None) => Json::Null,
-        #[cfg(feature = "postgres-vector")]
-        Value::Vector(None) => Json::Null,
-        #[cfg(feature = "with-ipnetwork")]
-        Value::IpNetwork(None) => Json::Null,
-        #[cfg(feature = "with-mac_address")]
-        Value::MacAddress(None) => Json::Null,
-        Value::Bool(Some(b)) => Json::Bool(*b),
-        Value::TinyInt(Some(v)) => (*v).into(),
-        Value::SmallInt(Some(v)) => (*v).into(),
-        Value::Int(Some(v)) => (*v).into(),
-        Value::BigInt(Some(v)) => (*v).into(),
-        Value::TinyUnsigned(Some(v)) => (*v).into(),
-        Value::SmallUnsigned(Some(v)) => (*v).into(),
-        Value::Unsigned(Some(v)) => (*v).into(),
-        Value::BigUnsigned(Some(v)) => (*v).into(),
-        Value::Float(Some(v)) => (*v).into(),
-        Value::Double(Some(v)) => (*v).into(),
-        Value::String(Some(s)) => Json::String(s.as_ref().clone()),
-        Value::Char(Some(v)) => Json::String(v.to_string()),
-        Value::Bytes(Some(s)) => Json::String(from_utf8(s).unwrap().to_string()),
-        Value::Json(Some(v)) => v.as_ref().clone(),
-        #[cfg(feature = "with-chrono")]
-        Value::ChronoDate(_) => CommonSqlQueryBuilder.value_to_string(value).into(),
-        #[cfg(feature = "with-chrono")]
-        Value::ChronoTime(_) => CommonSqlQueryBuilder.value_to_string(value).into(),
-        #[cfg(feature = "with-chrono")]
-        Value::ChronoDateTime(_) => CommonSqlQueryBuilder.value_to_string(value).into(),
-        #[cfg(feature = "with-chrono")]
-        Value::ChronoDateTimeWithTimeZone(_) => CommonSqlQueryBuilder.value_to_string(value).into(),
-        #[cfg(feature = "with-chrono")]
-        Value::ChronoDateTimeUtc(_) => CommonSqlQueryBuilder.value_to_string(value).into(),
-        #[cfg(feature = "with-chrono")]
-        Value::ChronoDateTimeLocal(_) => CommonSqlQueryBuilder.value_to_string(value).into(),
-        #[cfg(feature = "with-time")]
-        Value::TimeDate(_) => CommonSqlQueryBuilder.value_to_string(value).into(),
-        #[cfg(feature = "with-time")]
-        Value::TimeTime(_) => CommonSqlQueryBuilder.value_to_string(value).into(),
-        #[cfg(feature = "with-time")]
-        Value::TimeDateTime(_) => CommonSqlQueryBuilder.value_to_string(value).into(),
-        #[cfg(feature = "with-time")]
-        Value::TimeDateTimeWithTimeZone(_) => CommonSqlQueryBuilder.value_to_string(value).into(),
-        #[cfg(feature = "with-rust_decimal")]
-        Value::Decimal(Some(v)) => {
-            use rust_decimal::prelude::ToPrimitive;
-            v.as_ref().to_f64().unwrap().into()
-        }
-        #[cfg(feature = "with-bigdecimal")]
-        Value::BigDecimal(Some(v)) => {
-            use bigdecimal::ToPrimitive;
-            v.as_ref().to_f64().unwrap().into()
-        }
-        #[cfg(feature = "with-uuid")]
-        Value::Uuid(Some(v)) => Json::String(v.to_string()),
-        #[cfg(feature = "postgres-array")]
-        Value::Array(_, Some(v)) => {
-            Json::Array(v.as_ref().iter().map(sea_value_to_json_value).collect())
-        }
-        #[cfg(feature = "postgres-vector")]
-        Value::Vector(Some(v)) => Json::Array(v.as_slice().iter().map(|&v| v.into()).collect()),
-        #[cfg(feature = "with-ipnetwork")]
-        Value::IpNetwork(Some(_)) => CommonSqlQueryBuilder.value_to_string(value).into(),
-        #[cfg(feature = "with-mac_address")]
-        Value::MacAddress(Some(_)) => CommonSqlQueryBuilder.value_to_string(value).into(),
-    }
-}
-
-impl Values {
-    pub fn iter(&self) -> impl Iterator<Item = &Value> {
-        self.0.iter()
-    }
-}
-
-impl IntoIterator for Values {
-    type Item = Value;
-    type IntoIter = std::vec::IntoIter<Self::Item>;
-
-    fn into_iter(self) -> Self::IntoIter {
-        self.0.into_iter()
-    }
-}
-
-#[cfg(test)]
-mod tests {
-    use super::*;
-    use pretty_assertions::assert_eq;
-
-    #[test]
-    fn test_value() {
-        macro_rules! test_value {
-            ( $type: ty, $val: literal ) => {
-                let val: $type = $val;
-                let v: Value = val.into();
-                let out: $type = v.unwrap();
-                assert_eq!(out, val);
-            };
-        }
-
-        test_value!(u8, 255);
-        test_value!(u16, 65535);
-        test_value!(i8, 127);
-        test_value!(i16, 32767);
-        test_value!(i32, 1073741824);
-        test_value!(i64, 8589934592);
-    }
-
-    #[test]
-    fn test_option_value() {
-        macro_rules! test_some_value {
-            ( $type: ty, $val: literal ) => {
-                let val: Option<$type> = Some($val);
-                let v: Value = val.into();
-                let out: $type = v.unwrap();
-                assert_eq!(out, val.unwrap());
-            };
-        }
-
-        macro_rules! test_none {
-            ( $type: ty, $name: ident ) => {
-                let val: Option<$type> = None;
-                let v: Value = val.into();
-                assert_eq!(v, Value::$name(None));
-            };
-        }
-
-        test_some_value!(u8, 255);
-        test_some_value!(u16, 65535);
-        test_some_value!(i8, 127);
-        test_some_value!(i16, 32767);
-        test_some_value!(i32, 1073741824);
-        test_some_value!(i64, 8589934592);
-
-        test_none!(u8, TinyUnsigned);
-        test_none!(u16, SmallUnsigned);
-        test_none!(i8, TinyInt);
-        test_none!(i16, SmallInt);
-        test_none!(i32, Int);
-        test_none!(i64, BigInt);
-    }
-
-    #[test]
-    fn test_cow_value() {
-        let val: Cow<str> = "hello".into();
-        let val2 = val.clone();
-        let v: Value = val.into();
-        let out: Cow<str> = v.unwrap();
-        assert_eq!(out, val2);
-    }
-
-    #[test]
-    fn test_box_value() {
-        let val: String = "hello".to_owned();
-        let v: Value = val.clone().into();
-        let out: String = v.unwrap();
-        assert_eq!(out, val);
-    }
-
-    #[test]
-    fn test_value_tuple() {
-        assert_eq!(
-            1i32.into_value_tuple(),
-            ValueTuple::One(Value::Int(Some(1)))
-        );
-        assert_eq!(
-            "b".into_value_tuple(),
-            ValueTuple::One(Value::String(Some(Box::new("b".to_owned()))))
-        );
-        assert_eq!(
-            (1i32, "b").into_value_tuple(),
-            ValueTuple::Two(
-                Value::Int(Some(1)),
-                Value::String(Some(Box::new("b".to_owned())))
-            )
-        );
-        assert_eq!(
-            (1i32, 2.4f64, "b").into_value_tuple(),
-            ValueTuple::Three(
-                Value::Int(Some(1)),
-                Value::Double(Some(2.4)),
-                Value::String(Some(Box::new("b".to_owned())))
-            )
-        );
-        assert_eq!(
-            (1i32, 2.4f64, "b", 123u8).into_value_tuple(),
-            ValueTuple::Many(vec![
-                Value::Int(Some(1)),
-                Value::Double(Some(2.4)),
-                Value::String(Some(Box::new("b".to_owned()))),
-                Value::TinyUnsigned(Some(123))
-            ])
-        );
-        assert_eq!(
-            (1i32, 2.4f64, "b", 123u8, 456u16).into_value_tuple(),
-            ValueTuple::Many(vec![
-                Value::Int(Some(1)),
-                Value::Double(Some(2.4)),
-                Value::String(Some(Box::new("b".to_owned()))),
-                Value::TinyUnsigned(Some(123)),
-                Value::SmallUnsigned(Some(456))
-            ])
-        );
-        assert_eq!(
-            (1i32, 2.4f64, "b", 123u8, 456u16, 789u32).into_value_tuple(),
-            ValueTuple::Many(vec![
-                Value::Int(Some(1)),
-                Value::Double(Some(2.4)),
-                Value::String(Some(Box::new("b".to_owned()))),
-                Value::TinyUnsigned(Some(123)),
-                Value::SmallUnsigned(Some(456)),
-                Value::Unsigned(Some(789))
-            ])
-        );
-    }
-
-    #[test]
-    #[allow(clippy::clone_on_copy)]
-    fn test_from_value_tuple() {
-        let mut val = 1i32;
-        let original = val.clone();
-        val = FromValueTuple::from_value_tuple(val);
-        assert_eq!(val, original);
-
-        let mut val = "b".to_owned();
-        let original = val.clone();
-        val = FromValueTuple::from_value_tuple(val);
-        assert_eq!(val, original);
-
-        let mut val = (1i32, "b".to_owned());
-        let original = val.clone();
-        val = FromValueTuple::from_value_tuple(val);
-        assert_eq!(val, original);
-
-        let mut val = (1i32, 2.4f64, "b".to_owned());
-        let original = val.clone();
-        val = FromValueTuple::from_value_tuple(val);
-        assert_eq!(val, original);
-
-        let mut val = (1i32, 2.4f64, "b".to_owned(), 123u8);
-        let original = val.clone();
-        val = FromValueTuple::from_value_tuple(val);
-        assert_eq!(val, original);
-
-        let mut val = (1i32, 2.4f64, "b".to_owned(), 123u8, 456u16);
-        let original = val.clone();
-        val = FromValueTuple::from_value_tuple(val);
-        assert_eq!(val, original);
-
-        let mut val = (1i32, 2.4f64, "b".to_owned(), 123u8, 456u16, 789u32);
-        let original = val.clone();
-        val = FromValueTuple::from_value_tuple(val);
-        assert_eq!(val, original);
-    }
-
-    #[test]
-    fn test_value_tuple_iter() {
-        let mut iter = (1i32).into_value_tuple().into_iter();
-        assert_eq!(iter.next().unwrap(), Value::Int(Some(1)));
-        assert_eq!(iter.next(), None);
-
-        let mut iter = (1i32, 2.4f64).into_value_tuple().into_iter();
-        assert_eq!(iter.next().unwrap(), Value::Int(Some(1)));
-        assert_eq!(iter.next().unwrap(), Value::Double(Some(2.4)));
-        assert_eq!(iter.next(), None);
-
-        let mut iter = (1i32, 2.4f64, "b").into_value_tuple().into_iter();
-        assert_eq!(iter.next().unwrap(), Value::Int(Some(1)));
-        assert_eq!(iter.next().unwrap(), Value::Double(Some(2.4)));
-        assert_eq!(
-            iter.next().unwrap(),
-            Value::String(Some(Box::new("b".to_owned())))
-        );
-        assert_eq!(iter.next(), None);
-
-        let mut iter = (1i32, 2.4f64, "b", 123u8).into_value_tuple().into_iter();
-        assert_eq!(iter.next().unwrap(), Value::Int(Some(1)));
-        assert_eq!(iter.next().unwrap(), Value::Double(Some(2.4)));
-        assert_eq!(
-            iter.next().unwrap(),
-            Value::String(Some(Box::new("b".to_owned())))
-        );
-        assert_eq!(iter.next().unwrap(), Value::TinyUnsigned(Some(123)));
-        assert_eq!(iter.next(), None);
-
-        let mut iter = (1i32, 2.4f64, "b", 123u8, 456u16)
-            .into_value_tuple()
-            .into_iter();
-        assert_eq!(iter.next().unwrap(), Value::Int(Some(1)));
-        assert_eq!(iter.next().unwrap(), Value::Double(Some(2.4)));
-        assert_eq!(
-            iter.next().unwrap(),
-            Value::String(Some(Box::new("b".to_owned())))
-        );
-        assert_eq!(iter.next().unwrap(), Value::TinyUnsigned(Some(123)));
-        assert_eq!(iter.next().unwrap(), Value::SmallUnsigned(Some(456)));
-        assert_eq!(iter.next(), None);
-
-        let mut iter = (1i32, 2.4f64, "b", 123u8, 456u16, 789u32)
-            .into_value_tuple()
-            .into_iter();
-        assert_eq!(iter.next().unwrap(), Value::Int(Some(1)));
-        assert_eq!(iter.next().unwrap(), Value::Double(Some(2.4)));
-        assert_eq!(
-            iter.next().unwrap(),
-            Value::String(Some(Box::new("b".to_owned())))
-        );
-        assert_eq!(iter.next().unwrap(), Value::TinyUnsigned(Some(123)));
-        assert_eq!(iter.next().unwrap(), Value::SmallUnsigned(Some(456)));
-        assert_eq!(iter.next().unwrap(), Value::Unsigned(Some(789)));
-        assert_eq!(iter.next(), None);
-    }
-
-    #[test]
-    #[cfg(feature = "with-json")]
-    fn test_json_value() {
-        let json = serde_json::json! {{
-            "a": 25.0,
-            "b": "hello",
-        }};
-        let value: Value = json.clone().into();
-        let out: Json = value.unwrap();
-        assert_eq!(out, json);
-    }
-
-    #[test]
-    #[cfg(feature = "with-chrono")]
-    fn test_chrono_value() {
-        let timestamp = NaiveDate::from_ymd_opt(2020, 1, 1)
-            .unwrap()
-            .and_hms_opt(2, 2, 2)
-            .unwrap();
-        let value: Value = timestamp.into();
-        let out: NaiveDateTime = value.unwrap();
-        assert_eq!(out, timestamp);
-    }
-
-    #[test]
-    #[cfg(feature = "with-chrono")]
-    fn test_chrono_utc_value() {
-        let timestamp = DateTime::<Utc>::from_naive_utc_and_offset(
-            NaiveDate::from_ymd_opt(2022, 1, 2)
-                .unwrap()
-                .and_hms_opt(3, 4, 5)
-                .unwrap(),
-            Utc,
-        );
-        let value: Value = timestamp.into();
-        let out: DateTime<Utc> = value.unwrap();
-        assert_eq!(out, timestamp);
-    }
-
-    #[test]
-    #[cfg(feature = "with-chrono")]
-    fn test_chrono_local_value() {
-        let timestamp_utc = DateTime::<Utc>::from_naive_utc_and_offset(
-            NaiveDate::from_ymd_opt(2022, 1, 2)
-                .unwrap()
-                .and_hms_opt(3, 4, 5)
-                .unwrap(),
-            Utc,
-        );
-        let timestamp_local: DateTime<Local> = timestamp_utc.into();
-        let value: Value = timestamp_local.into();
-        let out: DateTime<Local> = value.unwrap();
-        assert_eq!(out, timestamp_local);
-    }
-
-    #[test]
-    #[cfg(feature = "with-chrono")]
-    fn test_chrono_timezone_value() {
-        let timestamp = DateTime::parse_from_rfc3339("2020-01-01T02:02:02+08:00").unwrap();
-        let value: Value = timestamp.into();
-        let out: DateTime<FixedOffset> = value.unwrap();
-        assert_eq!(out, timestamp);
-    }
-
-    #[test]
-    #[cfg(feature = "with-chrono")]
-    fn test_chrono_query() {
-        use crate::*;
-
-        let string = "2020-01-01T02:02:02+08:00";
-        let timestamp = DateTime::parse_from_rfc3339(string).unwrap();
-
-        let query = Query::select().expr(timestamp).to_owned();
-
-        let formatted = "2020-01-01 02:02:02.000000 +08:00";
-
-        assert_eq!(
-            query.to_string(MysqlQueryBuilder),
-            format!("SELECT '{formatted}'")
-        );
-        assert_eq!(
-            query.to_string(PostgresQueryBuilder),
-            format!("SELECT '{formatted}'")
-        );
-        assert_eq!(
-            query.to_string(SqliteQueryBuilder),
-            format!("SELECT '{formatted}'")
-        );
-    }
-
-    #[test]
-    #[cfg(feature = "with-time")]
-    fn test_time_value() {
-        use time::macros::{date, time};
-        let timestamp = date!(2020 - 01 - 01).with_time(time!(2:2:2));
-        let value: Value = timestamp.into();
-        let out: PrimitiveDateTime = value.unwrap();
-        assert_eq!(out, timestamp);
-    }
-
-    #[test]
-    #[cfg(feature = "with-time")]
-    fn test_time_utc_value() {
-        use time::macros::{date, time};
-        let timestamp = date!(2022 - 01 - 02).with_time(time!(3:04:05)).assume_utc();
-        let value: Value = timestamp.into();
-        let out: OffsetDateTime = value.unwrap();
-        assert_eq!(out, timestamp);
-    }
-
-    #[test]
-    #[cfg(feature = "with-time")]
-    fn test_time_local_value() {
-        use time::macros::{date, offset, time};
-        let timestamp_utc = date!(2022 - 01 - 02).with_time(time!(3:04:05)).assume_utc();
-        let timestamp_local: OffsetDateTime = timestamp_utc.to_offset(offset!(+3));
-        let value: Value = timestamp_local.into();
-        let out: OffsetDateTime = value.unwrap();
-        assert_eq!(out, timestamp_local);
-    }
-
-    #[test]
-    #[cfg(feature = "with-time")]
-    fn test_time_timezone_value() {
-        use time::macros::{date, offset, time};
-        let timestamp = date!(2022 - 01 - 02)
-            .with_time(time!(3:04:05))
-            .assume_offset(offset!(+8));
-        let value: Value = timestamp.into();
-        let out: OffsetDateTime = value.unwrap();
-        assert_eq!(out, timestamp);
-    }
-
-    #[test]
-    #[cfg(feature = "with-time")]
-    fn test_time_query() {
-        use crate::*;
-        use time::macros::datetime;
-
-        let timestamp = datetime!(2020-01-01 02:02:02 +8);
-        let query = Query::select().expr(timestamp).to_owned();
-        let formatted = "2020-01-01 02:02:02.000000 +08:00";
-
-        assert_eq!(
-            query.to_string(MysqlQueryBuilder),
-            format!("SELECT '{formatted}'")
-        );
-        assert_eq!(
-            query.to_string(PostgresQueryBuilder),
-            format!("SELECT '{formatted}'")
-        );
-        assert_eq!(
-            query.to_string(SqliteQueryBuilder),
-            format!("SELECT '{formatted}'")
-        );
-    }
-
-    #[test]
-    #[cfg(feature = "with-uuid")]
-    fn test_uuid_value() {
-        let uuid = Uuid::parse_str("936DA01F9ABD4d9d80C702AF85C822A8").unwrap();
-        let value: Value = uuid.into();
-        let out: Uuid = value.unwrap();
-        assert_eq!(out, uuid);
-
-        let uuid_braced = uuid.braced();
-        let value: Value = uuid_braced.into();
-        let out: Uuid = value.unwrap();
-        assert_eq!(out, uuid);
-
-        let uuid_hyphenated = uuid.hyphenated();
-        let value: Value = uuid_hyphenated.into();
-        let out: Uuid = value.unwrap();
-        assert_eq!(out, uuid);
-
-        let uuid_simple = uuid.simple();
-        let value: Value = uuid_simple.into();
-        let out: Uuid = value.unwrap();
-        assert_eq!(out, uuid);
-
-        let uuid_urn = uuid.urn();
-        let value: Value = uuid_urn.into();
-        let out: Uuid = value.unwrap();
-        assert_eq!(out, uuid);
-    }
-
-    #[test]
-    #[cfg(feature = "with-rust_decimal")]
-    fn test_decimal_value() {
-        use std::str::FromStr;
-
-        let num = "2.02";
-        let val = Decimal::from_str(num).unwrap();
-        let v: Value = val.into();
-        let out: Decimal = v.unwrap();
-        assert_eq!(out.to_string(), num);
-    }
-
-    #[test]
-    #[cfg(feature = "postgres-array")]
-    fn test_array_value() {
-        let array = vec![1, 2, 3, 4, 5];
-        let v: Value = array.into();
-        let out: Vec<i32> = v.unwrap();
-        assert_eq!(out, vec![1, 2, 3, 4, 5]);
-    }
-
-    #[test]
-    #[cfg(feature = "postgres-array")]
-    fn test_option_array_value() {
-        let v: Value = Value::Array(ArrayType::Int, None);
-        let out: Option<Vec<i32>> = v.unwrap();
-        assert_eq!(out, None);
-    }
-}
-
-#[cfg(feature = "hashable-value")]
-mod hashable_value {
-    use super::*;
-    use ordered_float::OrderedFloat;
-    use std::{
-        hash::{Hash, Hasher},
-        mem,
-    };
-
-    impl PartialEq for Value {
-        fn eq(&self, other: &Self) -> bool {
-            match (self, other) {
-                (Self::Bool(l), Self::Bool(r)) => l == r,
-                (Self::TinyInt(l), Self::TinyInt(r)) => l == r,
-                (Self::SmallInt(l), Self::SmallInt(r)) => l == r,
-                (Self::Int(l), Self::Int(r)) => l == r,
-                (Self::BigInt(l), Self::BigInt(r)) => l == r,
-                (Self::TinyUnsigned(l), Self::TinyUnsigned(r)) => l == r,
-                (Self::SmallUnsigned(l), Self::SmallUnsigned(r)) => l == r,
-                (Self::Unsigned(l), Self::Unsigned(r)) => l == r,
-                (Self::BigUnsigned(l), Self::BigUnsigned(r)) => l == r,
-                (Self::Float(l), Self::Float(r)) => cmp_f32(l, r),
-                (Self::Double(l), Self::Double(r)) => cmp_f64(l, r),
-                (Self::String(l), Self::String(r)) => l == r,
-                (Self::Char(l), Self::Char(r)) => l == r,
-                (Self::Bytes(l), Self::Bytes(r)) => l == r,
-
-                #[cfg(feature = "with-json")]
-                (Self::Json(l), Self::Json(r)) => cmp_json(l, r),
-
-                #[cfg(feature = "with-chrono")]
-                (Self::ChronoDate(l), Self::ChronoDate(r)) => l == r,
-                #[cfg(feature = "with-chrono")]
-                (Self::ChronoTime(l), Self::ChronoTime(r)) => l == r,
-                #[cfg(feature = "with-chrono")]
-                (Self::ChronoDateTime(l), Self::ChronoDateTime(r)) => l == r,
-                #[cfg(feature = "with-chrono")]
-                (Self::ChronoDateTimeUtc(l), Self::ChronoDateTimeUtc(r)) => l == r,
-                #[cfg(feature = "with-chrono")]
-                (Self::ChronoDateTimeLocal(l), Self::ChronoDateTimeLocal(r)) => l == r,
-                #[cfg(feature = "with-chrono")]
-                (Self::ChronoDateTimeWithTimeZone(l), Self::ChronoDateTimeWithTimeZone(r)) => {
-                    l == r
-                }
-
-                #[cfg(feature = "with-time")]
-                (Self::TimeDate(l), Self::TimeDate(r)) => l == r,
-                #[cfg(feature = "with-time")]
-                (Self::TimeTime(l), Self::TimeTime(r)) => l == r,
-                #[cfg(feature = "with-time")]
-                (Self::TimeDateTime(l), Self::TimeDateTime(r)) => l == r,
-                #[cfg(feature = "with-time")]
-                (Self::TimeDateTimeWithTimeZone(l), Self::TimeDateTimeWithTimeZone(r)) => l == r,
-
-                #[cfg(feature = "with-uuid")]
-                (Self::Uuid(l), Self::Uuid(r)) => l == r,
-
-                #[cfg(feature = "with-rust_decimal")]
-                (Self::Decimal(l), Self::Decimal(r)) => l == r,
-
-                #[cfg(feature = "with-bigdecimal")]
-                (Self::BigDecimal(l), Self::BigDecimal(r)) => l == r,
-
-                #[cfg(feature = "postgres-array")]
-                (Self::Array(ty_l, values_l), Self::Array(ty_r, values_r)) => {
-                    ty_l == ty_r && values_l == values_r
-                }
-
-                #[cfg(feature = "postgres-vector")]
-                (Self::Vector(l), Self::Vector(r)) => cmp_vector(l, r),
-
-                #[cfg(feature = "with-ipnetwork")]
-                (Self::IpNetwork(l), Self::IpNetwork(r)) => l == r,
-
-                #[cfg(feature = "with-mac_address")]
-                (Self::MacAddress(l), Self::MacAddress(r)) => l == r,
-
-                _ => false,
-            }
-        }
-    }
-
-    impl Eq for Value {}
-
-    impl Hash for Value {
-        fn hash<H: std::hash::Hasher>(&self, state: &mut H) {
-            mem::discriminant(self).hash(state);
-            match self {
-                Value::Bool(v) => v.hash(state),
-                Value::TinyInt(v) => v.hash(state),
-                Value::SmallInt(v) => v.hash(state),
-                Value::Int(v) => v.hash(state),
-                Value::BigInt(v) => v.hash(state),
-                Value::TinyUnsigned(v) => v.hash(state),
-                Value::SmallUnsigned(v) => v.hash(state),
-                Value::Unsigned(v) => v.hash(state),
-                Value::BigUnsigned(v) => v.hash(state),
-                Value::Float(v) => hash_f32(v, state),
-                Value::Double(v) => hash_f64(v, state),
-                Value::String(v) => v.hash(state),
-                Value::Char(v) => v.hash(state),
-                Value::Bytes(v) => v.hash(state),
-
-                #[cfg(feature = "with-json")]
-                Value::Json(value) => hash_json(value, state),
-
-                #[cfg(feature = "with-chrono")]
-                Value::ChronoDate(naive_date) => naive_date.hash(state),
-                #[cfg(feature = "with-chrono")]
-                Value::ChronoTime(naive_time) => naive_time.hash(state),
-                #[cfg(feature = "with-chrono")]
-                Value::ChronoDateTime(naive_date_time) => naive_date_time.hash(state),
-                #[cfg(feature = "with-chrono")]
-                Value::ChronoDateTimeUtc(date_time) => date_time.hash(state),
-                #[cfg(feature = "with-chrono")]
-                Value::ChronoDateTimeLocal(date_time) => date_time.hash(state),
-                #[cfg(feature = "with-chrono")]
-                Value::ChronoDateTimeWithTimeZone(date_time) => date_time.hash(state),
-
-                #[cfg(feature = "with-time")]
-                Value::TimeDate(date) => date.hash(state),
-                #[cfg(feature = "with-time")]
-                Value::TimeTime(time) => time.hash(state),
-                #[cfg(feature = "with-time")]
-                Value::TimeDateTime(primitive_date_time) => primitive_date_time.hash(state),
-                #[cfg(feature = "with-time")]
-                Value::TimeDateTimeWithTimeZone(offset_date_time) => offset_date_time.hash(state),
-
-                #[cfg(feature = "with-uuid")]
-                Value::Uuid(uuid) => uuid.hash(state),
-
-                #[cfg(feature = "with-rust_decimal")]
-                Value::Decimal(decimal) => decimal.hash(state),
-
-                #[cfg(feature = "with-bigdecimal")]
-                Value::BigDecimal(big_decimal) => big_decimal.hash(state),
-
-                #[cfg(feature = "postgres-array")]
-                Value::Array(array_type, vec) => {
-                    array_type.hash(state);
-                    vec.hash(state);
-                }
-
-                #[cfg(feature = "postgres-vector")]
-                Value::Vector(vector) => hash_vector(vector, state),
-
-                #[cfg(feature = "with-ipnetwork")]
-                Value::IpNetwork(ip_network) => ip_network.hash(state),
-
-                #[cfg(feature = "with-mac_address")]
-                Value::MacAddress(mac_address) => mac_address.hash(state),
-            }
-        }
-    }
-
-    fn hash_f32<H: Hasher>(v: &Option<f32>, state: &mut H) {
-        match v {
-            Some(v) => OrderedFloat(*v).hash(state),
-            None => "null".hash(state),
-        }
-    }
-
-    fn hash_f64<H: Hasher>(v: &Option<f64>, state: &mut H) {
-        match v {
-            Some(v) => OrderedFloat(*v).hash(state),
-            None => "null".hash(state),
-        }
-    }
-
-    fn cmp_f32(l: &Option<f32>, r: &Option<f32>) -> bool {
-        match (l, r) {
-            (Some(l), Some(r)) => OrderedFloat(*l).eq(&OrderedFloat(*r)),
-            (None, None) => true,
-            _ => false,
-        }
-    }
-
-    fn cmp_f64(l: &Option<f64>, r: &Option<f64>) -> bool {
-        match (l, r) {
-            (Some(l), Some(r)) => OrderedFloat(*l).eq(&OrderedFloat(*r)),
-            (None, None) => true,
-            _ => false,
-        }
-    }
-
-    #[cfg(feature = "with-json")]
-    fn hash_json<H: Hasher>(v: &Option<Box<Json>>, state: &mut H) {
-        match v {
-            Some(v) => serde_json::to_string(v).unwrap().hash(state),
-            None => "null".hash(state),
-        }
-    }
-
-    #[cfg(feature = "with-json")]
-    fn cmp_json(l: &Option<Box<Json>>, r: &Option<Box<Json>>) -> bool {
-        match (l, r) {
-            (Some(l), Some(r)) => serde_json::to_string(l)
-                .unwrap()
-                .eq(&serde_json::to_string(r).unwrap()),
-            (None, None) => true,
-            _ => false,
-        }
-    }
-
-    #[cfg(feature = "postgres-vector")]
-    fn hash_vector<H: Hasher>(v: &Option<Box<pgvector::Vector>>, state: &mut H) {
-        match v {
-            Some(v) => {
-                for &value in v.as_slice().iter() {
-                    hash_f32(&Some(value), state);
-                }
-            }
-            None => "null".hash(state),
-        }
-    }
-
-    #[cfg(feature = "postgres-vector")]
-    fn cmp_vector(l: &Option<Box<pgvector::Vector>>, r: &Option<Box<pgvector::Vector>>) -> bool {
-        match (l, r) {
-            (Some(l), Some(r)) => {
-                let (l, r) = (l.as_slice(), r.as_slice());
-                if l.len() != r.len() {
-                    return false;
-                }
-                for (l, r) in l.iter().zip(r.iter()) {
-                    if !cmp_f32(&Some(*l), &Some(*r)) {
-                        return false;
-                    }
-                }
-                true
-            }
-            (None, None) => true,
-            _ => false,
-        }
-    }
-
-    #[test]
-    fn test_hash_value_0() {
-        let hash_set: std::collections::HashSet<Value> = [
-            Value::Int(None),
-            Value::Int(None),
-            Value::BigInt(None),
-            Value::BigInt(None),
-            Value::Float(None),
-            Value::Float(None),                // Null is not NaN
-            Value::Float(Some(std::f32::NAN)), // NaN considered equal
-            Value::Float(Some(std::f32::NAN)),
-            Value::Double(None),
-            Value::Double(None),
-            Value::Double(Some(std::f64::NAN)),
-            Value::Double(Some(std::f64::NAN)),
-        ]
-        .into_iter()
-        .collect();
-
-        let unique: std::collections::HashSet<Value> = [
-            Value::Int(None),
-            Value::BigInt(None),
-            Value::Float(None),
-            Value::Double(None),
-            Value::Float(Some(std::f32::NAN)),
-            Value::Double(Some(std::f64::NAN)),
-        ]
-        .into_iter()
-        .collect();
-
-        assert_eq!(hash_set, unique);
-    }
-
-    #[test]
-    fn test_hash_value_1() {
-        let hash_set: std::collections::HashSet<Value> = [
-            Value::Int(None),
-            Value::Int(Some(1)),
-            Value::Int(Some(1)),
-            Value::BigInt(Some(2)),
-            Value::BigInt(Some(2)),
-            Value::Float(Some(3.0)),
-            Value::Float(Some(3.0)),
-            Value::Double(Some(3.0)),
-            Value::Double(Some(3.0)),
-            Value::BigInt(Some(5)),
-        ]
-        .into_iter()
-        .collect();
-
-        let unique: std::collections::HashSet<Value> = [
-            Value::BigInt(Some(5)),
-            Value::Double(Some(3.0)),
-            Value::Float(Some(3.0)),
-            Value::BigInt(Some(2)),
-            Value::Int(Some(1)),
-            Value::Int(None),
-        ]
-        .into_iter()
-        .collect();
-
-        assert_eq!(hash_set, unique);
-    }
-
-    #[cfg(feature = "postgres-array")]
-    #[test]
-    fn test_hash_value_array() {
-        assert_eq!(
-            Into::<Value>::into(vec![0i32, 1, 2]),
-            Value::Array(
-                ArrayType::Int,
-                Some(Box::new(vec![
-                    Value::Int(Some(0)),
-                    Value::Int(Some(1)),
-                    Value::Int(Some(2))
-                ]))
-            )
-        );
-
-        assert_eq!(
-            Into::<Value>::into(vec![0f32, 1.0, 2.0]),
-            Value::Array(
-                ArrayType::Float,
-                Some(Box::new(vec![
-                    Value::Float(Some(0f32)),
-                    Value::Float(Some(1.0)),
-                    Value::Float(Some(2.0))
-                ]))
-            )
-        );
-
-        let hash_set: std::collections::HashSet<Value> = [
-            Into::<Value>::into(vec![0i32, 1, 2]),
-            Into::<Value>::into(vec![0i32, 1, 2]),
-            Into::<Value>::into(vec![0f32, 1.0, 2.0]),
-            Into::<Value>::into(vec![0f32, 1.0, 2.0]),
-            Into::<Value>::into(vec![3f32, 2.0, 1.0]),
-        ]
-        .into_iter()
-        .collect();
-
-        let unique: std::collections::HashSet<Value> = [
-            Into::<Value>::into(vec![0i32, 1, 2]),
-            Into::<Value>::into(vec![0f32, 1.0, 2.0]),
-            Into::<Value>::into(vec![3f32, 2.0, 1.0]),
-        ]
-        .into_iter()
-        .collect();
-
-        assert_eq!(hash_set, unique);
-    }
-}
-=======
-use type_to_box_value;
->>>>>>> aefb97b2
+use type_to_box_value;