--- conflicted
+++ resolved
@@ -1861,38 +1861,22 @@
         let out: Uuid = value.unwrap();
         assert_eq!(out, uuid);
 
-<<<<<<< HEAD
-        let uuid_braced = uuid.clone().braced();
-=======
         let uuid_braced = uuid.braced();
->>>>>>> ba5e52d1
         let value: Value = uuid_braced.into();
         let out: Uuid = value.unwrap();
         assert_eq!(out, uuid);
 
-<<<<<<< HEAD
-        let uuid_hyphenated = uuid.clone().hyphenated();
-=======
         let uuid_hyphenated = uuid.hyphenated();
->>>>>>> ba5e52d1
         let value: Value = uuid_hyphenated.into();
         let out: Uuid = value.unwrap();
         assert_eq!(out, uuid);
 
-<<<<<<< HEAD
-        let uuid_simple = uuid.clone().simple();
-=======
         let uuid_simple = uuid.simple();
->>>>>>> ba5e52d1
         let value: Value = uuid_simple.into();
         let out: Uuid = value.unwrap();
         assert_eq!(out, uuid);
 
-<<<<<<< HEAD
-        let uuid_urn = uuid.clone().urn();
-=======
         let uuid_urn = uuid.urn();
->>>>>>> ba5e52d1
         let value: Value = uuid_urn.into();
         let out: Uuid = value.unwrap();
         assert_eq!(out, uuid);
