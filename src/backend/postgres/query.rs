--- conflicted
+++ resolved
@@ -80,11 +80,7 @@
                     PgFunction::TsRank => "TS_RANK",
                     PgFunction::TsRankCd => "TS_RANK_CD",
                     PgFunction::StartsWith => "STARTS_WITH",
-<<<<<<< HEAD
-                    PgFunction::GetRandomUUID => "GEN_RANDOM_UUID",
-=======
                     PgFunction::GenRandomUUID => "GEN_RANDOM_UUID",
->>>>>>> ba5e52d1
                     #[cfg(feature = "postgres-array")]
                     PgFunction::Any => "ANY",
                     #[cfg(feature = "postgres-array")]
