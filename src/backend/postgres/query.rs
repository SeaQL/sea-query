--- conflicted
+++ resolved
@@ -34,11 +34,7 @@
         ("$", true)
     }
 
-<<<<<<< HEAD
-    fn prepare_simple_expr(&self, simple_expr: &Expr, sql: &mut (impl SqlWriter + ?Sized)) {
-=======
-    fn prepare_expr(&self, simple_expr: &Expr, sql: &mut dyn SqlWriter) {
->>>>>>> 8d575c8d
+    fn prepare_expr(&self, simple_expr: &Expr, sql: &mut (impl SqlWriter + ?Sized)) {
         match simple_expr {
             Expr::AsEnum(type_name, expr) => {
                 sql.write_str("CAST(").unwrap();
