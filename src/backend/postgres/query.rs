--- conflicted
+++ resolved
@@ -178,16 +178,10 @@
         if self.need_escape(string) {
             buffer.write_str("E'").unwrap();
         } else {
-<<<<<<< HEAD
-            "'".to_owned() + &escaped + "'"
-        };
-        write!(buffer, "{string}").unwrap();
-=======
             buffer.write_str("'").unwrap();
         }
         self.write_escaped(buffer, string);
         buffer.write_str("'").unwrap();
->>>>>>> 4d8cb232
     }
 
     fn write_bytes(&self, bytes: &[u8], buffer: &mut dyn Write) {
