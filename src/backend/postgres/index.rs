--- conflicted
+++ resolved
@@ -167,19 +167,13 @@
                         }
                     }
                 }
-            }
-<<<<<<< HEAD
-            if let Some(operator_class) = col.operator_class() {
-                write!(sql, " {}", operator_class.to_string()).unwrap();
-            }
-            false
+              
+                if let Some(operator_class) = col.operator_class() {
+                    write!(sql, " {}", operator_class).unwrap();
+                }
+            }
         });
         write!(sql, ")").unwrap();
-=======
-        );
-
-        sql.write_str(")").unwrap();
->>>>>>> 40e33f25
     }
 
     fn prepare_filter(&self, condition: &ConditionHolder, sql: &mut dyn SqlWriter) {
