--- conflicted
+++ resolved
@@ -198,22 +198,16 @@
     }
 
     /// Translate the check constraint into SQL statement
-<<<<<<< HEAD
-    fn prepare_check_constraint(&self, check: &Expr, sql: &mut dyn SqlWriter) {
-        sql.write_str("CHECK (").unwrap();
-        QueryBuilder::prepare_simple_expr(self, check, sql);
-        sql.write_str(")").unwrap();
-=======
     fn prepare_check_constraint(&self, check: &Check, sql: &mut dyn SqlWriter) {
         if let Some(name) = &check.name {
-            write!(sql, "CONSTRAINT ",).unwrap();
+            sql.write_str("CONSTRAINT ").unwrap();
             self.prepare_iden(name, sql);
-            write!(sql, " ",).unwrap();
-        }
-        write!(sql, "CHECK (").unwrap();
+            sql.write_str(" ").unwrap();
+        }
+
+        sql.write_str("CHECK (").unwrap();
         QueryBuilder::prepare_simple_expr(self, &check.expr, sql);
-        write!(sql, ")").unwrap();
->>>>>>> 161bcae7
+        sql.write_str(")").unwrap();
     }
 
     /// Translate the generated column into SQL statement
