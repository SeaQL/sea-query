--- conflicted
+++ resolved
@@ -93,7 +93,6 @@
 
     /// Translate [`ColumnSpec`] into SQL statement.
     fn prepare_column_spec(&self, column_spec: &ColumnSpec, sql: &mut dyn SqlWriter) {
-<<<<<<< HEAD
         let ColumnSpec {
             nullable,
             default,
@@ -146,27 +145,6 @@
 
         if let Some(comment) = comment {
             self.column_comment(comment, sql);
-=======
-        match column_spec {
-            ColumnSpec::Null => sql.write_str("NULL").unwrap(),
-            ColumnSpec::NotNull => sql.write_str("NOT NULL").unwrap(),
-            ColumnSpec::Default(value) => {
-                sql.write_str("DEFAULT ").unwrap();
-                QueryBuilder::prepare_simple_expr(self, value, sql);
-            }
-            ColumnSpec::AutoIncrement => sql
-                .write_str(self.column_spec_auto_increment_keyword())
-                .unwrap(),
-            ColumnSpec::UniqueKey => sql.write_str("UNIQUE").unwrap(),
-            ColumnSpec::PrimaryKey => sql.write_str("PRIMARY KEY").unwrap(),
-            ColumnSpec::Check(check) => self.prepare_check_constraint(check, sql),
-            ColumnSpec::Generated { expr, stored } => {
-                self.prepare_generated_column(expr, *stored, sql)
-            }
-            ColumnSpec::Extra(string) => sql.write_str(string).unwrap(),
-            ColumnSpec::Comment(comment) => self.column_comment(comment, sql),
-            ColumnSpec::Using(_) => {}
->>>>>>> 63bec5cc
         }
     }
 
