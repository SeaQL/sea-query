use super::*;

impl QueryBuilder for MysqlQueryBuilder {
    fn prepare_returning(
        &self,
        _returning: &[SelectExpr],
        _sql: &mut SqlWriter,
        _collector: &mut dyn FnMut(Value),
    ) {
    }

<<<<<<< HEAD
    fn insert_default_keyword(&self) -> &str {
        "VALUES (DEFAULT)"
=======
    fn prepare_order_expr(
        &self,
        order_expr: &OrderExpr,
        sql: &mut SqlWriter,
        collector: &mut dyn FnMut(Value),
    ) {
        match order_expr.nulls {
            None => (),
            Some(NullOrdering::Last) => {
                self.prepare_simple_expr(&order_expr.expr, sql, collector);
                write!(sql, " IS NULL ASC, ").unwrap()
            }
            Some(NullOrdering::First) => {
                self.prepare_simple_expr(&order_expr.expr, sql, collector);
                write!(sql, " IS NULL DESC, ").unwrap()
            }
        }
        self.prepare_simple_expr(&order_expr.expr, sql, collector);
        write!(sql, " ").unwrap();
        self.prepare_order(&order_expr.order, sql, collector);
    }

    fn prepare_query_statement(
        &self,
        query: &SubQueryStatement,
        sql: &mut SqlWriter,
        collector: &mut dyn FnMut(Value),
    ) {
        query.prepare_statement(self, sql, collector);
    }

    fn prepare_with_clause_recursive_options(
        &self,
        _: &WithClause,
        _: &mut SqlWriter,
        _: &mut dyn FnMut(Value),
    ) {
        // MySQL doesn't support sql recursive with query 'SEARCH' and 'CYCLE' options.
    }

    fn prepare_with_query_clause_materialization(
        &self,
        _: &CommonTableExpression,
        _: &mut SqlWriter,
    ) {
        // MySQL doesn't support declaring materialization in SQL for with query.
>>>>>>> 6c11e64d
    }
}<|MERGE_RESOLUTION|>--- conflicted
+++ resolved
@@ -9,10 +9,6 @@
     ) {
     }
 
-<<<<<<< HEAD
-    fn insert_default_keyword(&self) -> &str {
-        "VALUES (DEFAULT)"
-=======
     fn prepare_order_expr(
         &self,
         order_expr: &OrderExpr,
@@ -59,6 +55,9 @@
         _: &mut SqlWriter,
     ) {
         // MySQL doesn't support declaring materialization in SQL for with query.
->>>>>>> 6c11e64d
+    }
+
+    fn insert_default_keyword(&self) -> &str {
+        "VALUES (DEFAULT)"
     }
 }