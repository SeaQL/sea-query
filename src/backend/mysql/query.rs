use super::*;
use crate::extension::mysql::*;

impl QueryBuilder for MysqlQueryBuilder {
    fn values_list_tuple_prefix(&self) -> &str {
        "ROW"
    }

    fn prepare_select_distinct(
        &self,
        select_distinct: &SelectDistinct,
        sql: &mut (impl SqlWriter + ?Sized),
    ) {
        match select_distinct {
            SelectDistinct::All => sql.write_str("ALL").unwrap(),
            SelectDistinct::Distinct => sql.write_str("DISTINCT").unwrap(),
            SelectDistinct::DistinctRow => sql.write_str("DISTINCTROW").unwrap(),
            _ => {}
        };
    }

<<<<<<< HEAD
    fn prepare_index_hints(&self, select: &SelectStatement, sql: &mut (impl SqlWriter + ?Sized)) {
        if !select.index_hints.is_empty() {
            sql.write_str(" ").unwrap();
        }

        let mut hints = select.index_hints.iter();
=======
    fn prepare_index_hints(
        &self,
        table_ref: &TableRef,
        select: &SelectStatement,
        sql: &mut dyn SqlWriter,
    ) {
        let Some(hints) = select.index_hints.get(&table_ref.into()) else {
            return;
        };
        sql.write_str(" ").unwrap();
>>>>>>> de47989d

        let mut hints = hints.iter();
        join_io!(
            hints,
            hint,
            join {
                sql.write_str(" ").unwrap();
            },
            do {
                match hint.r#type {
                    IndexHintType::Use => {
                        sql.write_str("USE INDEX ").unwrap();
                        self.prepare_index_hint_scope(&hint.scope, sql);
                        sql.write_str("(").unwrap();
                        self.prepare_iden(&hint.index, sql);
                    }
                    IndexHintType::Ignore => {
                        sql.write_str("IGNORE INDEX ").unwrap();
                        self.prepare_index_hint_scope(&hint.scope, sql);
                        sql.write_str("(").unwrap();
                        self.prepare_iden(&hint.index, sql);
                    }
                    IndexHintType::Force => {
                        sql.write_str("FORCE INDEX ").unwrap();
                        self.prepare_index_hint_scope(&hint.scope, sql);
                        sql.write_str("(").unwrap();
                        self.prepare_iden(&hint.index, sql);
                    }
                }
                sql.write_str(")").unwrap();
            }
        );
    }

    fn prepare_query_statement(
        &self,
        query: &SubQueryStatement,
        sql: &mut (impl SqlWriter + ?Sized),
    ) {
        query.prepare_statement(self, sql);
    }

    fn prepare_with_clause_recursive_options(
        &self,
        _: &WithClause,
        _: &mut (impl SqlWriter + ?Sized),
    ) {
        // MySQL doesn't support sql recursive with query 'SEARCH' and 'CYCLE' options.
    }

    fn prepare_with_query_clause_materialization(
        &self,
        _: &CommonTableExpression,
        _: &mut (impl SqlWriter + ?Sized),
    ) {
        // MySQL doesn't support declaring materialization in SQL for with query.
    }

    fn prepare_update_join(
        &self,
        from: &[TableRef],
        condition: &ConditionHolder,
        sql: &mut (impl SqlWriter + ?Sized),
    ) {
        if from.is_empty() {
            return;
        }

        sql.write_str(" JOIN ").unwrap();

        // TODO what if we have multiple from?
        self.prepare_table_ref(&from[0], sql);

        self.prepare_condition(condition, "ON", sql);
    }

    fn prepare_update_from(&self, _: &[TableRef], _: &mut (impl SqlWriter + ?Sized)) {}

    fn prepare_update_column(
        &self,
        table: &Option<Box<TableRef>>,
        from: &[TableRef],
        column: &DynIden,
        sql: &mut (impl SqlWriter + ?Sized),
    ) {
        use std::ops::Deref;

        if !from.is_empty() {
            if let Some(table) = table {
                // Support only "naked" table names with no schema or alias.
                if let TableRef::Table(TableName(None, table), None) = table.deref() {
                    let column_name = ColumnName::from((table.clone(), column.clone()));
                    self.prepare_column_ref(&ColumnRef::Column(column_name), sql);
                    return;
                }
            }
        }
        self.prepare_iden(column, sql)
    }

    fn prepare_update_condition(
        &self,
        from: &[TableRef],
        condition: &ConditionHolder,
        sql: &mut (impl SqlWriter + ?Sized),
    ) {
        if !from.is_empty() {
            return;
        }
        self.prepare_condition(condition, "WHERE", sql);
    }

    fn prepare_join_type(&self, join_type: &JoinType, sql: &mut (impl SqlWriter + ?Sized)) {
        match join_type {
            JoinType::FullOuterJoin => panic!("Mysql does not support FULL OUTER JOIN"),
            _ => self.prepare_join_type_common(join_type, sql),
        }
    }

    fn prepare_order_expr(&self, order_expr: &OrderExpr, sql: &mut (impl SqlWriter + ?Sized)) {
        match order_expr.nulls {
            None => (),
            Some(NullOrdering::Last) => {
                self.prepare_expr(&order_expr.expr, sql);
                sql.write_str(" IS NULL ASC, ").unwrap()
            }
            Some(NullOrdering::First) => {
                self.prepare_expr(&order_expr.expr, sql);
                sql.write_str(" IS NULL DESC, ").unwrap()
            }
        }
        if !matches!(order_expr.order, Order::Field(_)) {
            self.prepare_expr(&order_expr.expr, sql);
        }
        self.prepare_order(order_expr, sql);
    }

    fn prepare_value(&self, value: Value, sql: &mut (impl SqlWriter + ?Sized)) {
        sql.push_param(value, self as _);
    }

    fn prepare_on_conflict_target(
        &self,
        _: &[OnConflictTarget],
        _: &mut (impl SqlWriter + ?Sized),
    ) {
        // MySQL doesn't support declaring ON CONFLICT target.
    }

    fn prepare_on_conflict_action(
        &self,
        on_conflict_action: &Option<OnConflictAction>,
        sql: &mut (impl SqlWriter + ?Sized),
    ) {
        match on_conflict_action {
            Some(OnConflictAction::DoNothing(pk_cols)) => {
                if !pk_cols.is_empty() {
                    self.prepare_on_conflict_do_update_keywords(sql);
                    let mut pk_cols_iter = pk_cols.iter();
                    join_io!(
                        pk_cols_iter,
                        pk_col,
                        join {
                            sql.write_str(", ").unwrap();
                        },
                        do {
                            self.prepare_iden(pk_col, sql);
                            sql.write_str(" = ").unwrap();
                            self.prepare_iden(pk_col, sql);
                        }
                    );
                } else {
                    sql.write_str(" IGNORE").unwrap();
                }
            }
            _ => self.prepare_on_conflict_action_common(on_conflict_action, sql),
        }
    }

    fn prepare_on_conflict_keywords(&self, sql: &mut (impl SqlWriter + ?Sized)) {
        sql.write_str(" ON DUPLICATE KEY").unwrap();
    }

    fn prepare_on_conflict_do_update_keywords(&self, sql: &mut (impl SqlWriter + ?Sized)) {
        sql.write_str(" UPDATE ").unwrap();
    }

    fn prepare_on_conflict_excluded_table(
        &self,
        col: &DynIden,
        sql: &mut (impl SqlWriter + ?Sized),
    ) {
        sql.write_str("VALUES(").unwrap();
        self.prepare_iden(col, sql);
        sql.write_str(")").unwrap();
    }

    fn prepare_on_conflict_condition(
        &self,
        _: &ConditionHolder,
        _: &mut (impl SqlWriter + ?Sized),
    ) {
    }

    fn prepare_returning(
        &self,
        _returning: &Option<ReturningClause>,
        _sql: &mut (impl SqlWriter + ?Sized),
    ) {
    }

    fn random_function(&self) -> &str {
        "RAND"
    }

    fn insert_default_keyword(&self) -> &str {
        "()"
    }
}

impl MysqlQueryBuilder {
    fn prepare_index_hint_scope(
        &self,
        index_hint_scope: &IndexHintScope,
        sql: &mut (impl SqlWriter + ?Sized),
    ) {
        match index_hint_scope {
            IndexHintScope::Join => {
                sql.write_str("FOR JOIN ").unwrap();
            }
            IndexHintScope::OrderBy => {
                sql.write_str("FOR ORDER BY ").unwrap();
            }
            IndexHintScope::GroupBy => {
                sql.write_str("FOR GROUP BY ").unwrap();
            }
            IndexHintScope::All => {}
        }
    }
}<|MERGE_RESOLUTION|>--- conflicted
+++ resolved
@@ -19,25 +19,16 @@
         };
     }
 
-<<<<<<< HEAD
-    fn prepare_index_hints(&self, select: &SelectStatement, sql: &mut (impl SqlWriter + ?Sized)) {
-        if !select.index_hints.is_empty() {
-            sql.write_str(" ").unwrap();
-        }
-
-        let mut hints = select.index_hints.iter();
-=======
     fn prepare_index_hints(
         &self,
         table_ref: &TableRef,
         select: &SelectStatement,
-        sql: &mut dyn SqlWriter,
+        sql: &mut (impl SqlWriter + ?Sized),
     ) {
         let Some(hints) = select.index_hints.get(&table_ref.into()) else {
             return;
         };
         sql.write_str(" ").unwrap();
->>>>>>> de47989d
 
         let mut hints = hints.iter();
         join_io!(
