--- conflicted
+++ resolved
@@ -1,7 +1,14 @@
 use super::*;
 
 impl QueryBuilder for MysqlQueryBuilder {
-<<<<<<< HEAD
+    fn prepare_returning(
+        &self,
+        _returning: &[SelectExpr],
+        _sql: &mut SqlWriter,
+        _collector: &mut dyn FnMut(Value),
+    ) {
+    }
+
     fn prepare_order_expr(
         &self,
         order_expr: &OrderExpr,
@@ -22,13 +29,5 @@
         self.prepare_simple_expr(&order_expr.expr, sql, collector);
         write!(sql, " ").unwrap();
         self.prepare_order(&order_expr.order, sql, collector);
-=======
-    fn prepare_returning(
-        &self,
-        _returning: &[SelectExpr],
-        _sql: &mut SqlWriter,
-        _collector: &mut dyn FnMut(Value),
-    ) {
->>>>>>> 9f5bf709
     }
 }