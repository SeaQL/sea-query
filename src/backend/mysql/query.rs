--- conflicted
+++ resolved
@@ -15,7 +15,6 @@
         };
     }
 
-<<<<<<< HEAD
     fn prepare_index_hints(
         &self,
         table_ref: &TableRef,
@@ -26,36 +25,6 @@
             return;
         };
         write!(sql, " ").unwrap();
-
-        for (i, hint) in hints.iter().enumerate() {
-            if i != 0 {
-                write!(sql, " ").unwrap()
-            }
-            match hint.r#type {
-                IndexHintType::Use => {
-                    write!(sql, "USE INDEX ",).unwrap();
-                    self.prepare_index_hint_scope(&hint.scope, sql);
-                    write!(sql, "(").unwrap();
-                    self.prepare_iden(&hint.index, sql);
-                }
-                IndexHintType::Ignore => {
-                    write!(sql, "IGNORE INDEX ",).unwrap();
-                    self.prepare_index_hint_scope(&hint.scope, sql);
-                    write!(sql, "(").unwrap();
-                    self.prepare_iden(&hint.index, sql);
-                }
-                IndexHintType::Force => {
-                    write!(sql, "FORCE INDEX ",).unwrap();
-                    self.prepare_index_hint_scope(&hint.scope, sql);
-                    write!(sql, "(").unwrap();
-                    self.prepare_iden(&hint.index, sql);
-=======
-    fn prepare_index_hints(&self, select: &SelectStatement, sql: &mut dyn SqlWriter) {
-        if !select.index_hints.is_empty() {
-            sql.write_str(" ").unwrap();
-        }
-
-        let mut hints = select.index_hints.iter();
 
         join_io!(
             hints,
@@ -83,7 +52,6 @@
                         sql.write_str("(").unwrap();
                         self.prepare_iden(&hint.index, sql);
                     }
->>>>>>> 0898f66f
                 }
                 sql.write_str(")").unwrap();
             }
