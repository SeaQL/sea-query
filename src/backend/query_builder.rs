--- conflicted
+++ resolved
@@ -1124,41 +1124,22 @@
             #[cfg(feature = "with-chrono")]
             Value::ChronoDate(Some(v)) => write!(buffer, "'{}'", v.format("%Y-%m-%d"))?,
             #[cfg(feature = "with-chrono")]
-<<<<<<< HEAD
-            Value::ChronoTime(Some(v)) => write!(buffer, "'{}'", v.format("%H:%M:%S"))?,
+            Value::ChronoTime(Some(v)) => write!(buffer, "'{}'", v.format("%H:%M:%S%.6f")).unwrap(),
             #[cfg(feature = "with-chrono")]
             Value::ChronoDateTime(Some(v)) => {
-                write!(buffer, "'{}'", v.format("%Y-%m-%d %H:%M:%S"))?
+                write!(buffer, "'{}'", v.format("%Y-%m-%d %H:%M:%S%.6f")).unwrap()
             }
             #[cfg(feature = "with-chrono")]
             Value::ChronoDateTimeUtc(Some(v)) => {
-                write!(buffer, "'{}'", v.format("%Y-%m-%d %H:%M:%S %:z"))?
+                write!(buffer, "'{}'", v.format("%Y-%m-%d %H:%M:%S%.6f %:z")).unwrap()
             }
             #[cfg(feature = "with-chrono")]
             Value::ChronoDateTimeLocal(Some(v)) => {
-                write!(buffer, "'{}'", v.format("%Y-%m-%d %H:%M:%S %:z"))?
+                write!(buffer, "'{}'", v.format("%Y-%m-%d %H:%M:%S%.6f %:z")).unwrap()
             }
             #[cfg(feature = "with-chrono")]
             Value::ChronoDateTimeWithTimeZone(Some(v)) => {
-                write!(buffer, "'{}'", v.format("%Y-%m-%d %H:%M:%S %:z"))?
-=======
-            Value::ChronoTime(Some(v)) => write!(s, "'{}'", v.format("%H:%M:%S%.6f")).unwrap(),
-            #[cfg(feature = "with-chrono")]
-            Value::ChronoDateTime(Some(v)) => {
-                write!(s, "'{}'", v.format("%Y-%m-%d %H:%M:%S%.6f")).unwrap()
-            }
-            #[cfg(feature = "with-chrono")]
-            Value::ChronoDateTimeUtc(Some(v)) => {
-                write!(s, "'{}'", v.format("%Y-%m-%d %H:%M:%S%.6f %:z")).unwrap()
-            }
-            #[cfg(feature = "with-chrono")]
-            Value::ChronoDateTimeLocal(Some(v)) => {
-                write!(s, "'{}'", v.format("%Y-%m-%d %H:%M:%S%.6f %:z")).unwrap()
-            }
-            #[cfg(feature = "with-chrono")]
-            Value::ChronoDateTimeWithTimeZone(Some(v)) => {
-                write!(s, "'{}'", v.format("%Y-%m-%d %H:%M:%S%.6f %:z")).unwrap()
->>>>>>> 9ecac6b8
+                write!(buffer, "'{}'", v.format("%Y-%m-%d %H:%M:%S%.6f %:z")).unwrap()
             }
             #[cfg(feature = "with-time")]
             Value::TimeDate(Some(v)) => {
