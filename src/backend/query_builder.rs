--- conflicted
+++ resolved
@@ -992,17 +992,11 @@
         for value in &values.0 {
             sql.write_str("WHEN ").unwrap();
             self.prepare_simple_expr(&order_expr.expr, sql);
-<<<<<<< HEAD
             sql.write_str("=").unwrap();
             self.write_value(sql, value).unwrap();
             sql.write_str(" THEN ").unwrap();
             sql.write_str(&i.to_string()).unwrap();
             sql.write_str(" ").unwrap();
-=======
-            write!(sql, "=").unwrap();
-            self.write_value(sql.as_writer(), value).unwrap();
-            write!(sql, " THEN {i} ").unwrap();
->>>>>>> a181395b
             i += 1;
         }
 
@@ -1016,11 +1010,7 @@
 
     /// Write [`Value`] inline.
     fn prepare_constant(&self, value: &Value, sql: &mut dyn SqlWriter) {
-<<<<<<< HEAD
         self.write_value(sql, value).unwrap();
-=======
-        self.write_value(sql.as_writer(), value).unwrap();
->>>>>>> a181395b
     }
 
     /// Translate a `&[ValueTuple]` into a VALUES list.
@@ -1089,11 +1079,7 @@
     }
 
     #[doc(hidden)]
-<<<<<<< HEAD
     fn write_value(&self, buffer: &mut dyn Write, value: &Value) -> fmt::Result {
-=======
-    fn write_value(&self, buf: &mut dyn Write, value: &Value) -> fmt::Result {
->>>>>>> a181395b
         match value {
             Value::Bool(None)
             | Value::TinyInt(None)
@@ -1108,7 +1094,6 @@
             | Value::Double(None)
             | Value::String(None)
             | Value::Char(None)
-<<<<<<< HEAD
             | Value::Bytes(None) => buffer.write_str("NULL")?,
             #[cfg(feature = "with-json")]
             Value::Json(None) => buffer.write_str("NULL")?,
@@ -1252,146 +1237,26 @@
                 buffer.write_str(&v.to_string())?;
                 buffer.write_str("'")?;
             }
-=======
-            | Value::Bytes(None) => buf.write_str("NULL")?,
-            #[cfg(feature = "with-json")]
-            Value::Json(None) => buf.write_str("NULL")?,
-            #[cfg(feature = "with-chrono")]
-            Value::ChronoDate(None) => buf.write_str("NULL")?,
-            #[cfg(feature = "with-chrono")]
-            Value::ChronoTime(None) => buf.write_str("NULL")?,
-            #[cfg(feature = "with-chrono")]
-            Value::ChronoDateTime(None) => buf.write_str("NULL")?,
-            #[cfg(feature = "with-chrono")]
-            Value::ChronoDateTimeUtc(None) => buf.write_str("NULL")?,
-            #[cfg(feature = "with-chrono")]
-            Value::ChronoDateTimeLocal(None) => buf.write_str("NULL")?,
-            #[cfg(feature = "with-chrono")]
-            Value::ChronoDateTimeWithTimeZone(None) => buf.write_str("NULL")?,
-            #[cfg(feature = "with-time")]
-            Value::TimeDate(None) => buf.write_str("NULL")?,
-            #[cfg(feature = "with-time")]
-            Value::TimeTime(None) => buf.write_str("NULL")?,
-            #[cfg(feature = "with-time")]
-            Value::TimeDateTime(None) => buf.write_str("NULL")?,
-            #[cfg(feature = "with-time")]
-            Value::TimeDateTimeWithTimeZone(None) => buf.write_str("NULL")?,
-            #[cfg(feature = "with-jiff")]
-            Value::JiffDate(None) => buf.write_str("NULL")?,
-            #[cfg(feature = "with-jiff")]
-            Value::JiffTime(None) => buf.write_str("NULL")?,
-            #[cfg(feature = "with-jiff")]
-            Value::JiffDateTime(None) => buf.write_str("NULL")?,
-            #[cfg(feature = "with-jiff")]
-            Value::JiffTimestamp(None) => buf.write_str("NULL")?,
-            #[cfg(feature = "with-jiff")]
-            Value::JiffZoned(None) => buf.write_str("NULL")?,
-            #[cfg(feature = "with-rust_decimal")]
-            Value::Decimal(None) => buf.write_str("NULL")?,
-            #[cfg(feature = "with-bigdecimal")]
-            Value::BigDecimal(None) => buf.write_str("NULL")?,
-            #[cfg(feature = "with-uuid")]
-            Value::Uuid(None) => buf.write_str("NULL")?,
-            #[cfg(feature = "with-ipnetwork")]
-            Value::IpNetwork(None) => buf.write_str("NULL")?,
-            #[cfg(feature = "with-mac_address")]
-            Value::MacAddress(None) => buf.write_str("NULL")?,
-            #[cfg(feature = "postgres-array")]
-            Value::Array(_, None) => buf.write_str("NULL")?,
-            #[cfg(feature = "postgres-vector")]
-            Value::Vector(None) => buf.write_str("NULL")?,
-            Value::Bool(Some(b)) => buf.write_str(if *b { "TRUE" } else { "FALSE" })?,
-            Value::TinyInt(Some(v)) => write!(buf, "{v}")?,
-            Value::SmallInt(Some(v)) => write!(buf, "{v}")?,
-            Value::Int(Some(v)) => write!(buf, "{v}")?,
-            Value::BigInt(Some(v)) => write!(buf, "{v}")?,
-            Value::TinyUnsigned(Some(v)) => write!(buf, "{v}")?,
-            Value::SmallUnsigned(Some(v)) => write!(buf, "{v}")?,
-            Value::Unsigned(Some(v)) => write!(buf, "{v}")?,
-            Value::BigUnsigned(Some(v)) => write!(buf, "{v}")?,
-            Value::Float(Some(v)) => write!(buf, "{v}")?,
-            Value::Double(Some(v)) => write!(buf, "{v}")?,
-            Value::String(Some(v)) => self.write_string_quoted(v, buf),
-            Value::Char(Some(v)) => {
-                self.write_string_quoted(std::str::from_utf8(&[*v as u8]).unwrap(), buf)
-            }
-            Value::Bytes(Some(v)) => self.write_bytes(v, buf),
-            #[cfg(feature = "with-json")]
-            Value::Json(Some(v)) => self.write_string_quoted(&v.to_string(), buf),
-            #[cfg(feature = "with-chrono")]
-            Value::ChronoDate(Some(v)) => write!(buf, "'{}'", v.format("%Y-%m-%d"))?,
-            #[cfg(feature = "with-chrono")]
-            Value::ChronoTime(Some(v)) => write!(buf, "'{}'", v.format("%H:%M:%S%.6f")).unwrap(),
-            #[cfg(feature = "with-chrono")]
-            Value::ChronoDateTime(Some(v)) => {
-                write!(buf, "'{}'", v.format("%Y-%m-%d %H:%M:%S%.6f")).unwrap()
-            }
-            #[cfg(feature = "with-chrono")]
-            Value::ChronoDateTimeUtc(Some(v)) => {
-                write!(buf, "'{}'", v.format("%Y-%m-%d %H:%M:%S%.6f %:z")).unwrap()
-            }
-            #[cfg(feature = "with-chrono")]
-            Value::ChronoDateTimeLocal(Some(v)) => {
-                write!(buf, "'{}'", v.format("%Y-%m-%d %H:%M:%S%.6f %:z")).unwrap()
-            }
-            #[cfg(feature = "with-chrono")]
-            Value::ChronoDateTimeWithTimeZone(Some(v)) => {
-                write!(buf, "'{}'", v.format("%Y-%m-%d %H:%M:%S%.6f %:z")).unwrap()
-            }
-            #[cfg(feature = "with-time")]
-            Value::TimeDate(Some(v)) => {
-                write!(buf, "'{}'", v.format(time_format::FORMAT_DATE).unwrap())?
-            }
-            #[cfg(feature = "with-time")]
-            Value::TimeTime(Some(v)) => {
-                write!(buf, "'{}'", v.format(time_format::FORMAT_TIME).unwrap())?
-            }
-            #[cfg(feature = "with-time")]
-            Value::TimeDateTime(Some(v)) => {
-                write!(buf, "'{}'", v.format(time_format::FORMAT_DATETIME).unwrap())?
-            }
-            #[cfg(feature = "with-time")]
-            Value::TimeDateTimeWithTimeZone(Some(v)) => write!(
-                buf,
-                "'{}'",
-                v.format(time_format::FORMAT_DATETIME_TZ).unwrap()
-            )?,
-            // Jiff date and time dosen't need format string
-            // The default behavior is what we want
-            #[cfg(feature = "with-jiff")]
-            Value::JiffDate(Some(v)) => write!(buf, "'{v}'")?,
-            #[cfg(feature = "with-jiff")]
-            Value::JiffTime(Some(v)) => write!(buf, "'{v}'")?,
->>>>>>> a181395b
             // Both JiffDateTime and JiffTimestamp map to timestamp
             #[cfg(feature = "with-jiff")]
             Value::JiffDateTime(Some(v)) => {
                 use crate::with_jiff::JIFF_DATE_TIME_FMT_STR;
-<<<<<<< HEAD
                 buffer.write_str("'")?;
                 buffer.write_str(&v.strftime(JIFF_DATE_TIME_FMT_STR).to_string())?;
                 buffer.write_str("'")?;
-=======
-                write!(buf, "'{}'", v.strftime(JIFF_DATE_TIME_FMT_STR))?
->>>>>>> a181395b
             }
             #[cfg(feature = "with-jiff")]
             Value::JiffTimestamp(Some(v)) => {
                 use crate::with_jiff::JIFF_TIMESTAMP_FMT_STR;
-<<<<<<< HEAD
                 buffer.write_str("'")?;
                 buffer.write_str(&v.strftime(JIFF_TIMESTAMP_FMT_STR).to_string())?;
                 buffer.write_str("'")?;
-=======
-                write!(buf, "'{}'", v.strftime(JIFF_TIMESTAMP_FMT_STR))?
->>>>>>> a181395b
             }
             #[cfg(feature = "with-jiff")]
             Value::JiffZoned(Some(v)) => {
                 // Zoned map to timestamp with timezone
 
                 use crate::with_jiff::JIFF_ZONE_FMT_STR;
-<<<<<<< HEAD
                 buffer.write_str("'")?;
                 buffer.write_str(&v.strftime(JIFF_ZONE_FMT_STR).to_string())?;
                 buffer.write_str("'")?;
@@ -1412,27 +1277,10 @@
                     buffer.write_str("'{}'")?;
                 } else {
                     buffer.write_str("ARRAY [")?;
-=======
-                write!(buf, "'{}'", v.strftime(JIFF_ZONE_FMT_STR))?
-            }
-            #[cfg(feature = "with-rust_decimal")]
-            Value::Decimal(Some(v)) => write!(buf, "{v}")?,
-            #[cfg(feature = "with-bigdecimal")]
-            Value::BigDecimal(Some(v)) => write!(buf, "{v}")?,
-            #[cfg(feature = "with-uuid")]
-            Value::Uuid(Some(v)) => write!(buf, "'{v}'")?,
-            #[cfg(feature = "postgres-array")]
-            Value::Array(_, Some(v)) => {
-                if v.is_empty() {
-                    buf.write_str("'{}'")?;
-                } else {
-                    buf.write_str("ARRAY [")?;
->>>>>>> a181395b
 
                     let mut viter = v.iter();
 
                     if let Some(element) = viter.next() {
-<<<<<<< HEAD
                         self.write_value(buffer, element)?;
                     }
 
@@ -1441,21 +1289,10 @@
                         self.write_value(buffer, element)?;
                     }
                     buffer.write_str("]")?;
-=======
-                        self.write_value(buf, element)?;
-                    }
-
-                    for element in viter {
-                        buf.write_str(",")?;
-                        self.write_value(buf, element)?;
-                    }
-                    buf.write_str("]")?;
->>>>>>> a181395b
                 }
             }
             #[cfg(feature = "postgres-vector")]
             Value::Vector(Some(v)) => {
-<<<<<<< HEAD
                 buffer.write_str("'[")?;
                 let mut viter = v.as_slice().iter();
 
@@ -1481,26 +1318,6 @@
                 buffer.write_str(&v.to_string())?;
                 buffer.write_str("'")?;
             }
-=======
-                write!(buf, "'[")?;
-                let mut viter = v.as_slice().iter();
-
-                if let Some(element) = viter.next() {
-                    write!(buf, "{element}")?;
-                }
-
-                for element in viter {
-                    buf.write_str(",")?;
-
-                    write!(buf, "{element}")?;
-                }
-                buf.write_str("]'")?;
-            }
-            #[cfg(feature = "with-ipnetwork")]
-            Value::IpNetwork(Some(v)) => write!(buf, "'{v}'")?,
-            #[cfg(feature = "with-mac_address")]
-            Value::MacAddress(Some(v)) => write!(buf, "'{v}'")?,
->>>>>>> a181395b
         };
 
         Ok(())
@@ -1830,29 +1647,18 @@
         }
     }
 
-<<<<<<< HEAD
     fn write_string_quoted(&self, string: &str, buffer: &mut dyn Write) {
         buffer.write_str("'").unwrap();
         self.write_escaped(buffer, string);
         buffer.write_str("'").unwrap();
-=======
-    #[doc(hidden)]
-    /// Write a string surrounded by escaped quotes.
-    fn write_string_quoted(&self, string: &str, buffer: &mut dyn Write) {
-        write!(buffer, "'{}'", self.escape_string(string)).unwrap()
->>>>>>> a181395b
     }
 
     #[doc(hidden)]
     /// Write bytes enclosed with engine specific byte syntax
     fn write_bytes(&self, bytes: &[u8], buffer: &mut dyn Write) {
-<<<<<<< HEAD
         buffer.write_str("x'").unwrap();
-=======
-        write!(buffer, "x'").unwrap();
->>>>>>> a181395b
         for b in bytes {
-            buffer.write_str(&format!("{b:02X}")).unwrap();
+            write!(buffer, "{b:02X}").unwrap()
         }
         buffer.write_str("'").unwrap();
     }
