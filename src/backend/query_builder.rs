use crate::*;
use std::ops::Deref;

pub trait QueryBuilder: QuotedBuilder {
    /// The type of placeholder the builder uses for values, and whether it is numbered.
    fn placeholder(&self) -> (&str, bool) {
        ("?", false)
    }

    /// Translate [`InsertStatement`] into SQL statement.
    fn prepare_insert_statement(
        &self,
        insert: &InsertStatement,
        sql: &mut SqlWriter,
        collector: &mut dyn FnMut(Value),
    ) {
        write!(sql, "INSERT").unwrap();

        if let Some(table) = &insert.table {
            write!(sql, " INTO ").unwrap();
            self.prepare_table_ref(table, sql, collector);
            write!(sql, " ").unwrap();
        }

<<<<<<< HEAD
        if insert.columns.is_empty() && insert.values.is_empty() {
            write!(sql, "{}", self.insert_default_keyword()).unwrap();
        } else {
            write!(sql, "(").unwrap();
            insert.columns.iter().fold(true, |first, col| {
                if !first {
                    write!(sql, ", ").unwrap()
                }
                col.prepare(sql, self.quote());
                false
            });
            write!(sql, ")").unwrap();

            write!(sql, " VALUES ").unwrap();
            insert.values.iter().fold(true, |first, row| {
                if !first {
                    write!(sql, ", ").unwrap()
                }
                write!(sql, "(").unwrap();
                row.iter().fold(true, |first, col| {
                    if !first {
                        write!(sql, ", ").unwrap()
                    }
                    self.prepare_simple_expr(col, sql, collector);
                    false
                });
                write!(sql, ")").unwrap();
                false
            });
=======
        write!(sql, "(").unwrap();
        insert.columns.iter().fold(true, |first, col| {
            if !first {
                write!(sql, ", ").unwrap()
            }
            col.prepare(sql, self.quote());
            false
        });
        write!(sql, ")").unwrap();

        if let Some(source) = &insert.source {
            write!(sql, " ").unwrap();
            match source {
                InsertValueSource::Values(values) => {
                    write!(sql, "VALUES ").unwrap();
                    values.iter().fold(true, |first, row| {
                        if !first {
                            write!(sql, ", ").unwrap()
                        }
                        write!(sql, "(").unwrap();
                        row.iter().fold(true, |first, col| {
                            if !first {
                                write!(sql, ", ").unwrap()
                            }
                            self.prepare_simple_expr(col, sql, collector);
                            false
                        });
                        write!(sql, ")").unwrap();
                        false
                    });
                }
                InsertValueSource::Select(select_query) => {
                    self.prepare_select_statement(select_query.deref(), sql, collector);
                }
            }
>>>>>>> 6c11e64d
        }

        self.prepare_returning(&insert.returning, sql, collector);
    }

    /// Translate [`SelectStatement`] into SQL statement.
    fn prepare_select_statement(
        &self,
        select: &SelectStatement,
        sql: &mut SqlWriter,
        collector: &mut dyn FnMut(Value),
    ) {
        write!(sql, "SELECT ").unwrap();

        if let Some(distinct) = &select.distinct {
            write!(sql, " ").unwrap();
            self.prepare_select_distinct(distinct, sql, collector);
            write!(sql, " ").unwrap();
        }

        select.selects.iter().fold(true, |first, expr| {
            if !first {
                write!(sql, ", ").unwrap()
            }
            self.prepare_select_expr(expr, sql, collector);
            false
        });

        if let Some(from) = &select.from {
            write!(sql, " FROM ").unwrap();
            self.prepare_table_ref(from, sql, collector);
        }

        if !select.join.is_empty() {
            for expr in select.join.iter() {
                write!(sql, " ").unwrap();
                self.prepare_join_expr(expr, sql, collector);
            }
        }

        self.prepare_condition(&select.r#where, "WHERE", sql, collector);

        if !select.groups.is_empty() {
            write!(sql, " GROUP BY ").unwrap();
            select.groups.iter().fold(true, |first, expr| {
                if !first {
                    write!(sql, ", ").unwrap()
                }
                self.prepare_simple_expr(expr, sql, collector);
                false
            });
        }

        self.prepare_condition(&select.having, "HAVING", sql, collector);

        if !select.unions.is_empty() {
            select.unions.iter().for_each(|(union_type, query)| {
                match union_type {
                    UnionType::Distinct => write!(sql, " UNION ").unwrap(),
                    UnionType::All => write!(sql, " UNION ALL ").unwrap(),
                }
                self.prepare_select_statement(query, sql, collector);
            });
        }

        if !select.orders.is_empty() {
            write!(sql, " ORDER BY ").unwrap();
            select.orders.iter().fold(true, |first, expr| {
                if !first {
                    write!(sql, ", ").unwrap()
                }
                self.prepare_order_expr(expr, sql, collector);
                false
            });
        }

        if let Some(limit) = &select.limit {
            write!(sql, " LIMIT ").unwrap();
            self.prepare_value(limit, sql, collector);
        }

        if let Some(offset) = &select.offset {
            write!(sql, " OFFSET ").unwrap();
            self.prepare_value(offset, sql, collector);
        }

        if let Some(lock) = &select.lock {
            write!(sql, " ").unwrap();
            self.prepare_select_lock(lock, sql, collector);
        }
    }

    /// Translate [`UpdateStatement`] into SQL statement.
    fn prepare_update_statement(
        &self,
        update: &UpdateStatement,
        sql: &mut SqlWriter,
        collector: &mut dyn FnMut(Value),
    ) {
        write!(sql, "UPDATE ").unwrap();

        if let Some(table) = &update.table {
            self.prepare_table_ref(table, sql, collector);
        }

        write!(sql, " SET ").unwrap();

        update.values.iter().fold(true, |first, row| {
            if !first {
                write!(sql, ", ").unwrap()
            }
            let (k, v) = row;
            write!(sql, "{}{}{} = ", self.quote(), k, self.quote()).unwrap();
            self.prepare_simple_expr(v, sql, collector);
            false
        });

        self.prepare_condition(&update.wherei, "WHERE", sql, collector);

        if !update.orders.is_empty() {
            write!(sql, " ORDER BY ").unwrap();
            update.orders.iter().fold(true, |first, expr| {
                if !first {
                    write!(sql, ", ").unwrap();
                }
                self.prepare_order_expr(expr, sql, collector);
                false
            });
        }

        if let Some(limit) = &update.limit {
            write!(sql, " LIMIT ").unwrap();
            self.prepare_value(limit, sql, collector);
        }

        self.prepare_returning(&update.returning, sql, collector);
    }

    /// Translate [`DeleteStatement`] into SQL statement.
    fn prepare_delete_statement(
        &self,
        delete: &DeleteStatement,
        sql: &mut SqlWriter,
        collector: &mut dyn FnMut(Value),
    ) {
        write!(sql, "DELETE ").unwrap();

        if let Some(table) = &delete.table {
            write!(sql, "FROM ").unwrap();
            self.prepare_table_ref(table, sql, collector);
        }

        self.prepare_condition(&delete.wherei, "WHERE", sql, collector);

        if !delete.orders.is_empty() {
            write!(sql, " ORDER BY ").unwrap();
            delete.orders.iter().fold(true, |first, expr| {
                if !first {
                    write!(sql, ", ").unwrap();
                }
                self.prepare_order_expr(expr, sql, collector);
                false
            });
        }

        if let Some(limit) = &delete.limit {
            write!(sql, " LIMIT ").unwrap();
            self.prepare_value(limit, sql, collector);
        }

        self.prepare_returning(&delete.returning, sql, collector);
    }

    /// Translate [`SimpleExpr`] into SQL statement.
    fn prepare_simple_expr(
        &self,
        simple_expr: &SimpleExpr,
        sql: &mut SqlWriter,
        collector: &mut dyn FnMut(Value),
    ) {
        self.prepare_simple_expr_common(simple_expr, sql, collector);
    }

    fn prepare_simple_expr_common(
        &self,
        simple_expr: &SimpleExpr,
        sql: &mut SqlWriter,
        collector: &mut dyn FnMut(Value),
    ) {
        match simple_expr {
            SimpleExpr::Column(column_ref) => {
                match column_ref {
                    ColumnRef::Column(column) => column.prepare(sql, self.quote()),
                    ColumnRef::TableColumn(table, column) => {
                        table.prepare(sql, self.quote());
                        write!(sql, ".").unwrap();
                        column.prepare(sql, self.quote());
                    }
                    ColumnRef::SchemaTableColumn(schema, table, column) => {
                        schema.prepare(sql, self.quote());
                        write!(sql, ".").unwrap();
                        table.prepare(sql, self.quote());
                        write!(sql, ".").unwrap();
                        column.prepare(sql, self.quote());
                    }
                    ColumnRef::Asterisk => {
                        write!(sql, "*").unwrap();
                    }
                    ColumnRef::TableAsterisk(table) => {
                        table.prepare(sql, self.quote());
                        write!(sql, ".*").unwrap();
                    }
                };
            }
            SimpleExpr::Tuple(exprs) => {
                self.prepare_tuple(exprs, sql, collector);
            }
            SimpleExpr::Unary(op, expr) => {
                self.prepare_un_oper(op, sql, collector);
                write!(sql, " ").unwrap();
                self.prepare_simple_expr(expr, sql, collector);
            }
            SimpleExpr::FunctionCall(func, exprs) => {
                self.prepare_function(func, sql, collector);
                self.prepare_tuple(exprs, sql, collector);
            }
            SimpleExpr::Binary(left, op, right) => {
                if *op == BinOper::In && right.is_values() && right.get_values().is_empty() {
                    self.binary_expr(
                        &SimpleExpr::Value(1.into()),
                        &BinOper::Equal,
                        &SimpleExpr::Value(2.into()),
                        sql,
                        collector,
                    );
                } else if *op == BinOper::NotIn
                    && right.is_values()
                    && right.get_values().is_empty()
                {
                    self.binary_expr(
                        &SimpleExpr::Value(1.into()),
                        &BinOper::Equal,
                        &SimpleExpr::Value(1.into()),
                        sql,
                        collector,
                    );
                } else {
                    self.binary_expr(left, op, right, sql, collector);
                }
            }
            SimpleExpr::SubQuery(sel) => {
                write!(sql, "(").unwrap();
                self.prepare_query_statement(sel.deref(), sql, collector);
                write!(sql, ")").unwrap();
            }
            SimpleExpr::Value(val) => {
                self.prepare_value(val, sql, collector);
            }
            SimpleExpr::Values(list) => {
                write!(sql, "(").unwrap();
                list.iter().fold(true, |first, val| {
                    if !first {
                        write!(sql, ", ").unwrap();
                    }
                    self.prepare_value(val, sql, collector);
                    false
                });
                write!(sql, ")").unwrap();
            }
            SimpleExpr::Custom(s) => {
                write!(sql, "{}", s).unwrap();
            }
            SimpleExpr::CustomWithValues(expr, values) => {
                let mut tokenizer = Tokenizer::new(expr).iter().peekable();
                let mut count = 0;
                while let Some(tok) = tokenizer.next() {
                    match tok {
                        Token::Punctuation(mark) => {
                            if mark == "?" {
                                if let Some(Token::Punctuation(mark)) = tokenizer.peek() {
                                    // escape '??'
                                    if mark == "?" {
                                        write!(sql, "{}", mark).unwrap();
                                        tokenizer.next();
                                        continue;
                                    }
                                }
                                self.prepare_value(&values[count], sql, collector);
                                count += 1;
                            } else {
                                write!(sql, "{}", mark).unwrap();
                            }
                        }
                        _ => write!(sql, "{}", tok).unwrap(),
                    }
                }
            }
            SimpleExpr::Keyword(keyword) => {
                self.prepare_keyword(keyword, sql, collector);
            }
            SimpleExpr::AsEnum(_, expr) => {
                self.prepare_simple_expr(expr, sql, collector);
            }
        }
    }

    /// Translate [`SelectDistinct`] into SQL statement.
    fn prepare_select_distinct(
        &self,
        select_distinct: &SelectDistinct,
        sql: &mut SqlWriter,
        _collector: &mut dyn FnMut(Value),
    ) {
        write!(
            sql,
            "{}",
            match select_distinct {
                SelectDistinct::All => "ALL",
                SelectDistinct::Distinct => "DISTINCT",
                SelectDistinct::DistinctRow => "DISTINCTROW",
            }
        )
        .unwrap();
    }

    /// Translate [`LockType`] into SQL statement.
    fn prepare_select_lock(
        &self,
        select_lock: &LockType,
        sql: &mut SqlWriter,
        _collector: &mut dyn FnMut(Value),
    ) {
        write!(
            sql,
            "{}",
            match select_lock {
                LockType::Shared => "FOR SHARE",
                LockType::Exclusive => "FOR UPDATE",
            }
        )
        .unwrap();
    }

    /// Translate [`SelectExpr`] into SQL statement.
    fn prepare_select_expr(
        &self,
        select_expr: &SelectExpr,
        sql: &mut SqlWriter,
        collector: &mut dyn FnMut(Value),
    ) {
        self.prepare_simple_expr(&select_expr.expr, sql, collector);
        match &select_expr.alias {
            Some(alias) => {
                write!(sql, " AS ").unwrap();
                alias.prepare(sql, self.quote());
            }
            None => {}
        }
    }

    /// Translate [`JoinExpr`] into SQL statement.
    fn prepare_join_expr(
        &self,
        join_expr: &JoinExpr,
        sql: &mut SqlWriter,
        collector: &mut dyn FnMut(Value),
    ) {
        self.prepare_join_type(&join_expr.join, sql, collector);
        write!(sql, " ").unwrap();
        self.prepare_join_table_ref(join_expr, sql, collector);
        if let Some(on) = &join_expr.on {
            write!(sql, " ").unwrap();
            self.prepare_join_on(on, sql, collector);
        }
    }

    fn prepare_join_table_ref(
        &self,
        join_expr: &JoinExpr,
        sql: &mut SqlWriter,
        collector: &mut dyn FnMut(Value),
    ) {
        if join_expr.lateral {
            write!(sql, "LATERAL ").unwrap();
        }
        QueryBuilder::prepare_table_ref_common(self, &join_expr.table, sql, collector);
    }

    /// Translate [`TableRef`] into SQL statement.
    fn prepare_table_ref(
        &self,
        table_ref: &TableRef,
        sql: &mut SqlWriter,
        collector: &mut dyn FnMut(Value),
    ) {
        QueryBuilder::prepare_table_ref_common(self, table_ref, sql, collector);
    }

    fn prepare_table_ref_common(
        &self,
        table_ref: &TableRef,
        sql: &mut SqlWriter,
        collector: &mut dyn FnMut(Value),
    ) {
        match table_ref {
            TableRef::Table(iden) => {
                iden.prepare(sql, self.quote());
            }
            TableRef::SchemaTable(schema, table) => {
                schema.prepare(sql, self.quote());
                write!(sql, ".").unwrap();
                table.prepare(sql, self.quote());
            }
            TableRef::DatabaseSchemaTable(database, schema, table) => {
                database.prepare(sql, self.quote());
                write!(sql, ".").unwrap();
                schema.prepare(sql, self.quote());
                write!(sql, ".").unwrap();
                table.prepare(sql, self.quote());
            }
            TableRef::TableAlias(iden, alias) => {
                iden.prepare(sql, self.quote());
                write!(sql, " AS ").unwrap();
                alias.prepare(sql, self.quote());
            }
            TableRef::SchemaTableAlias(schema, table, alias) => {
                schema.prepare(sql, self.quote());
                write!(sql, ".").unwrap();
                table.prepare(sql, self.quote());
                write!(sql, " AS ").unwrap();
                alias.prepare(sql, self.quote());
            }
            TableRef::DatabaseSchemaTableAlias(database, schema, table, alias) => {
                database.prepare(sql, self.quote());
                write!(sql, ".").unwrap();
                schema.prepare(sql, self.quote());
                write!(sql, ".").unwrap();
                table.prepare(sql, self.quote());
                write!(sql, " AS ").unwrap();
                alias.prepare(sql, self.quote());
            }
            TableRef::SubQuery(query, alias) => {
                write!(sql, "(").unwrap();
                self.prepare_select_statement(query, sql, collector);
                write!(sql, ")").unwrap();
                write!(sql, " AS ").unwrap();
                alias.prepare(sql, self.quote());
            }
        }
    }

    /// Translate [`UnOper`] into SQL statement.
    fn prepare_un_oper(
        &self,
        un_oper: &UnOper,
        sql: &mut SqlWriter,
        _collector: &mut dyn FnMut(Value),
    ) {
        write!(
            sql,
            "{}",
            match un_oper {
                UnOper::Not => "NOT",
            }
        )
        .unwrap();
    }

    fn prepare_bin_oper_common(
        &self,
        bin_oper: &BinOper,
        sql: &mut SqlWriter,
        _collector: &mut dyn FnMut(Value),
    ) {
        write!(
            sql,
            "{}",
            match bin_oper {
                BinOper::And => "AND",
                BinOper::Or => "OR",
                BinOper::Like => "LIKE",
                BinOper::NotLike => "NOT LIKE",
                BinOper::Is => "IS",
                BinOper::IsNot => "IS NOT",
                BinOper::In => "IN",
                BinOper::NotIn => "NOT IN",
                BinOper::Between => "BETWEEN",
                BinOper::NotBetween => "NOT BETWEEN",
                BinOper::Equal => "=",
                BinOper::NotEqual => "<>",
                BinOper::SmallerThan => "<",
                BinOper::GreaterThan => ">",
                BinOper::SmallerThanOrEqual => "<=",
                BinOper::GreaterThanOrEqual => ">=",
                BinOper::Add => "+",
                BinOper::Sub => "-",
                BinOper::Mul => "*",
                BinOper::Div => "/",
                BinOper::As => "AS",
                _ => unimplemented!(),
            }
        )
        .unwrap();
    }

    /// Translate [`BinOper`] into SQL statement.
    fn prepare_bin_oper(
        &self,
        bin_oper: &BinOper,
        sql: &mut SqlWriter,
        collector: &mut dyn FnMut(Value),
    ) {
        self.prepare_bin_oper_common(bin_oper, sql, collector);
    }

    /// Translate [`LogicalChainOper`] into SQL statement.
    fn prepare_logical_chain_oper(
        &self,
        log_chain_oper: &LogicalChainOper,
        i: usize,
        length: usize,
        sql: &mut SqlWriter,
        collector: &mut dyn FnMut(Value),
    ) {
        let (simple_expr, oper) = match log_chain_oper {
            LogicalChainOper::And(simple_expr) => (simple_expr, "AND"),
            LogicalChainOper::Or(simple_expr) => (simple_expr, "OR"),
        };
        if i > 0 {
            write!(sql, " {} ", oper).unwrap();
        }
        let both_binary = match simple_expr {
            SimpleExpr::Binary(_, _, right) => {
                matches!(right.as_ref(), SimpleExpr::Binary(_, _, _))
            }
            _ => false,
        };
        let need_parentheses = length > 1 && both_binary;
        if need_parentheses {
            write!(sql, "(").unwrap();
        }
        self.prepare_simple_expr(simple_expr, sql, collector);
        if need_parentheses {
            write!(sql, ")").unwrap();
        }
    }

    /// Translate [`Function`] into SQL statement.
    fn prepare_function_common(
        &self,
        function: &Function,
        sql: &mut SqlWriter,
        _collector: &mut dyn FnMut(Value),
    ) {
        if let Function::Custom(iden) = function {
            iden.unquoted(sql);
        } else {
            write!(
                sql,
                "{}",
                match function {
                    Function::Max => "MAX",
                    Function::Min => "MIN",
                    Function::Sum => "SUM",
                    Function::Avg => "AVG",
                    Function::Count => "COUNT",
                    Function::IfNull => self.if_null_function(),
                    Function::CharLength => self.char_length_function(),
                    Function::Cast => "CAST",
                    Function::Custom(_) => "",
                    #[cfg(feature = "backend-postgres")]
                    Function::PgFunction(_) => unimplemented!(),
                }
            )
            .unwrap();
        }
    }

    /// Translate [`QueryStatement`] into SQL statement.
    fn prepare_query_statement(
        &self,
        query: &SubQueryStatement,
        sql: &mut SqlWriter,
        collector: &mut dyn FnMut(Value),
    );

    fn prepare_with_query(
        &self,
        query: &WithQuery,
        sql: &mut SqlWriter,
        collector: &mut dyn FnMut(Value),
    ) {
        self.prepare_with_clause(&query.with_clause, sql, collector);
        self.prepare_query_statement(query.query.as_ref().unwrap().deref(), sql, collector);
    }

    fn prepare_with_clause(
        &self,
        with_clause: &WithClause,
        sql: &mut SqlWriter,
        collector: &mut dyn FnMut(Value),
    ) {
        self.prepare_with_clause_start(with_clause, sql);
        self.prepare_with_clause_common_tables(with_clause, sql, collector);
        if with_clause.recursive {
            self.prepare_with_clause_recursive_options(with_clause, sql, collector);
        }
    }

    fn prepare_with_clause_recursive_options(
        &self,
        with_clause: &WithClause,
        sql: &mut SqlWriter,
        collector: &mut dyn FnMut(Value),
    ) {
        if with_clause.recursive {
            if let Some(search) = &with_clause.search {
                write!(
                    sql,
                    "SEARCH {} FIRST BY ",
                    match &search.order.as_ref().unwrap() {
                        SearchOrder::BREADTH => "BREADTH",
                        SearchOrder::DEPTH => "DEPTH",
                    }
                )
                .unwrap();

                self.prepare_simple_expr(&search.expr.as_ref().unwrap().expr, sql, collector);

                write!(sql, " SET ").unwrap();

                search
                    .expr
                    .as_ref()
                    .unwrap()
                    .alias
                    .as_ref()
                    .unwrap()
                    .prepare(sql, self.quote());
                write!(sql, " ").unwrap();
            }
            if let Some(cycle) = &with_clause.cycle {
                write!(sql, "CYCLE ").unwrap();

                self.prepare_simple_expr(cycle.expr.as_ref().unwrap(), sql, collector);

                write!(sql, " SET ").unwrap();

                cycle.set_as.as_ref().unwrap().prepare(sql, self.quote());
                write!(sql, " USING ").unwrap();
                cycle.using.as_ref().unwrap().prepare(sql, self.quote());
                write!(sql, " ").unwrap();
            }
        }
    }

    fn prepare_with_clause_common_tables(
        &self,
        with_clause: &WithClause,
        sql: &mut SqlWriter,
        collector: &mut dyn FnMut(Value),
    ) {
        let mut cte_first = true;
        assert_ne!(
            with_clause.cte_expressions.len(),
            0,
            "Cannot build a with query that has no common table expression!"
        );

        if with_clause.recursive {
            assert_eq!(
                with_clause.cte_expressions.len(),
                1,
                "Cannot build a recursive query with more than one common table! \
                A recursive with query must have a single cte inside it that has a union query of \
                two queries!"
            );
        }
        for cte in &with_clause.cte_expressions {
            if !cte_first {
                write!(sql, ", ").unwrap();
            }
            cte_first = false;

            self.prepare_with_query_clause_common_table(cte, sql, collector);
        }
    }

    fn prepare_with_query_clause_common_table(
        &self,
        cte: &CommonTableExpression,
        sql: &mut SqlWriter,
        collector: &mut dyn FnMut(Value),
    ) {
        cte.table_name.as_ref().unwrap().prepare(sql, self.quote());

        if !cte.cols.is_empty() {
            write!(sql, " (").unwrap();

            let mut col_first = true;
            for col in &cte.cols {
                if !col_first {
                    write!(sql, ", ").unwrap();
                }
                col_first = false;
                col.prepare(sql, self.quote());
            }

            write!(sql, ") ").unwrap();
        }

        write!(sql, "AS ").unwrap();

        self.prepare_with_query_clause_materialization(cte, sql);

        write!(sql, "(").unwrap();

        self.prepare_query_statement(cte.query.as_ref().unwrap().deref(), sql, collector);

        write!(sql, ") ").unwrap();
    }

    fn prepare_with_query_clause_materialization(
        &self,
        cte: &CommonTableExpression,
        sql: &mut SqlWriter,
    ) {
        if let Some(materialized) = cte.materialized {
            write!(
                sql,
                "{} MATERIALIZED ",
                if materialized { "" } else { "NOT" }
            )
            .unwrap()
        }
    }

    fn prepare_with_clause_start(&self, with_clause: &WithClause, sql: &mut SqlWriter) {
        write!(sql, "WITH ").unwrap();

        if with_clause.recursive {
            write!(sql, "RECURSIVE ").unwrap();
        }
    }

    fn prepare_function(
        &self,
        function: &Function,
        sql: &mut SqlWriter,
        collector: &mut dyn FnMut(Value),
    ) {
        self.prepare_function_common(function, sql, collector)
    }

    /// Translate [`JoinType`] into SQL statement.
    fn prepare_join_type(
        &self,
        join_type: &JoinType,
        sql: &mut SqlWriter,
        _collector: &mut dyn FnMut(Value),
    ) {
        write!(
            sql,
            "{}",
            match join_type {
                JoinType::Join => "JOIN",
                JoinType::InnerJoin => "INNER JOIN",
                JoinType::LeftJoin => "LEFT JOIN",
                JoinType::RightJoin => "RIGHT JOIN",
            }
        )
        .unwrap()
    }

    /// Translate [`OrderExpr`] into SQL statement.
    fn prepare_order_expr(
        &self,
        order_expr: &OrderExpr,
        sql: &mut SqlWriter,
        collector: &mut dyn FnMut(Value),
    ) {
        self.prepare_simple_expr(&order_expr.expr, sql, collector);
        write!(sql, " ").unwrap();
        self.prepare_order(&order_expr.order, sql, collector);
    }

    /// Translate [`JoinOn`] into SQL statement.
    fn prepare_join_on(
        &self,
        join_on: &JoinOn,
        sql: &mut SqlWriter,
        collector: &mut dyn FnMut(Value),
    ) {
        match join_on {
            JoinOn::Condition(c) => self.prepare_condition(c, "ON", sql, collector),
            JoinOn::Columns(_c) => unimplemented!(),
        }
    }

    /// Translate [`Order`] into SQL statement.
    fn prepare_order(&self, order: &Order, sql: &mut SqlWriter, _collector: &mut dyn FnMut(Value)) {
        match order {
            Order::Asc => write!(sql, "ASC").unwrap(),
            Order::Desc => write!(sql, "DESC").unwrap(),
        }
    }

    /// Translate [`Value`] into SQL statement.
    fn prepare_value(&self, value: &Value, sql: &mut SqlWriter, collector: &mut dyn FnMut(Value)) {
        let (placeholder, numbered) = self.placeholder();
        sql.push_param(placeholder, numbered);
        collector(value.clone());
    }

    /// Translate [`Tuple`] into SQL statement.
    fn prepare_tuple(
        &self,
        exprs: &[SimpleExpr],
        sql: &mut SqlWriter,
        collector: &mut dyn FnMut(Value),
    ) {
        write!(sql, "(").unwrap();
        exprs.iter().fold(true, |first, expr| {
            if !first {
                write!(sql, ", ").unwrap();
            }
            self.prepare_simple_expr(expr, sql, collector);
            false
        });
        write!(sql, ")").unwrap();
    }

    /// Translate [`Keyword`] into SQL statement.
    fn prepare_keyword(
        &self,
        keyword: &Keyword,
        sql: &mut SqlWriter,
        _collector: &mut dyn FnMut(Value),
    ) {
        if let Keyword::Custom(iden) = keyword {
            iden.unquoted(sql);
        } else {
            write!(
                sql,
                "{}",
                match keyword {
                    Keyword::Null => "NULL",
                    Keyword::Custom(_) => "",
                }
            )
            .unwrap();
        }
    }

    /// Convert a SQL value into syntax-specific string
    fn value_to_string(&self, v: &Value) -> String {
        let mut s = String::new();
        match v {
            Value::Bool(None)
            | Value::TinyInt(None)
            | Value::SmallInt(None)
            | Value::Int(None)
            | Value::BigInt(None)
            | Value::TinyUnsigned(None)
            | Value::SmallUnsigned(None)
            | Value::Unsigned(None)
            | Value::BigUnsigned(None)
            | Value::Float(None)
            | Value::Double(None)
            | Value::String(None)
            | Value::Bytes(None) => write!(s, "NULL").unwrap(),
            #[cfg(feature = "with-json")]
            Value::Json(None) => write!(s, "NULL").unwrap(),
            #[cfg(feature = "with-chrono")]
            Value::Date(None) => write!(s, "NULL").unwrap(),
            #[cfg(feature = "with-chrono")]
            Value::Time(None) => write!(s, "NULL").unwrap(),
            #[cfg(feature = "with-chrono")]
            Value::DateTime(None) => write!(s, "NULL").unwrap(),
            #[cfg(feature = "with-chrono")]
            Value::DateTimeUtc(None) => write!(s, "NULL").unwrap(),
            #[cfg(feature = "with-chrono")]
            Value::DateTimeWithTimeZone(None) => write!(s, "NULL").unwrap(),
            #[cfg(feature = "with-rust_decimal")]
            Value::Decimal(None) => write!(s, "NULL").unwrap(),
            #[cfg(feature = "with-bigdecimal")]
            Value::BigDecimal(None) => write!(s, "NULL").unwrap(),
            #[cfg(feature = "with-uuid")]
            Value::Uuid(None) => write!(s, "NULL").unwrap(),
            #[cfg(feature = "postgres-array")]
            Value::Array(None) => write!(s, "NULL").unwrap(),
            Value::Bool(Some(b)) => write!(s, "{}", if *b { "TRUE" } else { "FALSE" }).unwrap(),
            Value::TinyInt(Some(v)) => write!(s, "{}", v).unwrap(),
            Value::SmallInt(Some(v)) => write!(s, "{}", v).unwrap(),
            Value::Int(Some(v)) => write!(s, "{}", v).unwrap(),
            Value::BigInt(Some(v)) => write!(s, "{}", v).unwrap(),
            Value::TinyUnsigned(Some(v)) => write!(s, "{}", v).unwrap(),
            Value::SmallUnsigned(Some(v)) => write!(s, "{}", v).unwrap(),
            Value::Unsigned(Some(v)) => write!(s, "{}", v).unwrap(),
            Value::BigUnsigned(Some(v)) => write!(s, "{}", v).unwrap(),
            Value::Float(Some(v)) => write!(s, "{}", v).unwrap(),
            Value::Double(Some(v)) => write!(s, "{}", v).unwrap(),
            Value::String(Some(v)) => self.write_string_quoted(v, &mut s),
            Value::Bytes(Some(v)) => write!(
                s,
                "x\'{}\'",
                v.iter().map(|b| format!("{:02X}", b)).collect::<String>()
            )
            .unwrap(),
            #[cfg(feature = "with-json")]
            Value::Json(Some(v)) => self.write_string_quoted(&v.to_string(), &mut s),
            #[cfg(feature = "with-chrono")]
            Value::Date(Some(v)) => write!(s, "\'{}\'", v.format("%Y-%m-%d").to_string()).unwrap(),
            #[cfg(feature = "with-chrono")]
            Value::Time(Some(v)) => write!(s, "\'{}\'", v.format("%H:%M:%S").to_string()).unwrap(),
            #[cfg(feature = "with-chrono")]
            Value::DateTime(Some(v)) => {
                write!(s, "\'{}\'", v.format("%Y-%m-%d %H:%M:%S").to_string()).unwrap()
            }
            #[cfg(feature = "with-chrono")]
            Value::DateTimeUtc(Some(v)) => {
                write!(s, "\'{}\'", v.format("%Y-%m-%d %H:%M:%S %:z").to_string()).unwrap()
            }
            #[cfg(feature = "with-chrono")]
            Value::DateTimeWithTimeZone(Some(v)) => {
                write!(s, "\'{}\'", v.format("%Y-%m-%d %H:%M:%S %:z").to_string()).unwrap()
            }
            #[cfg(feature = "with-rust_decimal")]
            Value::Decimal(Some(v)) => write!(s, "{}", v).unwrap(),
            #[cfg(feature = "with-bigdecimal")]
            Value::BigDecimal(Some(v)) => write!(s, "{}", v).unwrap(),
            #[cfg(feature = "with-uuid")]
            Value::Uuid(Some(v)) => write!(s, "\'{}\'", v.to_string()).unwrap(),
            #[cfg(feature = "postgres-array")]
            Value::Array(Some(v)) => write!(
                s,
                "\'{{{}}}\'",
                v.iter()
                    .map(|element| self.value_to_string(element))
                    .collect::<Vec<String>>()
                    .join(",")
            )
            .unwrap(),
        };
        s
    }

    #[doc(hidden)]
    /// Hook to insert "RETURNING" statements.
    fn prepare_returning(
        &self,
        returning: &[SelectExpr],
        sql: &mut SqlWriter,
        collector: &mut dyn FnMut(Value),
    ) {
        if !returning.is_empty() {
            write!(sql, " RETURNING ").unwrap();
            returning.iter().fold(true, |first, expr| {
                if !first {
                    write!(sql, ", ").unwrap()
                }
                self.prepare_select_expr(expr, sql, collector);
                false
            });
        }
    }

    #[doc(hidden)]
    /// Translate a condition to a "WHERE" clause.
    fn prepare_condition(
        &self,
        condition: &ConditionHolder,
        keyword: &str,
        sql: &mut SqlWriter,
        collector: &mut dyn FnMut(Value),
    ) {
        if !condition.is_empty() {
            write!(sql, " {} ", keyword).unwrap();
        }
        match &condition.contents {
            ConditionHolderContents::Empty => (),
            ConditionHolderContents::Chain(conditions) => {
                for (i, log_chain_oper) in conditions.iter().enumerate() {
                    self.prepare_logical_chain_oper(
                        log_chain_oper,
                        i,
                        conditions.len(),
                        sql,
                        collector,
                    );
                }
            }
            ConditionHolderContents::Condition(c) => {
                self.prepare_condition_where(c, sql, collector);
            }
        }
    }

    #[doc(hidden)]
    /// Translate part of a condition to part of a "WHERE" clause.
    fn prepare_condition_where(
        &self,
        condition: &Condition,
        sql: &mut SqlWriter,
        collector: &mut dyn FnMut(Value),
    ) {
        if condition.negate {
            write!(sql, "NOT (").unwrap();
        }
        let mut is_first = true;
        for cond in &condition.conditions {
            if is_first {
                is_first = false;
            } else {
                match condition.condition_type {
                    ConditionType::Any => write!(sql, " OR ").unwrap(),
                    ConditionType::All => write!(sql, " AND ").unwrap(),
                }
            }
            match cond {
                ConditionExpression::Condition(c) => {
                    if condition.conditions.len() > 1 {
                        write!(sql, "(").unwrap();
                    }
                    self.prepare_condition_where(c, sql, collector);
                    if condition.conditions.len() > 1 {
                        write!(sql, ")").unwrap();
                    }
                }
                ConditionExpression::SimpleExpr(e) => {
                    if condition.conditions.len() > 1 && (e.is_logical() || e.is_between()) {
                        write!(sql, "(").unwrap();
                    }
                    self.prepare_simple_expr(e, sql, collector);
                    if condition.conditions.len() > 1 && (e.is_logical() || e.is_between()) {
                        write!(sql, ")").unwrap();
                    }
                }
            }
        }
        if condition.negate {
            write!(sql, ")").unwrap();
        }
    }

    #[doc(hidden)]
    /// Translate a binary expr to SQL.
    fn binary_expr(
        &self,
        left: &SimpleExpr,
        op: &BinOper,
        right: &SimpleExpr,
        sql: &mut SqlWriter,
        collector: &mut dyn FnMut(Value),
    ) {
        let no_paren = matches!(op, BinOper::Equal | BinOper::NotEqual);
        let left_paren = left.need_parentheses()
            && left.is_binary()
            && *op != left.get_bin_oper().unwrap()
            && !no_paren;
        if left_paren {
            write!(sql, "(").unwrap();
        }
        self.prepare_simple_expr(left, sql, collector);
        if left_paren {
            write!(sql, ")").unwrap();
        }
        write!(sql, " ").unwrap();
        self.prepare_bin_oper(op, sql, collector);
        write!(sql, " ").unwrap();
        let no_right_paren = matches!(op, BinOper::Between | BinOper::NotBetween);
        let right_paren = (right.need_parentheses()
            || right.is_binary() && *op != left.get_bin_oper().unwrap())
            && !no_right_paren
            && !no_paren;
        if right_paren {
            write!(sql, "(").unwrap();
        }
        self.prepare_simple_expr(right, sql, collector);
        if right_paren {
            write!(sql, ")").unwrap();
        }
    }

    #[doc(hidden)]
    /// Write a string surrounded by escaped quotes.
    fn write_string_quoted(&self, string: &str, buffer: &mut String) {
        write!(buffer, "\'{}\'", escape_string(string)).unwrap()
    }

    #[doc(hidden)]
    /// The name of the function that represents the "if null" condition.
    fn if_null_function(&self) -> &str {
        "IFNULL"
    }

    #[doc(hidden)]
    /// The name of the function that returns the char length.
    fn char_length_function(&self) -> &str {
        "CHAR_LENGTH"
    }

    /// The keywords for insert default statement (insert without explicit values)
    fn insert_default_keyword(&self) -> &str {
        "DEFAULT VALUES"
    }
}

impl SubQueryStatement {
    pub(crate) fn prepare_statement(
        &self,
        query_builder: &dyn QueryBuilder,
        sql: &mut SqlWriter,
        collector: &mut dyn FnMut(Value),
    ) {
        use SubQueryStatement::*;
        match self {
            SelectStatement(stmt) => query_builder.prepare_select_statement(stmt, sql, collector),
            InsertStatement(stmt) => query_builder.prepare_insert_statement(stmt, sql, collector),
            UpdateStatement(stmt) => query_builder.prepare_update_statement(stmt, sql, collector),
            DeleteStatement(stmt) => query_builder.prepare_delete_statement(stmt, sql, collector),
            WithStatement(stmt) => query_builder.prepare_with_query(stmt, sql, collector),
        }
    }
}

pub(crate) struct CommonSqlQueryBuilder;

impl QueryBuilder for CommonSqlQueryBuilder {
    fn prepare_query_statement(
        &self,
        query: &SubQueryStatement,
        sql: &mut SqlWriter,
        collector: &mut dyn FnMut(Value),
    ) {
        query.prepare_statement(self, sql, collector);
    }
}

impl QuotedBuilder for CommonSqlQueryBuilder {
    fn quote(&self) -> char {
        '"'
    }
}<|MERGE_RESOLUTION|>--- conflicted
+++ resolved
@@ -22,8 +22,7 @@
             write!(sql, " ").unwrap();
         }
 
-<<<<<<< HEAD
-        if insert.columns.is_empty() && insert.values.is_empty() {
+        if insert.columns.is_empty() && insert.source.is_none() {
             write!(sql, "{}", self.insert_default_keyword()).unwrap();
         } else {
             write!(sql, "(").unwrap();
@@ -36,59 +35,32 @@
             });
             write!(sql, ")").unwrap();
 
-            write!(sql, " VALUES ").unwrap();
-            insert.values.iter().fold(true, |first, row| {
-                if !first {
-                    write!(sql, ", ").unwrap()
-                }
-                write!(sql, "(").unwrap();
-                row.iter().fold(true, |first, col| {
-                    if !first {
-                        write!(sql, ", ").unwrap()
-                    }
-                    self.prepare_simple_expr(col, sql, collector);
-                    false
-                });
-                write!(sql, ")").unwrap();
-                false
-            });
-=======
-        write!(sql, "(").unwrap();
-        insert.columns.iter().fold(true, |first, col| {
-            if !first {
-                write!(sql, ", ").unwrap()
-            }
-            col.prepare(sql, self.quote());
-            false
-        });
-        write!(sql, ")").unwrap();
-
-        if let Some(source) = &insert.source {
-            write!(sql, " ").unwrap();
-            match source {
-                InsertValueSource::Values(values) => {
-                    write!(sql, "VALUES ").unwrap();
-                    values.iter().fold(true, |first, row| {
-                        if !first {
-                            write!(sql, ", ").unwrap()
-                        }
-                        write!(sql, "(").unwrap();
-                        row.iter().fold(true, |first, col| {
+            if let Some(source) = &insert.source {
+                write!(sql, " ").unwrap();
+                match source {
+                    InsertValueSource::Values(values) => {
+                        write!(sql, "VALUES ").unwrap();
+                        values.iter().fold(true, |first, row| {
                             if !first {
                                 write!(sql, ", ").unwrap()
                             }
-                            self.prepare_simple_expr(col, sql, collector);
+                            write!(sql, "(").unwrap();
+                            row.iter().fold(true, |first, col| {
+                                if !first {
+                                    write!(sql, ", ").unwrap()
+                                }
+                                self.prepare_simple_expr(col, sql, collector);
+                                false
+                            });
+                            write!(sql, ")").unwrap();
                             false
                         });
-                        write!(sql, ")").unwrap();
-                        false
-                    });
-                }
-                InsertValueSource::Select(select_query) => {
-                    self.prepare_select_statement(select_query.deref(), sql, collector);
-                }
-            }
->>>>>>> 6c11e64d
+                    }
+                    InsertValueSource::Select(select_query) => {
+                        self.prepare_select_statement(select_query.deref(), sql, collector);
+                    }
+                }
+            }
         }
 
         self.prepare_returning(&insert.returning, sql, collector);
