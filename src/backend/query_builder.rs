--- conflicted
+++ resolved
@@ -965,22 +965,6 @@
     }
 
     fn prepare_join_type_common(&self, join_type: &JoinType, sql: &mut dyn SqlWriter) {
-<<<<<<< HEAD
-        write!(
-            sql,
-            "{}",
-            match join_type {
-                JoinType::Join => "JOIN",
-                JoinType::CrossJoin => "CROSS JOIN",
-                JoinType::InnerJoin => "INNER JOIN",
-                JoinType::LeftJoin => "LEFT JOIN",
-                JoinType::RightJoin => "RIGHT JOIN",
-                JoinType::FullOuterJoin => "FULL OUTER JOIN",
-                #[cfg(feature = "backend-mysql")]
-                JoinType::StraightJoin => "STRAIGHT_JOIN",
-            }
-        )
-=======
         sql.write_str(match join_type {
             JoinType::Join => "JOIN",
             JoinType::CrossJoin => "CROSS JOIN",
@@ -988,8 +972,9 @@
             JoinType::LeftJoin => "LEFT JOIN",
             JoinType::RightJoin => "RIGHT JOIN",
             JoinType::FullOuterJoin => "FULL OUTER JOIN",
+            #[cfg(feature = "backend-mysql")]
+            JoinType::StraightJoin => "STRAIGHT_JOIN",
         })
->>>>>>> 4d32491d
         .unwrap()
     }
 
