--- conflicted
+++ resolved
@@ -548,20 +548,9 @@
     fn prepare_table_sample(&self, _select: &SelectStatement, _sql: &mut impl SqlWriter) {}
 
     /// Translate [`LockType`] into SQL statement.
-<<<<<<< HEAD
-    fn prepare_select_lock(&self, lock: &LockClause, sql: &mut dyn SqlWriter) {
+
+    fn prepare_select_lock(&self, lock: &LockClause, sql: &mut impl SqlWriter) {
         sql.write_str(self.lock_phrase(lock.r#type)).unwrap();
-=======
-    fn prepare_select_lock(&self, lock: &LockClause, sql: &mut impl SqlWriter) {
-        sql.write_str("FOR ").unwrap();
-        sql.write_str(match lock.r#type {
-            LockType::Update => "UPDATE",
-            LockType::NoKeyUpdate => "NO KEY UPDATE",
-            LockType::Share => "SHARE",
-            LockType::KeyShare => "KEY SHARE",
-        })
-        .unwrap();
->>>>>>> 0da702b9
         let mut tables = lock.tables.iter();
         join_io!(
             tables,
