--- conflicted
+++ resolved
@@ -427,19 +427,11 @@
     }
 
     /// Translate [`Expr`] into SQL statement.
-<<<<<<< HEAD
-    fn prepare_simple_expr(&self, simple_expr: &Expr, sql: &mut (impl SqlWriter + ?Sized)) {
-        self.prepare_simple_expr_common(simple_expr, sql);
-    }
-
-    fn prepare_simple_expr_common(&self, simple_expr: &Expr, sql: &mut (impl SqlWriter + ?Sized)) {
-=======
-    fn prepare_expr(&self, simple_expr: &Expr, sql: &mut dyn SqlWriter) {
+    fn prepare_expr(&self, simple_expr: &Expr, sql: &mut (impl SqlWriter + ?Sized)) {
         self.prepare_expr_common(simple_expr, sql);
     }
 
-    fn prepare_expr_common(&self, simple_expr: &Expr, sql: &mut dyn SqlWriter) {
->>>>>>> 8d575c8d
+    fn prepare_expr_common(&self, simple_expr: &Expr, sql: &mut (impl SqlWriter + ?Sized)) {
         match simple_expr {
             Expr::Column(column_ref) => {
                 self.prepare_column_ref(column_ref, sql);
@@ -626,13 +618,9 @@
     }
 
     /// Translate [`SelectExpr`] into SQL statement.
-<<<<<<< HEAD
+
     fn prepare_select_expr(&self, select_expr: &SelectExpr, sql: &mut (impl SqlWriter + ?Sized)) {
-        self.prepare_simple_expr(&select_expr.expr, sql);
-=======
-    fn prepare_select_expr(&self, select_expr: &SelectExpr, sql: &mut dyn SqlWriter) {
         self.prepare_expr(&select_expr.expr, sql);
->>>>>>> 8d575c8d
         match &select_expr.window {
             Some(WindowSelectType::Name(name)) => {
                 sql.write_str(" OVER ").unwrap();
