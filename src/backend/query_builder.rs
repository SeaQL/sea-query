use crate::*;
use std::ops::Deref;

pub trait QueryBuilder: QuotedBuilder + EscapeBuilder + TableRefBuilder {
    /// The type of placeholder the builder uses for values, and whether it is numbered.
    fn placeholder(&self) -> (&str, bool) {
        ("?", false)
    }

    /// Prefix for tuples in VALUES list (e.g. ROW for Mysql)
    fn values_list_tuple_prefix(&self) -> &str {
        ""
    }

    /// Translate [`InsertStatement`] into SQL statement.
    fn prepare_insert_statement(&self, insert: &InsertStatement, sql: &mut dyn SqlWriter) {
        self.prepare_insert(insert.replace, sql);

        if let Some(table) = &insert.table {
            write!(sql, " INTO ").unwrap();
            self.prepare_table_ref(table, sql);
            write!(sql, " ").unwrap();
        }

        if insert.default_values.is_some() && insert.columns.is_empty() && insert.source.is_none() {
            let num_rows = insert.default_values.unwrap();
            self.insert_default_values(num_rows, sql);
        } else {
            write!(sql, "(").unwrap();
            insert.columns.iter().fold(true, |first, col| {
                if !first {
                    write!(sql, ", ").unwrap()
                }
                col.prepare(sql.as_writer(), self.quote());
                false
            });
            write!(sql, ")").unwrap();

            if let Some(source) = &insert.source {
                write!(sql, " ").unwrap();
                match source {
                    InsertValueSource::Values(values) => {
                        write!(sql, "VALUES ").unwrap();
                        values.iter().fold(true, |first, row| {
                            if !first {
                                write!(sql, ", ").unwrap()
                            }
                            write!(sql, "(").unwrap();
                            row.iter().fold(true, |first, col| {
                                if !first {
                                    write!(sql, ", ").unwrap()
                                }
                                self.prepare_simple_expr(col, sql);
                                false
                            });
                            write!(sql, ")").unwrap();
                            false
                        });
                    }
                    InsertValueSource::Select(select_query) => {
                        self.prepare_select_statement(select_query.deref(), sql);
                    }
                }
            }
        }

        self.prepare_on_conflict(&insert.on_conflict, sql);

        self.prepare_returning(&insert.returning, sql);
    }

    /// Translate [`SelectStatement`] into SQL statement.
    fn prepare_select_statement(&self, select: &SelectStatement, sql: &mut dyn SqlWriter) {
        write!(sql, "SELECT ").unwrap();

        if let Some(distinct) = &select.distinct {
            self.prepare_select_distinct(distinct, sql);
            write!(sql, " ").unwrap();
        }

        select.selects.iter().fold(true, |first, expr| {
            if !first {
                write!(sql, ", ").unwrap()
            }
            self.prepare_select_expr(expr, sql);
            false
        });

        if !select.from.is_empty() {
            write!(sql, " FROM ").unwrap();
            select.from.iter().fold(true, |first, table_ref| {
                if !first {
                    write!(sql, ", ").unwrap()
                }
                self.prepare_table_ref(table_ref, sql);
                false
            });
        }

        if !select.join.is_empty() {
            for expr in select.join.iter() {
                write!(sql, " ").unwrap();
                self.prepare_join_expr(expr, sql);
            }
        }

        self.prepare_condition(&select.r#where, "WHERE", sql);

        if !select.groups.is_empty() {
            write!(sql, " GROUP BY ").unwrap();
            select.groups.iter().fold(true, |first, expr| {
                if !first {
                    write!(sql, ", ").unwrap()
                }
                self.prepare_simple_expr(expr, sql);
                false
            });
        }

        self.prepare_condition(&select.having, "HAVING", sql);

        if !select.unions.is_empty() {
            select.unions.iter().for_each(|(union_type, query)| {
                match union_type {
                    UnionType::Intersect => write!(sql, " INTERSECT ").unwrap(),
                    UnionType::Distinct => write!(sql, " UNION ").unwrap(),
                    UnionType::Except => write!(sql, " EXCEPT ").unwrap(),
                    UnionType::All => write!(sql, " UNION ALL ").unwrap(),
                }
                self.prepare_select_statement(query, sql);
            });
        }

        if !select.orders.is_empty() {
            write!(sql, " ORDER BY ").unwrap();
            select.orders.iter().fold(true, |first, expr| {
                if !first {
                    write!(sql, ", ").unwrap()
                }
                self.prepare_order_expr(expr, sql);
                false
            });
        }

        if let Some(limit) = &select.limit {
            write!(sql, " LIMIT ").unwrap();
            self.prepare_value(limit, sql);
        }

        if let Some(offset) = &select.offset {
            write!(sql, " OFFSET ").unwrap();
            self.prepare_value(offset, sql);
        }

        if let Some(lock) = &select.lock {
            write!(sql, " ").unwrap();
            self.prepare_select_lock(lock, sql);
        }

        if let Some((name, query)) = &select.window {
            write!(sql, " WINDOW ").unwrap();
            name.prepare(sql.as_writer(), self.quote());
            write!(sql, " AS ").unwrap();
            self.prepare_window_statement(query, sql);
        }
    }

    /// Translate [`UpdateStatement`] into SQL statement.
    fn prepare_update_statement(&self, update: &UpdateStatement, sql: &mut dyn SqlWriter) {
        write!(sql, "UPDATE ").unwrap();

        if let Some(table) = &update.table {
            self.prepare_table_ref(table, sql);
        }

        write!(sql, " SET ").unwrap();

        update.values.iter().fold(true, |first, row| {
            if !first {
                write!(sql, ", ").unwrap()
            }
            let (k, v) = row;
            write!(sql, "{}{}{} = ", self.quote(), k, self.quote()).unwrap();
            self.prepare_simple_expr(v, sql);
            false
        });

        self.prepare_condition(&update.wherei, "WHERE", sql);

        if !update.orders.is_empty() {
            write!(sql, " ORDER BY ").unwrap();
            update.orders.iter().fold(true, |first, expr| {
                if !first {
                    write!(sql, ", ").unwrap();
                }
                self.prepare_order_expr(expr, sql);
                false
            });
        }

        if let Some(limit) = &update.limit {
            write!(sql, " LIMIT ").unwrap();
            self.prepare_value(limit, sql);
        }

        self.prepare_returning(&update.returning, sql);
    }

    /// Translate [`DeleteStatement`] into SQL statement.
    fn prepare_delete_statement(&self, delete: &DeleteStatement, sql: &mut dyn SqlWriter) {
        write!(sql, "DELETE ").unwrap();

        if let Some(table) = &delete.table {
            write!(sql, "FROM ").unwrap();
            self.prepare_table_ref(table, sql);
        }

        self.prepare_condition(&delete.wherei, "WHERE", sql);

        if !delete.orders.is_empty() {
            write!(sql, " ORDER BY ").unwrap();
            delete.orders.iter().fold(true, |first, expr| {
                if !first {
                    write!(sql, ", ").unwrap();
                }
                self.prepare_order_expr(expr, sql);
                false
            });
        }

        if let Some(limit) = &delete.limit {
            write!(sql, " LIMIT ").unwrap();
            self.prepare_value(limit, sql);
        }

        self.prepare_returning(&delete.returning, sql);
    }

    /// Translate [`SimpleExpr`] into SQL statement.
    fn prepare_simple_expr(&self, simple_expr: &SimpleExpr, sql: &mut dyn SqlWriter) {
        self.prepare_simple_expr_common(simple_expr, sql);
    }

    fn prepare_simple_expr_common(&self, simple_expr: &SimpleExpr, sql: &mut dyn SqlWriter) {
        match simple_expr {
            SimpleExpr::Column(column_ref) => {
                self.prepare_column_ref(column_ref, sql);
            }
            SimpleExpr::Tuple(exprs) => {
                self.prepare_tuple(exprs, sql);
            }
            SimpleExpr::Unary(op, expr) => {
                self.prepare_un_oper(op, sql);
                write!(sql, " ").unwrap();
                self.prepare_simple_expr(expr, sql);
            }
            SimpleExpr::FunctionCall(func, exprs) => {
                self.prepare_function(func, sql);
                self.prepare_tuple(exprs, sql);
            }
            SimpleExpr::Binary(left, op, right) => {
                if *op == BinOper::In && right.is_values() && right.get_values().is_empty() {
                    self.binary_expr(
                        &SimpleExpr::Value(1i32.into()),
                        &BinOper::Equal,
                        &SimpleExpr::Value(2i32.into()),
                        sql,
                    );
                } else if *op == BinOper::NotIn
                    && right.is_values()
                    && right.get_values().is_empty()
                {
                    self.binary_expr(
                        &SimpleExpr::Value(1i32.into()),
                        &BinOper::Equal,
                        &SimpleExpr::Value(1i32.into()),
                        sql,
                    );
                } else {
                    self.binary_expr(left, op, right, sql);
                }
            }
            SimpleExpr::SubQuery(oper, sel) => {
                if let Some(oper) = oper {
                    self.prepare_sub_query_oper(oper, sql);
                }
                write!(sql, "(").unwrap();
                self.prepare_query_statement(sel.deref(), sql);
                write!(sql, ")").unwrap();
            }
            SimpleExpr::Value(val) => {
                self.prepare_value(val, sql);
            }
            SimpleExpr::Values(list) => {
                write!(sql, "(").unwrap();
                list.iter().fold(true, |first, val| {
                    if !first {
                        write!(sql, ", ").unwrap();
                    }
                    self.prepare_value(val, sql);
                    false
                });
                write!(sql, ")").unwrap();
            }
            SimpleExpr::Custom(s) => {
                write!(sql, "{}", s).unwrap();
            }
            SimpleExpr::CustomWithValues(expr, values) => {
                let (placeholder, numbered) = self.placeholder();
                let mut tokenizer = Tokenizer::new(expr).iter().peekable();
                let mut count = 0;
                while let Some(token) = tokenizer.next() {
                    match token {
                        Token::Punctuation(mark) if mark == placeholder => match tokenizer.peek() {
                            Some(Token::Punctuation(mark)) if mark == placeholder => {
                                write!(sql, "{}", mark).unwrap();
                                tokenizer.next();
                            }
                            Some(Token::Unquoted(tok)) if numbered => {
                                if let Ok(num) = tok.parse::<usize>() {
                                    self.prepare_value(&values[num - 1], sql);
                                }
                                tokenizer.next();
                            }
                            _ => {
                                self.prepare_value(&values[count], sql);
                                count += 1;
                            }
                        },
                        _ => write!(sql, "{}", token).unwrap(),
                    };
                }
            }
            SimpleExpr::Keyword(keyword) => {
                self.prepare_keyword(keyword, sql);
            }
            SimpleExpr::AsEnum(_, expr) => {
                self.prepare_simple_expr(expr, sql);
            }
            SimpleExpr::Case(case_stmt) => {
                self.prepare_case_statement(case_stmt, sql);
            }
            SimpleExpr::Constant(val) => {
                self.prepare_constant(val, sql);
            }
        }
    }

    /// Translate [`CaseStatement`] into SQL statement.
    fn prepare_case_statement(&self, stmts: &CaseStatement, sql: &mut dyn SqlWriter) {
        write!(sql, "(CASE").unwrap();

        let CaseStatement { when, r#else } = stmts;

        for case in when.iter() {
            write!(sql, " WHEN (").unwrap();
            self.prepare_condition_where(&case.condition, sql);
            write!(sql, ") THEN ").unwrap();

            self.prepare_simple_expr(&case.result.clone().into(), sql);
        }
        if let Some(r#else) = r#else.clone() {
            write!(sql, " ELSE ").unwrap();
            self.prepare_simple_expr(&r#else.into(), sql);
        }

        write!(sql, " END)").unwrap();
    }

    /// Translate [`SelectDistinct`] into SQL statement.
    fn prepare_select_distinct(&self, select_distinct: &SelectDistinct, sql: &mut dyn SqlWriter) {
        match select_distinct {
            SelectDistinct::All => write!(sql, "ALL").unwrap(),
            SelectDistinct::Distinct => write!(sql, "DISTINCT").unwrap(),
            _ => {}
        }
    }

    /// Translate [`LockType`] into SQL statement.
    fn prepare_select_lock(&self, lock: &LockClause, sql: &mut dyn SqlWriter) {
        write!(
            sql,
            "FOR {}",
            match lock.r#type {
                LockType::Update => "UPDATE",
                LockType::NoKeyUpdate => "NO KEY UPDATE",
                LockType::Share => "SHARE",
                LockType::KeyShare => "KEY SHARE",
            }
        )
        .unwrap();
        if !lock.tables.is_empty() {
            write!(sql, " OF ").unwrap();
            lock.tables.iter().fold(true, |first, table_ref| {
                if !first {
                    write!(sql, ", ").unwrap();
                }
                self.prepare_table_ref(table_ref, sql);
                false
            });
        }
        if let Some(behavior) = lock.behavior {
            match behavior {
                LockBehavior::Nowait => write!(sql, " NOWAIT").unwrap(),
                LockBehavior::SkipLocked => write!(sql, " SKIP LOCKED").unwrap(),
            }
        }
    }

    /// Translate [`SelectExpr`] into SQL statement.
    fn prepare_select_expr(&self, select_expr: &SelectExpr, sql: &mut dyn SqlWriter) {
        self.prepare_simple_expr(&select_expr.expr, sql);
        match &select_expr.window {
            Some(WindowSelectType::Name(name)) => {
                write!(sql, " OVER ").unwrap();
                name.prepare(sql.as_writer(), self.quote())
            }
            Some(WindowSelectType::Query(window)) => {
                write!(sql, " OVER ").unwrap();
                write!(sql, "( ").unwrap();
                self.prepare_window_statement(window, sql);
                write!(sql, " )").unwrap();
            }
            None => {}
        };

        match &select_expr.alias {
            Some(alias) => {
                write!(sql, " AS ").unwrap();
                alias.prepare(sql.as_writer(), self.quote());
            }
            None => {}
        };
    }

    /// Translate [`JoinExpr`] into SQL statement.
    fn prepare_join_expr(&self, join_expr: &JoinExpr, sql: &mut dyn SqlWriter) {
        self.prepare_join_type(&join_expr.join, sql);
        write!(sql, " ").unwrap();
        self.prepare_join_table_ref(join_expr, sql);
        if let Some(on) = &join_expr.on {
            self.prepare_join_on(on, sql);
        }
    }

    fn prepare_join_table_ref(&self, join_expr: &JoinExpr, sql: &mut dyn SqlWriter) {
        if join_expr.lateral {
            write!(sql, "LATERAL ").unwrap();
        }
        self.prepare_table_ref(&join_expr.table, sql);
    }

    /// Translate [`TableRef`] into SQL statement.
    fn prepare_table_ref(&self, table_ref: &TableRef, sql: &mut dyn SqlWriter) {
        match table_ref {
            TableRef::SubQuery(query, alias) => {
                write!(sql, "(").unwrap();
                self.prepare_select_statement(query, sql);
                write!(sql, ")").unwrap();
                write!(sql, " AS ").unwrap();
                alias.prepare(sql.as_writer(), self.quote());
            }
            TableRef::ValuesList(values, alias) => {
                write!(sql, "(").unwrap();
                self.prepare_values_list(values, sql);
                write!(sql, ")").unwrap();
                write!(sql, " AS ").unwrap();
                alias.prepare(sql.as_writer(), self.quote());
            }
            _ => self.prepare_table_ref_iden(table_ref, sql),
        }
    }

    fn prepare_column_ref(&self, column_ref: &ColumnRef, sql: &mut dyn SqlWriter) {
        match column_ref {
            ColumnRef::Column(column) => column.prepare(sql.as_writer(), self.quote()),
            ColumnRef::TableColumn(table, column) => {
                table.prepare(sql.as_writer(), self.quote());
                write!(sql, ".").unwrap();
                column.prepare(sql.as_writer(), self.quote());
            }
            ColumnRef::SchemaTableColumn(schema, table, column) => {
                schema.prepare(sql.as_writer(), self.quote());
                write!(sql, ".").unwrap();
                table.prepare(sql.as_writer(), self.quote());
                write!(sql, ".").unwrap();
                column.prepare(sql.as_writer(), self.quote());
            }
            ColumnRef::Asterisk => {
                write!(sql, "*").unwrap();
            }
            ColumnRef::TableAsterisk(table) => {
                table.prepare(sql.as_writer(), self.quote());
                write!(sql, ".*").unwrap();
            }
        };
    }

    /// Translate [`UnOper`] into SQL statement.
    fn prepare_un_oper(&self, un_oper: &UnOper, sql: &mut dyn SqlWriter) {
        write!(
            sql,
            "{}",
            match un_oper {
                UnOper::Not => "NOT",
            }
        )
        .unwrap();
    }

    fn prepare_bin_oper_common(&self, bin_oper: &BinOper, sql: &mut dyn SqlWriter) {
        write!(
            sql,
            "{}",
            match bin_oper {
                BinOper::And => "AND",
                BinOper::Or => "OR",
                BinOper::Like => "LIKE",
                BinOper::NotLike => "NOT LIKE",
                BinOper::Is => "IS",
                BinOper::IsNot => "IS NOT",
                BinOper::In => "IN",
                BinOper::NotIn => "NOT IN",
                BinOper::Between => "BETWEEN",
                BinOper::NotBetween => "NOT BETWEEN",
                BinOper::Equal => "=",
                BinOper::NotEqual => "<>",
                BinOper::SmallerThan => "<",
                BinOper::GreaterThan => ">",
                BinOper::SmallerThanOrEqual => "<=",
                BinOper::GreaterThanOrEqual => ">=",
                BinOper::Add => "+",
                BinOper::Sub => "-",
                BinOper::Mul => "*",
                BinOper::Div => "/",
                BinOper::Mod => "%",
                BinOper::LShift => "<<",
                BinOper::RShift => ">>",
                BinOper::As => "AS",
                BinOper::Escape => "ESCAPE",
                #[allow(unreachable_patterns)]
                _ => unimplemented!(),
            }
        )
        .unwrap();
    }

    /// Translate [`BinOper`] into SQL statement.
    fn prepare_bin_oper(&self, bin_oper: &BinOper, sql: &mut dyn SqlWriter) {
        self.prepare_bin_oper_common(bin_oper, sql);
    }

    /// Translate [`SubQueryOper`] into SQL statement.
    fn prepare_sub_query_oper(&self, oper: &SubQueryOper, sql: &mut dyn SqlWriter) {
        write!(
            sql,
            "{}",
            match oper {
                SubQueryOper::Exists => "EXISTS",
                SubQueryOper::Any => "ANY",
                SubQueryOper::Some => "SOME",
                SubQueryOper::All => "ALL",
            }
        )
        .unwrap();
    }

    /// Translate [`LogicalChainOper`] into SQL statement.
    fn prepare_logical_chain_oper(
        &self,
        log_chain_oper: &LogicalChainOper,
        i: usize,
        length: usize,
        sql: &mut dyn SqlWriter,
    ) {
        let (simple_expr, oper) = match log_chain_oper {
            LogicalChainOper::And(simple_expr) => (simple_expr, "AND"),
            LogicalChainOper::Or(simple_expr) => (simple_expr, "OR"),
        };
        if i > 0 {
            write!(sql, " {} ", oper).unwrap();
        }
        let both_binary = match simple_expr {
            SimpleExpr::Binary(_, _, right) => {
                matches!(right.as_ref(), SimpleExpr::Binary(_, _, _))
            }
            _ => false,
        };
        let need_parentheses = length > 1 && both_binary;
        if need_parentheses {
            write!(sql, "(").unwrap();
        }
        self.prepare_simple_expr(simple_expr, sql);
        if need_parentheses {
            write!(sql, ")").unwrap();
        }
    }

    /// Translate [`Function`] into SQL statement.
    fn prepare_function_common(&self, function: &Function, sql: &mut dyn SqlWriter) {
        if let Function::Custom(iden) = function {
            iden.unquoted(sql.as_writer());
        } else {
            write!(
                sql,
                "{}",
                match function {
                    Function::Max => "MAX",
                    Function::Min => "MIN",
                    Function::Sum => "SUM",
                    Function::Avg => "AVG",
                    Function::Abs => "ABS",
                    Function::Coalesce => "COALESCE",
                    Function::Count => "COUNT",
                    Function::IfNull => self.if_null_function(),
                    Function::CharLength => self.char_length_function(),
                    Function::Cast => "CAST",
                    Function::Lower => "LOWER",
                    Function::Upper => "UPPER",
                    Function::Custom(_) => "",
                    Function::Random => self.random_function(),
                    #[cfg(feature = "backend-postgres")]
                    Function::PgFunction(_) => unimplemented!(),
                }
            )
            .unwrap();
        }
    }

    /// Translate [`QueryStatement`] into SQL statement.
    fn prepare_query_statement(&self, query: &SubQueryStatement, sql: &mut dyn SqlWriter);

    fn prepare_with_query(&self, query: &WithQuery, sql: &mut dyn SqlWriter) {
        self.prepare_with_clause(&query.with_clause, sql);
        self.prepare_query_statement(query.query.as_ref().unwrap().deref(), sql);
    }

    fn prepare_with_clause(&self, with_clause: &WithClause, sql: &mut dyn SqlWriter) {
        self.prepare_with_clause_start(with_clause, sql);
        self.prepare_with_clause_common_tables(with_clause, sql);
        if with_clause.recursive {
            self.prepare_with_clause_recursive_options(with_clause, sql);
        }
    }

    fn prepare_with_clause_recursive_options(
        &self,
        with_clause: &WithClause,
        sql: &mut dyn SqlWriter,
    ) {
        if with_clause.recursive {
            if let Some(search) = &with_clause.search {
                write!(
                    sql,
                    "SEARCH {} FIRST BY ",
                    match &search.order.as_ref().unwrap() {
                        SearchOrder::BREADTH => "BREADTH",
                        SearchOrder::DEPTH => "DEPTH",
                    }
                )
                .unwrap();

                self.prepare_simple_expr(&search.expr.as_ref().unwrap().expr, sql);

                write!(sql, " SET ").unwrap();

                search
                    .expr
                    .as_ref()
                    .unwrap()
                    .alias
                    .as_ref()
                    .unwrap()
                    .prepare(sql.as_writer(), self.quote());
                write!(sql, " ").unwrap();
            }
            if let Some(cycle) = &with_clause.cycle {
                write!(sql, "CYCLE ").unwrap();

                self.prepare_simple_expr(cycle.expr.as_ref().unwrap(), sql);

                write!(sql, " SET ").unwrap();

                cycle
                    .set_as
                    .as_ref()
                    .unwrap()
                    .prepare(sql.as_writer(), self.quote());
                write!(sql, " USING ").unwrap();
                cycle
                    .using
                    .as_ref()
                    .unwrap()
                    .prepare(sql.as_writer(), self.quote());
                write!(sql, " ").unwrap();
            }
        }
    }

    fn prepare_with_clause_common_tables(&self, with_clause: &WithClause, sql: &mut dyn SqlWriter) {
        let mut cte_first = true;
        assert_ne!(
            with_clause.cte_expressions.len(),
            0,
            "Cannot build a with query that has no common table expression!"
        );

        if with_clause.recursive {
            assert_eq!(
                with_clause.cte_expressions.len(),
                1,
                "Cannot build a recursive query with more than one common table! \
                A recursive with query must have a single cte inside it that has a union query of \
                two queries!"
            );
        }
        for cte in &with_clause.cte_expressions {
            if !cte_first {
                write!(sql, ", ").unwrap();
            }
            cte_first = false;

            self.prepare_with_query_clause_common_table(cte, sql);
        }
    }

    fn prepare_with_query_clause_common_table(
        &self,
        cte: &CommonTableExpression,
        sql: &mut dyn SqlWriter,
    ) {
        cte.table_name
            .as_ref()
            .unwrap()
            .prepare(sql.as_writer(), self.quote());

        if cte.cols.is_empty() {
            write!(sql, " ").unwrap();
        } else {
            write!(sql, " (").unwrap();

            let mut col_first = true;
            for col in &cte.cols {
                if !col_first {
                    write!(sql, ", ").unwrap();
                }
                col_first = false;
                col.prepare(sql.as_writer(), self.quote());
            }

            write!(sql, ") ").unwrap();
        }

        write!(sql, "AS ").unwrap();

        self.prepare_with_query_clause_materialization(cte, sql);

        write!(sql, "(").unwrap();

        self.prepare_query_statement(cte.query.as_ref().unwrap().deref(), sql);

        write!(sql, ") ").unwrap();
    }

    fn prepare_with_query_clause_materialization(
        &self,
        cte: &CommonTableExpression,
        sql: &mut dyn SqlWriter,
    ) {
        if let Some(materialized) = cte.materialized {
            write!(
                sql,
                "{} MATERIALIZED ",
                if materialized { "" } else { "NOT" }
            )
            .unwrap()
        }
    }

    fn prepare_with_clause_start(&self, with_clause: &WithClause, sql: &mut dyn SqlWriter) {
        write!(sql, "WITH ").unwrap();

        if with_clause.recursive {
            write!(sql, "RECURSIVE ").unwrap();
        }
    }

    fn prepare_insert(&self, replace: bool, sql: &mut dyn SqlWriter) {
        if replace {
            write!(sql, "REPLACE").unwrap();
        } else {
            write!(sql, "INSERT").unwrap();
        }
    }

    fn prepare_function(&self, function: &Function, sql: &mut dyn SqlWriter) {
        self.prepare_function_common(function, sql)
    }

    /// Translate [`JoinType`] into SQL statement.
    fn prepare_join_type(&self, join_type: &JoinType, sql: &mut dyn SqlWriter) {
        write!(
            sql,
            "{}",
            match join_type {
                JoinType::Join => "JOIN",
                JoinType::CrossJoin => "CROSS JOIN",
                JoinType::InnerJoin => "INNER JOIN",
                JoinType::LeftJoin => "LEFT JOIN",
                JoinType::RightJoin => "RIGHT JOIN",
            }
        )
        .unwrap()
    }

    /// Translate [`OrderExpr`] into SQL statement.
    fn prepare_order_expr(&self, order_expr: &OrderExpr, sql: &mut dyn SqlWriter) {
        if !matches!(order_expr.order, Order::Field(_)) {
            self.prepare_simple_expr(&order_expr.expr, sql);
        }
        self.prepare_order(order_expr, sql);
    }

    /// Translate [`JoinOn`] into SQL statement.
    fn prepare_join_on(&self, join_on: &JoinOn, sql: &mut dyn SqlWriter) {
        match join_on {
            JoinOn::Condition(c) => self.prepare_condition(c, "ON", sql),
            JoinOn::Columns(_c) => unimplemented!(),
        }
    }

    /// Translate [`Order`] into SQL statement.
    fn prepare_order(&self, order_expr: &OrderExpr, sql: &mut dyn SqlWriter) {
        match &order_expr.order {
            Order::Asc => write!(sql, "ASC").unwrap(),
            Order::Desc => write!(sql, "DESC").unwrap(),
            Order::Field(values) => self.prepare_field_order(order_expr, values, sql),
        }
    }

    /// Translate [`Order::Field`] into SQL statement
    fn prepare_field_order(
        &self,
        order_expr: &OrderExpr,
        values: &Values,
        sql: &mut dyn SqlWriter,
    ) {
        write!(sql, "CASE ").unwrap();
        let mut i = 0;
        for value in &values.0 {
            write!(sql, "WHEN ").unwrap();
            self.prepare_simple_expr(&order_expr.expr, sql);
            write!(sql, "=").unwrap();
            let value = self.value_to_string(value);
            write!(sql, "{}", value).unwrap();
            write!(sql, " THEN {} ", i).unwrap();
            i += 1;
        }
        write!(sql, "ELSE {} END", i).unwrap();
    }

    /// Write [`Value`] into SQL statement as parameter.
    fn prepare_value(&self, value: &Value, sql: &mut dyn SqlWriter);

    /// Write [`Value`] inline.
    fn prepare_constant(&self, value: &Value, sql: &mut dyn SqlWriter) {
        let string = self.value_to_string(value);
        write!(sql, "{}", string).unwrap();
    }

    /// Translate a `&[ValueTuple]` into a VALUES list.
    fn prepare_values_list(&self, value_tuples: &[ValueTuple], sql: &mut dyn SqlWriter) {
        write!(sql, "VALUES ").unwrap();
        value_tuples.iter().fold(true, |first, value_tuple| {
            if !first {
                write!(sql, ", ").unwrap();
            }
            write!(sql, "{}", self.values_list_tuple_prefix()).unwrap();
            write!(sql, "(").unwrap();
            value_tuple.clone().into_iter().fold(true, |first, value| {
                if !first {
                    write!(sql, ", ").unwrap();
                }
                self.prepare_value(&value, sql);
                false
            });

            write!(sql, ")").unwrap();
            false
        });
    }

    /// Translate [`SimpleExpr::Tuple`] into SQL statement.
    fn prepare_tuple(&self, exprs: &[SimpleExpr], sql: &mut dyn SqlWriter) {
        write!(sql, "(").unwrap();
        exprs.iter().fold(true, |first, expr| {
            if !first {
                write!(sql, ", ").unwrap();
            }
            self.prepare_simple_expr(expr, sql);
            false
        });
        write!(sql, ")").unwrap();
    }

    /// Translate [`Keyword`] into SQL statement.
<<<<<<< HEAD
    fn prepare_keyword(
        &self,
        keyword: &Keyword,
        sql: &mut SqlWriter,
        _collector: &mut dyn FnMut(Value),
    ) {
        match keyword {
            Keyword::Null => write!(sql, "NULL").unwrap(),
            Keyword::CurrentDate => write!(sql, "CURRENT_DATE").unwrap(),
            Keyword::CurrentTime => write!(sql, "CURRENT_TIME").unwrap(),
            Keyword::CurrentTimestamp => write!(sql, "CURRENT_TIMESTAMP").unwrap(),
            Keyword::Custom(iden) => iden.unquoted(sql),
=======
    fn prepare_keyword(&self, keyword: &Keyword, sql: &mut dyn SqlWriter) {
        if let Keyword::Custom(iden) = keyword {
            iden.unquoted(sql.as_writer());
        } else {
            write!(
                sql,
                "{}",
                match keyword {
                    Keyword::Null => "NULL",
                    Keyword::Custom(_) => "",
                }
            )
            .unwrap();
>>>>>>> fa8c1f0b
        }
    }

    /// Convert a SQL value into syntax-specific string
    fn value_to_string(&self, v: &Value) -> String {
        let mut s = String::new();
        match v {
            Value::Bool(None)
            | Value::TinyInt(None)
            | Value::SmallInt(None)
            | Value::Int(None)
            | Value::BigInt(None)
            | Value::TinyUnsigned(None)
            | Value::SmallUnsigned(None)
            | Value::Unsigned(None)
            | Value::BigUnsigned(None)
            | Value::Float(None)
            | Value::Double(None)
            | Value::String(None)
            | Value::Char(None)
            | Value::Bytes(None) => write!(s, "NULL").unwrap(),
            #[cfg(feature = "with-json")]
            Value::Json(None) => write!(s, "NULL").unwrap(),
            #[cfg(feature = "with-chrono")]
            Value::ChronoDate(None) => write!(s, "NULL").unwrap(),
            #[cfg(feature = "with-chrono")]
            Value::ChronoTime(None) => write!(s, "NULL").unwrap(),
            #[cfg(feature = "with-chrono")]
            Value::ChronoDateTime(None) => write!(s, "NULL").unwrap(),
            #[cfg(feature = "with-chrono")]
            Value::ChronoDateTimeUtc(None) => write!(s, "NULL").unwrap(),
            #[cfg(feature = "with-chrono")]
            Value::ChronoDateTimeLocal(None) => write!(s, "NULL").unwrap(),
            #[cfg(feature = "with-chrono")]
            Value::ChronoDateTimeWithTimeZone(None) => write!(s, "NULL").unwrap(),
            #[cfg(feature = "with-time")]
            Value::TimeDate(None) => write!(s, "NULL").unwrap(),
            #[cfg(feature = "with-time")]
            Value::TimeTime(None) => write!(s, "NULL").unwrap(),
            #[cfg(feature = "with-time")]
            Value::TimeDateTime(None) => write!(s, "NULL").unwrap(),
            #[cfg(feature = "with-time")]
            Value::TimeDateTimeWithTimeZone(None) => write!(s, "NULL").unwrap(),
            #[cfg(feature = "with-rust_decimal")]
            Value::Decimal(None) => write!(s, "NULL").unwrap(),
            #[cfg(feature = "with-bigdecimal")]
            Value::BigDecimal(None) => write!(s, "NULL").unwrap(),
            #[cfg(feature = "with-uuid")]
            Value::Uuid(None) => write!(s, "NULL").unwrap(),
            #[cfg(feature = "with-ipnetwork")]
            Value::IpNetwork(None) => write!(s, "NULL").unwrap(),
            #[cfg(feature = "with-mac_address")]
            Value::MacAddress(None) => write!(s, "NULL").unwrap(),
            #[cfg(feature = "postgres-array")]
            Value::Array(None) => write!(s, "NULL").unwrap(),
            Value::Bool(Some(b)) => write!(s, "{}", if *b { "TRUE" } else { "FALSE" }).unwrap(),
            Value::TinyInt(Some(v)) => write!(s, "{}", v).unwrap(),
            Value::SmallInt(Some(v)) => write!(s, "{}", v).unwrap(),
            Value::Int(Some(v)) => write!(s, "{}", v).unwrap(),
            Value::BigInt(Some(v)) => write!(s, "{}", v).unwrap(),
            Value::TinyUnsigned(Some(v)) => write!(s, "{}", v).unwrap(),
            Value::SmallUnsigned(Some(v)) => write!(s, "{}", v).unwrap(),
            Value::Unsigned(Some(v)) => write!(s, "{}", v).unwrap(),
            Value::BigUnsigned(Some(v)) => write!(s, "{}", v).unwrap(),
            Value::Float(Some(v)) => write!(s, "{}", v).unwrap(),
            Value::Double(Some(v)) => write!(s, "{}", v).unwrap(),
            Value::String(Some(v)) => self.write_string_quoted(v, &mut s),
            Value::Char(Some(v)) => {
                self.write_string_quoted(std::str::from_utf8(&[*v as u8]).unwrap(), &mut s)
            }
            Value::Bytes(Some(v)) => write!(
                s,
                "x'{}'",
                v.iter().map(|b| format!("{:02X}", b)).collect::<String>()
            )
            .unwrap(),
            #[cfg(feature = "with-json")]
            Value::Json(Some(v)) => self.write_string_quoted(&v.to_string(), &mut s),
            #[cfg(feature = "with-chrono")]
            Value::ChronoDate(Some(v)) => write!(s, "'{}'", v.format("%Y-%m-%d")).unwrap(),
            #[cfg(feature = "with-chrono")]
            Value::ChronoTime(Some(v)) => write!(s, "'{}'", v.format("%H:%M:%S")).unwrap(),
            #[cfg(feature = "with-chrono")]
            Value::ChronoDateTime(Some(v)) => {
                write!(s, "'{}'", v.format("%Y-%m-%d %H:%M:%S")).unwrap()
            }
            #[cfg(feature = "with-chrono")]
            Value::ChronoDateTimeUtc(Some(v)) => {
                write!(s, "'{}'", v.format("%Y-%m-%d %H:%M:%S %:z")).unwrap()
            }
            #[cfg(feature = "with-chrono")]
            Value::ChronoDateTimeLocal(Some(v)) => {
                write!(s, "'{}'", v.format("%Y-%m-%d %H:%M:%S %:z")).unwrap()
            }
            #[cfg(feature = "with-chrono")]
            Value::ChronoDateTimeWithTimeZone(Some(v)) => {
                write!(s, "'{}'", v.format("%Y-%m-%d %H:%M:%S %:z")).unwrap()
            }
            #[cfg(feature = "with-time")]
            Value::TimeDate(Some(v)) => {
                write!(s, "'{}'", v.format(time_format::FORMAT_DATE).unwrap()).unwrap()
            }
            #[cfg(feature = "with-time")]
            Value::TimeTime(Some(v)) => {
                write!(s, "'{}'", v.format(time_format::FORMAT_TIME).unwrap()).unwrap()
            }
            #[cfg(feature = "with-time")]
            Value::TimeDateTime(Some(v)) => {
                write!(s, "'{}'", v.format(time_format::FORMAT_DATETIME).unwrap()).unwrap()
            }
            #[cfg(feature = "with-time")]
            Value::TimeDateTimeWithTimeZone(Some(v)) => write!(
                s,
                "'{}'",
                v.format(time_format::FORMAT_DATETIME_TZ).unwrap()
            )
            .unwrap(),
            #[cfg(feature = "with-rust_decimal")]
            Value::Decimal(Some(v)) => write!(s, "{}", v).unwrap(),
            #[cfg(feature = "with-bigdecimal")]
            Value::BigDecimal(Some(v)) => write!(s, "{}", v).unwrap(),
            #[cfg(feature = "with-uuid")]
            Value::Uuid(Some(v)) => write!(s, "'{}'", v).unwrap(),
            #[cfg(feature = "postgres-array")]
            Value::Array(Some(v)) => write!(
                s,
                "'{{{}}}'",
                v.iter()
                    .map(|element| self.value_to_string(element))
                    .collect::<Vec<String>>()
                    .join(",")
            )
            .unwrap(),
            #[cfg(feature = "with-ipnetwork")]
            Value::IpNetwork(Some(v)) => write!(s, "'{}'", v).unwrap(),
            #[cfg(feature = "with-mac_address")]
            Value::MacAddress(Some(v)) => write!(s, "'{}'", v).unwrap(),
        };
        s
    }

    #[doc(hidden)]
    /// Write ON CONFLICT expression
    fn prepare_on_conflict(&self, on_conflict: &Option<OnConflict>, sql: &mut dyn SqlWriter) {
        if let Some(on_conflict) = on_conflict {
            self.prepare_on_conflict_keywords(sql);
            self.prepare_on_conflict_target(&on_conflict.target, sql);
            self.prepare_on_conflict_action(&on_conflict.action, sql);
        }
    }

    #[doc(hidden)]
    /// Write ON CONFLICT target
    fn prepare_on_conflict_target(
        &self,
        on_conflict_target: &Option<OnConflictTarget>,
        sql: &mut dyn SqlWriter,
    ) {
        if let Some(target) = on_conflict_target {
            match target {
                OnConflictTarget::ConflictColumns(columns) => {
                    write!(sql, "(").unwrap();
                    columns.iter().fold(true, |first, col| {
                        if !first {
                            write!(sql, ", ").unwrap()
                        }
                        col.prepare(sql.as_writer(), self.quote());
                        false
                    });
                    write!(sql, ")").unwrap();
                }
            }
        }
    }

    #[doc(hidden)]
    /// Write ON CONFLICT action
    fn prepare_on_conflict_action(
        &self,
        on_conflict_action: &Option<OnConflictAction>,
        sql: &mut dyn SqlWriter,
    ) {
        if let Some(action) = on_conflict_action {
            match action {
                OnConflictAction::DoNothing => {
                    write!(sql, " DO NOTHING").unwrap();
                }
                OnConflictAction::UpdateColumns(columns) => {
                    self.prepare_on_conflict_do_update_keywords(sql);
                    columns.iter().fold(true, |first, col| {
                        if !first {
                            write!(sql, ", ").unwrap()
                        }
                        col.prepare(sql.as_writer(), self.quote());
                        write!(sql, " = ").unwrap();
                        self.prepare_on_conflict_excluded_table(col, sql);
                        false
                    });
                }
                OnConflictAction::UpdateExprs(column_exprs) => {
                    self.prepare_on_conflict_do_update_keywords(sql);
                    column_exprs.iter().fold(true, |first, (col, expr)| {
                        if !first {
                            write!(sql, ", ").unwrap()
                        }
                        col.prepare(sql.as_writer(), self.quote());
                        write!(sql, " = ").unwrap();
                        self.prepare_simple_expr(expr, sql);
                        false
                    });
                }
            }
        }
    }

    #[doc(hidden)]
    /// Write ON CONFLICT keywords
    fn prepare_on_conflict_keywords(&self, sql: &mut dyn SqlWriter) {
        write!(sql, " ON CONFLICT ").unwrap();
    }

    #[doc(hidden)]
    /// Write ON CONFLICT keywords
    fn prepare_on_conflict_do_update_keywords(&self, sql: &mut dyn SqlWriter) {
        write!(sql, " DO UPDATE SET ").unwrap();
    }

    #[doc(hidden)]
    /// Write ON CONFLICT update action by retrieving value from the excluded table
    fn prepare_on_conflict_excluded_table(&self, col: &DynIden, sql: &mut dyn SqlWriter) {
        write!(sql, "{0}excluded{0}", self.quote()).unwrap();
        write!(sql, ".").unwrap();
        col.prepare(sql.as_writer(), self.quote());
    }

    #[doc(hidden)]
    /// Hook to insert "RETURNING" statements.
    fn prepare_returning(&self, returning: &Option<ReturningClause>, sql: &mut dyn SqlWriter) {
        if let Some(returning) = returning {
            write!(sql, " RETURNING ").unwrap();
            match &returning {
                ReturningClause::All => write!(sql, "*").unwrap(),
                ReturningClause::Columns(cols) => {
                    cols.iter().fold(true, |first, column_ref| {
                        if !first {
                            write!(sql, ", ").unwrap()
                        }
                        self.prepare_column_ref(column_ref, sql);
                        false
                    });
                }
                ReturningClause::Exprs(exprs) => {
                    exprs.iter().fold(true, |first, expr| {
                        if !first {
                            write!(sql, ", ").unwrap()
                        }
                        self.prepare_simple_expr(expr, sql);
                        false
                    });
                }
            }
        }
    }

    #[doc(hidden)]
    /// Translate a condition to a "WHERE" clause.
    fn prepare_condition(
        &self,
        condition: &ConditionHolder,
        keyword: &str,
        sql: &mut dyn SqlWriter,
    ) {
        if !condition.is_empty() {
            write!(sql, " {} ", keyword).unwrap();
        }
        match &condition.contents {
            ConditionHolderContents::Empty => (),
            ConditionHolderContents::Chain(conditions) => {
                for (i, log_chain_oper) in conditions.iter().enumerate() {
                    self.prepare_logical_chain_oper(log_chain_oper, i, conditions.len(), sql);
                }
            }
            ConditionHolderContents::Condition(c) => {
                self.prepare_condition_where(c, sql);
            }
        }
    }

    #[doc(hidden)]
    /// Translate part of a condition to part of a "WHERE" clause.
    fn prepare_condition_where(&self, condition: &Condition, sql: &mut dyn SqlWriter) {
        if condition.negate {
            write!(sql, "NOT (").unwrap();
        }
        let mut is_first = true;
        for cond in &condition.conditions {
            if is_first {
                is_first = false;
            } else {
                match condition.condition_type {
                    ConditionType::Any => write!(sql, " OR ").unwrap(),
                    ConditionType::All => write!(sql, " AND ").unwrap(),
                }
            }
            match cond {
                ConditionExpression::Condition(c) => {
                    if condition.conditions.len() > 1 {
                        write!(sql, "(").unwrap();
                    }
                    self.prepare_condition_where(c, sql);
                    if condition.conditions.len() > 1 {
                        write!(sql, ")").unwrap();
                    }
                }
                ConditionExpression::SimpleExpr(e) => {
                    if condition.conditions.len() > 1 && (e.is_logical() || e.is_between()) {
                        write!(sql, "(").unwrap();
                    }
                    self.prepare_simple_expr(e, sql);
                    if condition.conditions.len() > 1 && (e.is_logical() || e.is_between()) {
                        write!(sql, ")").unwrap();
                    }
                }
            }
        }
        if condition.negate {
            write!(sql, ")").unwrap();
        }
    }

    #[doc(hidden)]
    /// Translate [`Frame`] into SQL statement.
    fn prepare_frame(&self, frame: &Frame, sql: &mut dyn SqlWriter) {
        match *frame {
            Frame::UnboundedPreceding => write!(sql, "UNBOUNDED PRECEDING").unwrap(),
            Frame::Preceding(v) => {
                self.prepare_value(&Some(v).into(), sql);
                write!(sql, "PRECEDING").unwrap();
            }
            Frame::CurrentRow => write!(sql, "CURRENT ROW").unwrap(),
            Frame::Following(v) => {
                self.prepare_value(&Some(v).into(), sql);
                write!(sql, "FOLLOWING").unwrap();
            }
            Frame::UnboundedFollowing => write!(sql, "UNBOUNDED FOLLOWING").unwrap(),
        }
    }

    #[doc(hidden)]
    /// Translate [`WindowStatement`] into SQL statement.
    fn prepare_window_statement(&self, window: &WindowStatement, sql: &mut dyn SqlWriter) {
        if !window.partition_by.is_empty() {
            write!(sql, "PARTITION BY ").unwrap();
            window.partition_by.iter().fold(true, |first, expr| {
                if !first {
                    write!(sql, ", ").unwrap()
                }
                self.prepare_simple_expr(expr, sql);
                false
            });
        }

        if !window.order_by.is_empty() {
            write!(sql, " ORDER BY ").unwrap();
            window.order_by.iter().fold(true, |first, expr| {
                if !first {
                    write!(sql, ", ").unwrap()
                }
                self.prepare_order_expr(expr, sql);
                false
            });
        }

        if let Some(frame) = &window.frame {
            match frame.r#type {
                FrameType::Range => write!(sql, " RANGE ").unwrap(),
                FrameType::Rows => write!(sql, " ROWS ").unwrap(),
            };
            if let Some(end) = &frame.end {
                write!(sql, "BETWEEN ").unwrap();
                self.prepare_frame(&frame.start, sql);
                write!(sql, " AND ").unwrap();
                self.prepare_frame(end, sql);
            } else {
                self.prepare_frame(&frame.start, sql);
            }
        }
    }

    #[doc(hidden)]
    /// Translate a binary expr to SQL.
    fn binary_expr(
        &self,
        left: &SimpleExpr,
        op: &BinOper,
        right: &SimpleExpr,
        sql: &mut dyn SqlWriter,
    ) {
        let no_paren = matches!(op, BinOper::Equal | BinOper::NotEqual);
        let left_paren = left.need_parentheses()
            && left.is_binary()
            && *op != left.get_bin_oper().unwrap()
            && !no_paren;
        if left_paren {
            write!(sql, "(").unwrap();
        }
        self.prepare_simple_expr(left, sql);
        if left_paren {
            write!(sql, ")").unwrap();
        }
        write!(sql, " ").unwrap();
        self.prepare_bin_oper(op, sql);
        write!(sql, " ").unwrap();
        let no_right_paren = matches!(
            op,
            BinOper::Between | BinOper::NotBetween | BinOper::Like | BinOper::NotLike
        );
        let right_paren = (right.need_parentheses()
            || right.is_binary() && *op != left.get_bin_oper().unwrap())
            && !no_right_paren
            && !no_paren;
        if right_paren {
            write!(sql, "(").unwrap();
        }
        self.prepare_simple_expr(right, sql);
        if right_paren {
            write!(sql, ")").unwrap();
        }
    }

    #[doc(hidden)]
    /// Write a string surrounded by escaped quotes.
    fn write_string_quoted(&self, string: &str, buffer: &mut String) {
        write!(buffer, "'{}'", self.escape_string(string)).unwrap()
    }

    #[doc(hidden)]
    /// The name of the function that represents the "if null" condition.
    fn if_null_function(&self) -> &str {
        "IFNULL"
    }

    #[doc(hidden)]
    /// The name of the function that returns the char length.
    fn char_length_function(&self) -> &str {
        "CHAR_LENGTH"
    }

    #[doc(hidden)]
    /// The name of the function that returns a random number
    fn random_function(&self) -> &str {
        // Returning it with parens as part of the name because the tuple preparer can't deal with empty lists
        "RANDOM"
    }

    /// The keywords for insert default row.
    fn insert_default_keyword(&self) -> &str {
        "(DEFAULT)"
    }

    /// Write insert default rows expression.
    fn insert_default_values(&self, num_rows: u32, sql: &mut dyn SqlWriter) {
        write!(sql, "VALUES ").unwrap();
        (0..num_rows).fold(true, |first, _| {
            if !first {
                write!(sql, ", ").unwrap()
            }
            write!(sql, "{}", self.insert_default_keyword()).unwrap();
            false
        });
    }
}

impl SubQueryStatement {
    pub(crate) fn prepare_statement(
        &self,
        query_builder: &dyn QueryBuilder,
        sql: &mut dyn SqlWriter,
    ) {
        use SubQueryStatement::*;
        match self {
            SelectStatement(stmt) => query_builder.prepare_select_statement(stmt, sql),
            InsertStatement(stmt) => query_builder.prepare_insert_statement(stmt, sql),
            UpdateStatement(stmt) => query_builder.prepare_update_statement(stmt, sql),
            DeleteStatement(stmt) => query_builder.prepare_delete_statement(stmt, sql),
            WithStatement(stmt) => query_builder.prepare_with_query(stmt, sql),
        }
    }
}

pub(crate) struct CommonSqlQueryBuilder;

impl QueryBuilder for CommonSqlQueryBuilder {
    fn prepare_query_statement(&self, query: &SubQueryStatement, sql: &mut dyn SqlWriter) {
        query.prepare_statement(self, sql);
    }

    fn prepare_value(&self, value: &Value, sql: &mut dyn SqlWriter) {
        sql.push_param(value.clone(), self as _);
    }
}

impl QuotedBuilder for CommonSqlQueryBuilder {
    fn quote(&self) -> char {
        '"'
    }
}

impl EscapeBuilder for CommonSqlQueryBuilder {}

impl TableRefBuilder for CommonSqlQueryBuilder {}<|MERGE_RESOLUTION|>--- conflicted
+++ resolved
@@ -904,34 +904,13 @@
     }
 
     /// Translate [`Keyword`] into SQL statement.
-<<<<<<< HEAD
-    fn prepare_keyword(
-        &self,
-        keyword: &Keyword,
-        sql: &mut SqlWriter,
-        _collector: &mut dyn FnMut(Value),
-    ) {
+    fn prepare_keyword(&self, keyword: &Keyword, sql: &mut dyn SqlWriter) {
         match keyword {
             Keyword::Null => write!(sql, "NULL").unwrap(),
             Keyword::CurrentDate => write!(sql, "CURRENT_DATE").unwrap(),
             Keyword::CurrentTime => write!(sql, "CURRENT_TIME").unwrap(),
             Keyword::CurrentTimestamp => write!(sql, "CURRENT_TIMESTAMP").unwrap(),
             Keyword::Custom(iden) => iden.unquoted(sql),
-=======
-    fn prepare_keyword(&self, keyword: &Keyword, sql: &mut dyn SqlWriter) {
-        if let Keyword::Custom(iden) = keyword {
-            iden.unquoted(sql.as_writer());
-        } else {
-            write!(
-                sql,
-                "{}",
-                match keyword {
-                    Keyword::Null => "NULL",
-                    Keyword::Custom(_) => "",
-                }
-            )
-            .unwrap();
->>>>>>> fa8c1f0b
         }
     }
 
