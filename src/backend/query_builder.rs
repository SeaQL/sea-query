use std::{fmt, ops::Deref};

use crate::*;

const QUOTE: Quote = Quote(b'"', b'"');

pub trait QueryBuilder:
    ValueEncoder
    + QuotedBuilder
    + EscapeBuilder
    + TableRefBuilder
    + OperLeftAssocDecider
    + PrecedenceDecider
    + Sized
{
    /// The type of placeholder the builder uses for values, and whether it is numbered.
    fn placeholder(&self) -> (&'static str, bool) {
        ("?", false)
    }

    /// Prefix for tuples in VALUES list (e.g. ROW for MySQL)
    fn values_list_tuple_prefix(&self) -> &str {
        ""
    }

    /// Translate [`InsertStatement`] into SQL statement.
    fn prepare_insert_statement(&self, insert: &InsertStatement, sql: &mut impl SqlWriter) {
        if let Some(with) = &insert.with {
            self.prepare_with_clause(with, sql);
        }

        self.prepare_insert(insert.replace, sql);

        if let Some(table) = &insert.table {
            sql.write_str(" INTO ").unwrap();

            self.prepare_table_ref(table, sql);
        }

        if insert.default_values.unwrap_or_default() != 0
            && insert.columns.is_empty()
            && insert.source.is_none()
        {
            self.prepare_output(&insert.returning, sql);
            sql.write_str(" ").unwrap();
            let num_rows = insert.default_values.unwrap();
            self.insert_default_values(num_rows, sql);
        } else {
            sql.write_str(" (").unwrap();
            let mut cols = insert.columns.iter();
            join_io!(
                cols,
                col,
                join {
                    sql.write_str(", ").unwrap();
                },
                do {
                    self.prepare_iden(col, sql);
                }
            );

            sql.write_str(")").unwrap();

            self.prepare_output(&insert.returning, sql);

            if let Some(source) = &insert.source {
                sql.write_str(" ").unwrap();
                match source {
                    InsertValueSource::Values(values) => {
                        sql.write_str("VALUES ").unwrap();
                        let mut vals = values.iter();
                        join_io!(
                            vals,
                            row,
                            join {
                                sql.write_str(", ").unwrap();
                            },
                            do {
                                sql.write_str("(").unwrap();
                                let mut cols = row.iter();
                                join_io!(
                                    cols,
                                    col,
                                    join {
                                        sql.write_str(", ").unwrap();
                                    },
                                    do {
                                        self.prepare_expr(col, sql);
                                    }
                                );

                                sql.write_str(")").unwrap();
                            }
                        );
                    }
                    InsertValueSource::Select(select_query) => {
                        self.prepare_select_statement(select_query.deref(), sql);
                    }
                }
            }
        }

        self.prepare_on_conflict(&insert.on_conflict, sql);

        self.prepare_returning(&insert.returning, sql);
    }

    fn prepare_union_statement(
        &self,
        union_type: UnionType,
        select_statement: &SelectStatement,
        sql: &mut impl SqlWriter,
    ) {
        match union_type {
            UnionType::Intersect => sql.write_str(" INTERSECT (").unwrap(),
            UnionType::Distinct => sql.write_str(" UNION (").unwrap(),
            UnionType::Except => sql.write_str(" EXCEPT (").unwrap(),
            UnionType::All => sql.write_str(" UNION ALL (").unwrap(),
        }
        self.prepare_select_statement(select_statement, sql);
        sql.write_str(")").unwrap();
    }

    /// Translate [`SelectStatement`] into SQL statement.
    fn prepare_select_statement(&self, select: &SelectStatement, sql: &mut impl SqlWriter) {
        if let Some(with) = &select.with {
            self.prepare_with_clause(with, sql);
        }

        sql.write_str("SELECT ").unwrap();

        if let Some(distinct) = &select.distinct {
            self.prepare_select_distinct(distinct, sql);
            sql.write_str(" ").unwrap();
        }

        let mut selects = select.selects.iter();
        join_io!(
            selects,
            expr,
            join {
                sql.write_str(", ").unwrap();
            },
            do {
                self.prepare_select_expr(expr, sql);
            }
        );

        let mut from_tables = select.from.iter();
        join_io!(
            from_tables,
            table_ref,
            first {
                sql.write_str(" FROM ").unwrap();
            },
            join {
                sql.write_str(", ").unwrap();
            },
            do {
                self.prepare_table_ref(table_ref, sql);
                self.prepare_index_hints(table_ref,select, sql);
            },
            last {
                self.prepare_table_sample(select, sql);
            }
        );

        for expr in &select.join {
            sql.write_str(" ").unwrap();
            self.prepare_join_expr(expr, sql);
        }

        self.prepare_condition(&select.r#where, "WHERE", sql);

        let mut groups = select.groups.iter();
        join_io!(
            groups,
            expr,
            first {
                sql.write_str(" GROUP BY ").unwrap();
            },
            join {
                sql.write_str(", ").unwrap();
            },
            do {
                self.prepare_expr(expr, sql);
            }
        );

        self.prepare_condition(&select.having, "HAVING", sql);

        if !select.unions.is_empty() {
            select.unions.iter().for_each(|(union_type, query)| {
                self.prepare_union_statement(*union_type, query, sql);
            });
        }

        let mut orders = select.orders.iter();
        join_io!(
            orders,
            expr,
            first {
                sql.write_str(" ORDER BY ").unwrap();
            },
            join {
                sql.write_str(", ").unwrap();
            },
            do {
                self.prepare_order_expr(expr, sql);
            }
        );

        self.prepare_select_limit_offset(select, sql);

        if let Some(lock) = &select.lock {
            sql.write_str(" ").unwrap();
            self.prepare_select_lock(lock, sql);
        }

        if let Some((name, query)) = &select.window {
            sql.write_str(" WINDOW ").unwrap();
            self.prepare_iden(name, sql);
            sql.write_str(" AS (").unwrap();
            self.prepare_window_statement(query, sql);
            sql.write_str(")").unwrap();
        }
    }

    // Translate the LIMIT and OFFSET expression in [`SelectStatement`]
    fn prepare_select_limit_offset(&self, select: &SelectStatement, sql: &mut impl SqlWriter) {
        if let Some(limit) = &select.limit {
            sql.write_str(" LIMIT ").unwrap();
            self.prepare_value(limit.clone(), sql);
        }

        if let Some(offset) = &select.offset {
            sql.write_str(" OFFSET ").unwrap();
            self.prepare_value(offset.clone(), sql);
        }
    }

    /// Translate [`UpdateStatement`] into SQL statement.
    fn prepare_update_statement(&self, update: &UpdateStatement, sql: &mut impl SqlWriter) {
        if let Some(with) = &update.with {
            self.prepare_with_clause(with, sql);
        }

        sql.write_str("UPDATE ").unwrap();

        if let Some(table) = &update.table {
            self.prepare_table_ref(table, sql);
        }

        self.prepare_update_join(&update.from, &update.r#where, sql);

        sql.write_str(" SET ").unwrap();

        let mut values = update.values.iter();
        join_io!(
            values,
            row,
            join {
                sql.write_str(", ").unwrap();
            },
            do {
                let (col, v) = row;
                self.prepare_update_column(&update.table, &update.from, col, sql);
                sql.write_str(" = ").unwrap();
                self.prepare_expr(v, sql);
            }
        );

        self.prepare_update_from(&update.from, sql);

        self.prepare_output(&update.returning, sql);

        self.prepare_update_condition(&update.from, &update.r#where, sql);

        self.prepare_update_order_by(update, sql);

        self.prepare_update_limit(update, sql);

        self.prepare_returning(&update.returning, sql);
    }

    fn prepare_update_join(&self, _: &[TableRef], _: &ConditionHolder, _: &mut impl SqlWriter) {
        // MySQL specific
    }

    fn prepare_update_from(&self, from: &[TableRef], sql: &mut impl SqlWriter) {
        let mut from_iter = from.iter();
        join_io!(
            from_iter,
            table_ref,
            first {
                sql.write_str(" FROM ").unwrap();
            },
            join {
                sql.write_str(", ").unwrap();
            },
            do {
                self.prepare_table_ref(table_ref, sql);
            }
        );
    }

    fn prepare_update_column(
        &self,
        _: &Option<Box<TableRef>>,
        _: &[TableRef],
        column: &DynIden,
        sql: &mut impl SqlWriter,
    ) {
        self.prepare_iden(column, sql);
    }

    fn prepare_update_condition(
        &self,
        _: &[TableRef],
        condition: &ConditionHolder,
        sql: &mut impl SqlWriter,
    ) {
        self.prepare_condition(condition, "WHERE", sql);
    }

    /// Translate ORDER BY expression in [`UpdateStatement`].
    fn prepare_update_order_by(&self, update: &UpdateStatement, sql: &mut impl SqlWriter) {
        let mut orders = update.orders.iter();
        join_io!(
            orders,
            expr,
            first {
                sql.write_str(" ORDER BY ").unwrap();
            },
            join {
                sql.write_str(", ").unwrap();
            },
            do {
                self.prepare_order_expr(expr, sql);
            }
        );
    }

    /// Translate LIMIT expression in [`UpdateStatement`].
    fn prepare_update_limit(&self, update: &UpdateStatement, sql: &mut impl SqlWriter) {
        if let Some(limit) = &update.limit {
            sql.write_str(" LIMIT ").unwrap();
            self.prepare_value(limit.clone(), sql);
        }
    }

    /// Translate [`DeleteStatement`] into SQL statement.
    fn prepare_delete_statement(&self, delete: &DeleteStatement, sql: &mut impl SqlWriter) {
        if let Some(with) = &delete.with {
            self.prepare_with_clause(with, sql);
        }

        sql.write_str("DELETE ").unwrap();

        if let Some(table) = &delete.table {
            sql.write_str("FROM ").unwrap();
            self.prepare_table_ref(table, sql);
        }

        self.prepare_output(&delete.returning, sql);

        self.prepare_condition(&delete.r#where, "WHERE", sql);

        self.prepare_delete_order_by(delete, sql);

        self.prepare_delete_limit(delete, sql);

        self.prepare_returning(&delete.returning, sql);
    }

    /// Translate ORDER BY expression in [`DeleteStatement`].
    fn prepare_delete_order_by(&self, delete: &DeleteStatement, sql: &mut impl SqlWriter) {
        let mut orders = delete.orders.iter();
        join_io!(
            orders,
            expr,
            first {
                sql.write_str(" ORDER BY ").unwrap();
            },
            join {
                sql.write_str(", ").unwrap();
            },
            do {
                self.prepare_order_expr(expr, sql);
            }
        );
    }

    /// Translate LIMIT expression in [`DeleteStatement`].
    fn prepare_delete_limit(&self, delete: &DeleteStatement, sql: &mut impl SqlWriter) {
        if let Some(limit) = &delete.limit {
            sql.write_str(" LIMIT ").unwrap();
            self.prepare_value(limit.clone(), sql);
        }
    }

    /// Translate [`Expr`] into SQL statement.
    fn prepare_expr(&self, simple_expr: &Expr, sql: &mut impl SqlWriter) {
        self.prepare_expr_common(simple_expr, sql);
    }

    fn prepare_expr_common(&self, simple_expr: &Expr, sql: &mut impl SqlWriter) {
        match simple_expr {
            Expr::Column(column_ref) => {
                self.prepare_column_ref(column_ref, sql);
            }
            Expr::Tuple(exprs) => {
                self.prepare_tuple(exprs, sql);
            }
            Expr::Unary(op, expr) => {
                self.prepare_un_oper(op, sql);
                sql.write_str(" ").unwrap();
                let drop_expr_paren =
                    self.inner_expr_well_known_greater_precedence(expr, &(*op).into());
                if !drop_expr_paren {
                    sql.write_str("(").unwrap();
                }
                self.prepare_expr(expr, sql);
                if !drop_expr_paren {
                    sql.write_str(")").unwrap();
                }
            }
            Expr::FunctionCall(func) => {
                self.prepare_function_name(&func.func, sql);
                self.prepare_function_arguments(func, sql);
            }
            Expr::Binary(left, op, right) => match (op, right.as_ref()) {
                (BinOper::In, Expr::Tuple(t)) if t.is_empty() => {
                    self.binary_expr(&1i32.into(), &BinOper::Equal, &2i32.into(), sql)
                }
                (BinOper::NotIn, Expr::Tuple(t)) if t.is_empty() => {
                    self.binary_expr(&1i32.into(), &BinOper::Equal, &1i32.into(), sql)
                }
                _ => self.binary_expr(left, op, right, sql),
            },
            Expr::SubQuery(oper, sel) => {
                if let Some(oper) = oper {
                    self.prepare_sub_query_oper(oper, sql);
                }
                sql.write_str("(").unwrap();
                self.prepare_query_statement(sel.deref(), sql);
                sql.write_str(")").unwrap();
            }
            Expr::Value(val) => {
                self.prepare_value(val.clone(), sql);
            }
            Expr::Values(list) => {
                sql.write_str("(").unwrap();
                let mut iter = list.iter();
                join_io!(
                    iter,
                    val,
                    join {
                        sql.write_str(", ").unwrap();
                    },
                    do {
                        self.prepare_value(val.clone(), sql);
                    }
                );
                sql.write_str(")").unwrap();
            }
            Expr::Custom(s) => {
                sql.write_str(s).unwrap();
            }
            Expr::CustomWithExpr(expr, values) => {
                let (placeholder, numbered) = self.placeholder();
                let mut tokenizer = Tokenizer::new(expr).iter().peekable();
                let mut count = 0;
                while let Some(token) = tokenizer.next() {
                    match token {
                        Token::Punctuation(mark) if mark == placeholder => match tokenizer.peek() {
                            Some(Token::Punctuation(next_mark)) if next_mark == &placeholder => {
                                sql.write_str(next_mark).unwrap();
                                tokenizer.next();
                            }
                            Some(Token::Unquoted(tok)) if numbered => {
                                if let Ok(num) = tok.parse::<usize>() {
                                    self.prepare_expr(&values[num - 1], sql);
                                }
                                tokenizer.next();
                            }
                            _ => {
                                self.prepare_expr(&values[count], sql);
                                count += 1;
                            }
                        },
                        _ => sql.write_str(token.as_str()).unwrap(),
                    };
                }
            }
            Expr::Keyword(keyword) => {
                self.prepare_keyword(keyword, sql);
            }
            Expr::AsEnum(_, expr) => {
                self.prepare_expr(expr, sql);
            }
            Expr::Case(case_stmt) => {
                self.prepare_case_statement(case_stmt, sql);
            }
            Expr::Constant(val) => {
                self.prepare_constant(val, sql);
            }
            Expr::TypeName(type_name) => {
                self.prepare_type_ref(type_name, sql);
            }
        }
    }

    /// Translate [`CaseStatement`] into SQL statement.
    fn prepare_case_statement(&self, stmts: &CaseStatement, sql: &mut impl SqlWriter) {
        sql.write_str("(CASE").unwrap();

        let CaseStatement { when, r#else } = stmts;

        for case in when.iter() {
            sql.write_str(" WHEN (").unwrap();
            self.prepare_condition_where(&case.condition, sql);
            sql.write_str(") THEN ").unwrap();

            self.prepare_expr(&case.result, sql);
        }
        if let Some(r#else) = r#else {
            sql.write_str(" ELSE ").unwrap();
            self.prepare_expr(r#else, sql);
        }

        sql.write_str(" END)").unwrap();
    }

    /// Translate [`SelectDistinct`] into SQL statement.
    fn prepare_select_distinct(&self, select_distinct: &SelectDistinct, sql: &mut impl SqlWriter) {
        match select_distinct {
            SelectDistinct::All => sql.write_str("ALL").unwrap(),
            SelectDistinct::Distinct => sql.write_str("DISTINCT").unwrap(),
            _ => {}
        }
    }

    /// Translate [`IndexHint`] into SQL statement.
    fn prepare_index_hints(
        &self,
        _table_ref: &TableRef,
        _select: &SelectStatement,
        _sql: &mut impl SqlWriter,
    ) {
    }

    /// Translate [`TableSample`] into SQL statement.
    fn prepare_table_sample(&self, _select: &SelectStatement, _sql: &mut impl SqlWriter) {}

    /// Translate [`LockType`] into SQL statement.
    fn prepare_select_lock(&self, lock: &LockClause, sql: &mut impl SqlWriter) {
        sql.write_str(self.lock_phrase(lock.r#type)).unwrap();
        let mut tables = lock.tables.iter();
        join_io!(
            tables,
            table_ref,
            first {
                sql.write_str(" OF ").unwrap();
            },
            join {
                sql.write_str(", ").unwrap();
            },
            do {
                self.prepare_table_ref(table_ref, sql);
            }
        );

        if let Some(behavior) = lock.behavior {
            match behavior {
                LockBehavior::Nowait => sql.write_str(" NOWAIT").unwrap(),
                LockBehavior::SkipLocked => sql.write_str(" SKIP LOCKED").unwrap(),
            }
        }
    }

    /// Translate [`SelectExpr`] into SQL statement.
    fn prepare_select_expr(&self, select_expr: &SelectExpr, sql: &mut impl SqlWriter) {
        self.prepare_expr(&select_expr.expr, sql);
        match &select_expr.window {
            Some(WindowSelectType::Name(name)) => {
                sql.write_str(" OVER ").unwrap();
                self.prepare_iden(name, sql);
            }
            Some(WindowSelectType::Query(window)) => {
                sql.write_str(" OVER ").unwrap();
                sql.write_str("( ").unwrap();
                self.prepare_window_statement(window, sql);
                sql.write_str(" )").unwrap();
            }
            None => {}
        };

        if let Some(alias) = &select_expr.alias {
            sql.write_str(" AS ").unwrap();
            self.prepare_iden(alias, sql);
        };
    }

    /// Translate [`JoinExpr`] into SQL statement.
    fn prepare_join_expr(&self, join_expr: &JoinExpr, sql: &mut impl SqlWriter) {
        self.prepare_join_type(&join_expr.join, sql);
        sql.write_str(" ").unwrap();
        self.prepare_join_table_ref(join_expr, sql);
        if let Some(on) = &join_expr.on {
            self.prepare_join_on(on, sql);
        }
    }

    fn prepare_join_table_ref(&self, join_expr: &JoinExpr, sql: &mut impl SqlWriter) {
        if join_expr.lateral {
            sql.write_str("LATERAL ").unwrap();
        }
        self.prepare_table_ref(&join_expr.table, sql);
    }

    /// Translate [`TableRef`] into SQL statement.
    fn prepare_table_ref(&self, table_ref: &TableRef, sql: &mut impl SqlWriter) {
        match table_ref {
            TableRef::SubQuery(query, alias) => {
                sql.write_str("(").unwrap();
                self.prepare_select_statement(query, sql);
                sql.write_str(")").unwrap();
                sql.write_str(" AS ").unwrap();
                self.prepare_iden(alias, sql);
            }
            TableRef::ValuesList(values, alias) => {
                sql.write_str("(").unwrap();
                self.prepare_values_list(values, sql);
                sql.write_str(")").unwrap();
                sql.write_str(" AS ").unwrap();
                self.prepare_iden(alias, sql);
            }
            TableRef::FunctionCall(func, alias) => {
                self.prepare_function_name(&func.func, sql);
                self.prepare_function_arguments(func, sql);
                sql.write_str(" AS ").unwrap();
                self.prepare_iden(alias, sql);
            }
            _ => self.prepare_table_ref_iden(table_ref, sql),
        }
    }

    fn prepare_column_ref(&self, column_ref: &ColumnRef, sql: &mut impl SqlWriter) {
        match column_ref {
            ColumnRef::Column(ColumnName(table_name, column)) => {
                if let Some(table_name) = table_name {
                    self.prepare_table_name(table_name, sql);
                    sql.write_str(".").unwrap();
                }
                self.prepare_iden(column, sql);
            }
            ColumnRef::Asterisk(table_name) => {
                if let Some(table_name) = table_name {
                    self.prepare_table_name(table_name, sql);
                    sql.write_str(".").unwrap();
                }
                sql.write_str("*").unwrap();
            }
        }
    }

    /// Translate [`UnOper`] into SQL statement.
    fn prepare_un_oper(&self, un_oper: &UnOper, sql: &mut impl SqlWriter) {
        sql.write_str(match un_oper {
            UnOper::Not => "NOT",
        })
        .unwrap();
    }

    fn prepare_bin_oper_common(&self, bin_oper: &BinOper, sql: &mut impl SqlWriter) {
        sql.write_str(match bin_oper {
            BinOper::And => "AND",
            BinOper::Or => "OR",
            BinOper::Like => "LIKE",
            BinOper::NotLike => "NOT LIKE",
            BinOper::Is => "IS",
            BinOper::IsNot => "IS NOT",
            BinOper::In => "IN",
            BinOper::NotIn => "NOT IN",
            BinOper::Between => "BETWEEN",
            BinOper::NotBetween => "NOT BETWEEN",
            BinOper::Equal => "=",
            BinOper::NotEqual => "<>",
            BinOper::SmallerThan => "<",
            BinOper::GreaterThan => ">",
            BinOper::SmallerThanOrEqual => "<=",
            BinOper::GreaterThanOrEqual => ">=",
            BinOper::Add => "+",
            BinOper::Sub => "-",
            BinOper::Mul => "*",
            BinOper::Div => "/",
            BinOper::Mod => "%",
            BinOper::LShift => "<<",
            BinOper::RShift => ">>",
            BinOper::As => "AS",
            BinOper::Escape => "ESCAPE",
            BinOper::Custom(raw) => raw,
            BinOper::BitAnd => "&",
            BinOper::BitOr => "|",
            #[allow(unreachable_patterns)]
            _ => unimplemented!(),
        })
        .unwrap();
    }

    /// Translate [`BinOper`] into SQL statement.
    fn prepare_bin_oper(&self, bin_oper: &BinOper, sql: &mut impl SqlWriter) {
        self.prepare_bin_oper_common(bin_oper, sql);
    }

    /// Translate [`SubQueryOper`] into SQL statement.
    fn prepare_sub_query_oper(&self, oper: &SubQueryOper, sql: &mut impl SqlWriter) {
        sql.write_str(match oper {
            SubQueryOper::Exists => "EXISTS",
            SubQueryOper::Any => "ANY",
            SubQueryOper::Some => "SOME",
            SubQueryOper::All => "ALL",
        })
        .unwrap();
    }

    /// Translate [`LogicalChainOper`] into SQL statement.
    fn prepare_logical_chain_oper(
        &self,
        log_chain_oper: &LogicalChainOper,
        i: usize,
        length: usize,
        sql: &mut impl SqlWriter,
    ) {
        let (simple_expr, oper) = match log_chain_oper {
            LogicalChainOper::And(simple_expr) => (simple_expr, "AND"),
            LogicalChainOper::Or(simple_expr) => (simple_expr, "OR"),
        };
        if i > 0 {
            sql.write_str(" ").unwrap();
            sql.write_str(oper).unwrap();
            sql.write_str(" ").unwrap();
        }
        let both_binary = match simple_expr {
            Expr::Binary(_, _, right) => {
                matches!(right.as_ref(), Expr::Binary(_, _, _))
            }
            _ => false,
        };
        let need_parentheses = length > 1 && both_binary;
        if need_parentheses {
            sql.write_str("(").unwrap();
        }
        self.prepare_expr(simple_expr, sql);
        if need_parentheses {
            sql.write_str(")").unwrap();
        }
    }

    /// Translate [`Function`] into SQL statement.
    fn prepare_function_name_common(&self, function: &Func, sql: &mut impl SqlWriter) {
        if let Func::Custom(iden) = function {
            sql.write_str(&iden.0)
        } else {
            sql.write_str(match function {
                Func::Max => "MAX",
                Func::Min => "MIN",
                Func::Sum => "SUM",
                Func::Avg => "AVG",
                Func::Abs => "ABS",
                Func::Coalesce => "COALESCE",
                Func::Count => "COUNT",
                Func::IfNull => self.if_null_function(),
                Func::Greatest => self.greatest_function(),
                Func::Least => self.least_function(),
                Func::CharLength => self.char_length_function(),
                Func::Cast => "CAST",
                Func::Lower => "LOWER",
                Func::Upper => "UPPER",
                Func::BitAnd => "BIT_AND",
                Func::BitOr => "BIT_OR",
                Func::Custom(_) => "",
                Func::Random => self.random_function(),
                Func::Round => "ROUND",
                Func::Md5 => "MD5",
                #[cfg(feature = "backend-postgres")]
                Func::PgFunction(_) => unimplemented!(),
            })
        }
        .unwrap();
    }

    fn prepare_function_arguments(&self, func: &FunctionCall, sql: &mut impl SqlWriter) {
        sql.write_str("(").unwrap();
        let mut args = func.args.iter().zip(func.mods.iter());

        if let Some((arg, modifier)) = args.next() {
            if modifier.distinct {
                sql.write_str("DISTINCT ").unwrap();
            }
            self.prepare_expr(arg, sql);
        }

        for (arg, modifier) in args {
            sql.write_str(", ").unwrap();
            if modifier.distinct {
                sql.write_str("DISTINCT ").unwrap();
            }
            self.prepare_expr(arg, sql);
        }

        sql.write_str(")").unwrap();
    }

    /// Translate [`QueryStatement`] into SQL statement.
    fn prepare_query_statement(&self, query: &SubQueryStatement, sql: &mut impl SqlWriter);

    fn prepare_with_query(&self, query: &WithQuery, sql: &mut impl SqlWriter) {
        self.prepare_with_clause(&query.with_clause, sql);
        self.prepare_query_statement(query.query.as_ref().unwrap().deref(), sql);
    }

    fn prepare_with_clause(&self, with_clause: &WithClause, sql: &mut impl SqlWriter) {
        self.prepare_with_clause_start(with_clause, sql);
        self.prepare_with_clause_common_tables(with_clause, sql);
        if with_clause.recursive {
            self.prepare_with_clause_recursive_options(with_clause, sql);
        }
    }

    fn prepare_with_clause_recursive_options(
        &self,
        with_clause: &WithClause,
        sql: &mut impl SqlWriter,
    ) {
        if with_clause.recursive {
            if let Some(search) = &with_clause.search {
                sql.write_str("SEARCH ").unwrap();
                sql.write_str(match &search.order.as_ref().unwrap() {
                    SearchOrder::BREADTH => "BREADTH",
                    SearchOrder::DEPTH => "DEPTH",
                })
                .unwrap();
                sql.write_str(" FIRST BY ").unwrap();

                self.prepare_expr(&search.expr.as_ref().unwrap().expr, sql);

                sql.write_str(" SET ").unwrap();

                self.prepare_iden(search.expr.as_ref().unwrap().alias.as_ref().unwrap(), sql);
                sql.write_str(" ").unwrap();
            }
            if let Some(cycle) = &with_clause.cycle {
                sql.write_str("CYCLE ").unwrap();

                self.prepare_expr(cycle.expr.as_ref().unwrap(), sql);

                sql.write_str(" SET ").unwrap();

                self.prepare_iden(cycle.set_as.as_ref().unwrap(), sql);
                sql.write_str(" USING ").unwrap();
                self.prepare_iden(cycle.using.as_ref().unwrap(), sql);
                sql.write_str(" ").unwrap();
            }
        }
    }

    fn prepare_with_clause_common_tables(
        &self,
        with_clause: &WithClause,
        sql: &mut impl SqlWriter,
    ) {
        let mut cte_first = true;
        assert_ne!(
            with_clause.cte_expressions.len(),
            0,
            "Cannot build a with query that has no common table expression!"
        );

        for cte in &with_clause.cte_expressions {
            if !cte_first {
                sql.write_str(", ").unwrap();
            }
            cte_first = false;

            self.prepare_with_query_clause_common_table(cte, sql);
        }
    }

    fn prepare_with_query_clause_common_table(
        &self,
        cte: &CommonTableExpression,
        sql: &mut impl SqlWriter,
    ) {
        self.prepare_iden(cte.table_name.as_ref().unwrap(), sql);

        if cte.cols.is_empty() {
            sql.write_str(" ").unwrap();
        } else {
            sql.write_str(" (").unwrap();

            let mut col_first = true;
            for col in &cte.cols {
                if !col_first {
                    sql.write_str(", ").unwrap();
                }
                col_first = false;
                self.prepare_iden(col, sql);
            }

            sql.write_str(") ").unwrap();
        }

        sql.write_str("AS ").unwrap();

        self.prepare_with_query_clause_materialization(cte, sql);

        sql.write_str("(").unwrap();

        match &cte.query {
            CteQuery::SubQuery(sub_query) => self.prepare_query_statement(sub_query, sql),
            CteQuery::Values(items) => self.prepare_values_rows(items, sql),
        }

        sql.write_str(") ").unwrap();
    }

    fn prepare_with_query_clause_materialization(
        &self,
        cte: &CommonTableExpression,
        sql: &mut impl SqlWriter,
    ) {
        if let Some(materialized) = cte.materialized {
            if !materialized {
                sql.write_str("NOT MATERIALIZED ")
            } else {
                sql.write_str(" MATERIALIZED ")
            }
            .unwrap()
        }
    }

    fn prepare_with_clause_start(&self, with_clause: &WithClause, sql: &mut impl SqlWriter) {
        sql.write_str("WITH ").unwrap();

        if with_clause.recursive {
            sql.write_str("RECURSIVE ").unwrap();
        }
    }

    fn prepare_insert(&self, replace: bool, sql: &mut impl SqlWriter) {
        if replace {
            sql.write_str("REPLACE").unwrap();
        } else {
            sql.write_str("INSERT").unwrap();
        }
    }

    fn prepare_function_name(&self, function: &Func, sql: &mut impl SqlWriter) {
        self.prepare_function_name_common(function, sql)
    }

    /// Translate [`TypeRef`] into an SQL statement.
    fn prepare_type_ref(&self, type_name: &TypeRef, sql: &mut impl SqlWriter) {
        let TypeRef(schema_name, r#type) = type_name;
        if let Some(schema_name) = schema_name {
            self.prepare_schema_name(schema_name, sql);
            write!(sql, ".").unwrap();
        }
        self.prepare_iden(r#type, sql);
    }

    /// Translate [`JoinType`] into SQL statement.
    fn prepare_join_type(&self, join_type: &JoinType, sql: &mut impl SqlWriter) {
        self.prepare_join_type_common(join_type, sql)
    }

    fn prepare_join_type_common(&self, join_type: &JoinType, sql: &mut impl SqlWriter) {
        sql.write_str(match join_type {
            JoinType::Join => "JOIN",
            JoinType::CrossJoin => "CROSS JOIN",
            JoinType::InnerJoin => "INNER JOIN",
            JoinType::LeftJoin => "LEFT JOIN",
            JoinType::RightJoin => "RIGHT JOIN",
            JoinType::FullOuterJoin => "FULL OUTER JOIN",
            JoinType::StraightJoin => "STRAIGHT_JOIN",
        })
        .unwrap()
    }

    /// Translate [`OrderExpr`] into SQL statement.
    fn prepare_order_expr(&self, order_expr: &OrderExpr, sql: &mut impl SqlWriter) {
        if !matches!(order_expr.order, Order::Field(_)) {
            self.prepare_expr(&order_expr.expr, sql);
        }
        self.prepare_order(order_expr, sql);
    }

    /// Translate [`JoinOn`] into SQL statement.
    fn prepare_join_on(&self, join_on: &JoinOn, sql: &mut impl SqlWriter) {
        match join_on {
            JoinOn::Condition(c) => self.prepare_condition(c, "ON", sql),
            JoinOn::Columns(_c) => unimplemented!(),
        }
    }

    /// Translate [`Order`] into SQL statement.
    fn prepare_order(&self, order_expr: &OrderExpr, sql: &mut impl SqlWriter) {
        match &order_expr.order {
            Order::Asc => sql.write_str(" ASC").unwrap(),
            Order::Desc => sql.write_str(" DESC").unwrap(),
            Order::Field(values) => self.prepare_field_order(order_expr, values, sql),
        }
    }

    /// Translate [`Order::Field`] into SQL statement
    fn prepare_field_order(
        &self,
        order_expr: &OrderExpr,
        values: &Values,
        sql: &mut impl SqlWriter,
    ) {
        sql.write_str("CASE ").unwrap();
        let mut i = 0;
        for value in &values.0 {
            sql.write_str("WHEN ").unwrap();
            self.prepare_expr(&order_expr.expr, sql);
            sql.write_str("=").unwrap();
            self.write_value(sql, value).unwrap();
            sql.write_str(" THEN ").unwrap();
            write_int(sql, i);
            sql.write_str(" ").unwrap();
            i += 1;
        }

        sql.write_str("ELSE ").unwrap();
        write_int(sql, i);
        sql.write_str(" END").unwrap();
    }

    /// Write [`Value`] into SQL statement as parameter.
    fn prepare_value(&self, value: Value, sql: &mut impl SqlWriter);

    /// Write [`Value`] inline.
    fn prepare_constant(&self, value: &Value, sql: &mut impl SqlWriter) {
        self.write_value(sql, value).unwrap();
    }

    /// Translate a `&[ValueTuple]` into a VALUES list.
    fn prepare_values_list(&self, value_tuples: &[ValueTuple], sql: &mut impl SqlWriter) {
        sql.write_str("VALUES ").unwrap();
        let mut tuples = value_tuples.iter();
        join_io!(
            tuples,
            value_tuple,
            join {
                sql.write_str(", ").unwrap();
            },
            do {
                sql.write_str(self.values_list_tuple_prefix()).unwrap();
                sql.write_str("(").unwrap();

                let mut values = value_tuple.clone().into_iter();
                join_io!(
                    values,
                    value,
                    join {
                        sql.write_str(", ").unwrap();
                    },
                    do {
                        self.prepare_value(value, sql);
                    }
                );

                sql.write_str(")").unwrap();
            }
        );
    }

    fn prepare_values_rows(&self, values: &[Values], sql: &mut impl SqlWriter) {
        sql.write_str("VALUES ").unwrap();
        let mut rows = values.iter();
        join_io!(
            rows,
            row,
            join {
                sql.write_str(", ").unwrap();
            },
            do {
                sql.write_str("(").unwrap();

                let mut vals = row.clone().into_iter();
                join_io!(
                    vals,
                    val,
                    join {
                        sql.write_str(", ").unwrap();
                    },
                    do {
                        self.prepare_value(val, sql);
                    }
                );

                sql.write_str(")").unwrap();
            }
        );
    }

    /// Translate [`Expr::Tuple`] into SQL statement.
    fn prepare_tuple(&self, exprs: &[Expr], sql: &mut impl SqlWriter) {
        sql.write_str("(").unwrap();
        for (i, expr) in exprs.iter().enumerate() {
            if i != 0 {
                sql.write_str(", ").unwrap();
            }
            self.prepare_expr(expr, sql);
        }
        sql.write_str(")").unwrap();
    }

    /// Translate [`Keyword`] into SQL statement.
    fn prepare_keyword(&self, keyword: &Keyword, sql: &mut impl SqlWriter) {
        match keyword {
            Keyword::Null => sql.write_str("NULL").unwrap(),
            Keyword::CurrentDate => sql.write_str("CURRENT_DATE").unwrap(),
            Keyword::CurrentTime => sql.write_str("CURRENT_TIME").unwrap(),
            Keyword::CurrentTimestamp => sql.write_str("CURRENT_TIMESTAMP").unwrap(),
            Keyword::Default => sql.write_str("DEFAULT").unwrap(),
            Keyword::Custom(iden) => sql.write_str(&iden.0).unwrap(),
        }
    }

    /// Convert a SQL value into syntax-specific string
    fn value_to_string(&self, v: &Value) -> String {
        self.value_to_string_common(v)
    }

    fn value_to_string_common(&self, v: &Value) -> String {
        let mut s = String::new();
        self.write_value(&mut s, v).unwrap();
        s
    }

    #[doc(hidden)]
    fn write_value(&self, buf: &mut impl Write, value: &Value) -> fmt::Result {
        macro_rules! write_opt {
            ($opt:expr, $val:ident => $body:expr) => {
                match $opt {
                    Some($val) => $body,
                    None => buf.write_str("NULL").unwrap(),
                }
            };
        }

        match value {
<<<<<<< HEAD
            Value::Bool(v) => write_opt!(v, val => self.write_bool_to(buf, *val)),
            Value::TinyInt(v) => write_opt!(v, val => self.write_i8_to(buf, *val)),
            Value::SmallInt(v) => write_opt!(v, val => self.write_i16_to(buf, *val)),
            Value::Int(v) => write_opt!(v, val => self.write_i32_to(buf, *val)),
            Value::BigInt(v) => write_opt!(v, val => self.write_i64_to(buf, *val)),
            Value::TinyUnsigned(v) => write_opt!(v, val => self.write_u8_to(buf, *val)),
            Value::SmallUnsigned(v) => write_opt!(v, val => self.write_u16_to(buf, *val)),
            Value::Unsigned(v) => write_opt!(v, val => self.write_u32_to(buf, *val)),
            Value::BigUnsigned(v) => write_opt!(v, val => self.write_u64_to(buf, *val)),
            Value::Float(v) => write_opt!(v, val => self.write_f32_to(buf, *val)),
            Value::Double(v) => write_opt!(v, val => self.write_f64_to(buf, *val)),
            Value::String(v) => write_opt!(v, val => self.write_str_to(buf, val)),
            Value::Char(v) => write_opt!(v, val => self.write_char_to(buf, *val)),
            #[cfg(feature = "backend-postgres")]
            Value::Enum(v) => write_opt!(v, val => self.write_enum_to(buf, val.as_ref())),
            Value::Bytes(v) => {
                write_opt!(v, val => ValueEncoder::write_bytes_to(self, buf, val))
=======
            Value::Bool(None)
            | Value::TinyInt(None)
            | Value::SmallInt(None)
            | Value::Int(None)
            | Value::BigInt(None)
            | Value::TinyUnsigned(None)
            | Value::SmallUnsigned(None)
            | Value::Unsigned(None)
            | Value::BigUnsigned(None)
            | Value::Float(None)
            | Value::Double(None)
            | Value::String(None)
            | Value::Char(None)
            | Value::Bytes(None) => buf.write_str("NULL")?,
            #[cfg(feature = "with-json")]
            Value::Json(None) => buf.write_str("NULL")?,
            #[cfg(feature = "with-chrono")]
            Value::ChronoDate(None) => buf.write_str("NULL")?,
            #[cfg(feature = "with-chrono")]
            Value::ChronoTime(None) => buf.write_str("NULL")?,
            #[cfg(feature = "with-chrono")]
            Value::ChronoDateTime(None) => buf.write_str("NULL")?,
            #[cfg(feature = "with-chrono")]
            Value::ChronoDateTimeUtc(None) => buf.write_str("NULL")?,
            #[cfg(feature = "with-chrono")]
            Value::ChronoDateTimeLocal(None) => buf.write_str("NULL")?,
            #[cfg(feature = "with-chrono")]
            Value::ChronoDateTimeWithTimeZone(None) => buf.write_str("NULL")?,
            #[cfg(feature = "with-time")]
            Value::TimeDate(None) => buf.write_str("NULL")?,
            #[cfg(feature = "with-time")]
            Value::TimeTime(None) => buf.write_str("NULL")?,
            #[cfg(feature = "with-time")]
            Value::TimeDateTime(None) => buf.write_str("NULL")?,
            #[cfg(feature = "with-time")]
            Value::TimeDateTimeWithTimeZone(None) => buf.write_str("NULL")?,
            #[cfg(feature = "with-jiff")]
            Value::JiffDate(None) => buf.write_str("NULL")?,
            #[cfg(feature = "with-jiff")]
            Value::JiffTime(None) => buf.write_str("NULL")?,
            #[cfg(feature = "with-jiff")]
            Value::JiffDateTime(None) => buf.write_str("NULL")?,
            #[cfg(feature = "with-jiff")]
            Value::JiffTimestamp(None) => buf.write_str("NULL")?,
            #[cfg(feature = "with-jiff")]
            Value::JiffZoned(None) => buf.write_str("NULL")?,
            #[cfg(feature = "with-rust_decimal")]
            Value::Decimal(None) => buf.write_str("NULL")?,
            #[cfg(feature = "with-bigdecimal")]
            Value::BigDecimal(None) => buf.write_str("NULL")?,
            #[cfg(feature = "with-uuid")]
            Value::Uuid(None) => buf.write_str("NULL")?,
            #[cfg(feature = "with-ipnetwork")]
            Value::IpNetwork(None) => buf.write_str("NULL")?,
            #[cfg(feature = "with-mac_address")]
            Value::MacAddress(None) => buf.write_str("NULL")?,
            #[cfg(feature = "postgres-array")]
            Value::Array(_, None) => buf.write_str("NULL")?,
            #[cfg(feature = "postgres-vector")]
            Value::Vector(None) => buf.write_str("NULL")?,
            #[cfg(feature = "postgres-range")]
            Value::Range(None) => buf.write_str("NULL")?,
            Value::Bool(Some(b)) => buf.write_str(if *b { "TRUE" } else { "FALSE" })?,
            Value::TinyInt(Some(v)) => {
                write_int(buf, *v);
            }
            Value::SmallInt(Some(v)) => {
                write_int(buf, *v);
            }
            Value::Int(Some(v)) => {
                write_int(buf, *v);
            }
            Value::BigInt(Some(v)) => {
                write_int(buf, *v);
            }
            Value::TinyUnsigned(Some(v)) => {
                write_int(buf, *v);
            }
            Value::SmallUnsigned(Some(v)) => {
                write_int(buf, *v);
            }
            Value::Unsigned(Some(v)) => {
                write_int(buf, *v);
            }
            Value::BigUnsigned(Some(v)) => {
                write_int(buf, *v);
>>>>>>> cc44461a
            }
            #[cfg(feature = "with-json")]
            Value::Json(v) => write_opt!(v, val => self.write_json_to(buf, val)),
            #[cfg(feature = "with-chrono")]
            Value::ChronoDate(v) => {
                write_opt!(v, val => self.write_naive_date_to(buf, *val))
            }
            #[cfg(feature = "with-chrono")]
            Value::ChronoTime(v) => {
                write_opt!(v, val => self.write_naive_time_to(buf, *val))
            }
            #[cfg(feature = "with-chrono")]
            Value::ChronoDateTime(v) => {
                write_opt!(v, val => self.write_naive_datetime_to(buf, *val))
            }
            #[cfg(feature = "with-chrono")]
            Value::ChronoDateTimeUtc(v) => {
                write_opt!(v, val => self.write_datetime_utc_to(buf, val))
            }
            #[cfg(feature = "with-chrono")]
            Value::ChronoDateTimeLocal(v) => write_opt!(v, val => self
                .write_datetime_local_to(buf, val)),
            #[cfg(feature = "with-chrono")]
            Value::ChronoDateTimeWithTimeZone(v) => {
                write_opt!(v, val => self.write_datetime_fixed_to(buf, val))
            }
            #[cfg(feature = "with-time")]
            Value::TimeDate(v) => write_opt!(v, val => self.write_time_date_to(buf, *val)),
            #[cfg(feature = "with-time")]
            Value::TimeTime(v) => write_opt!(v, val => self.write_time_time_to(buf, *val)),
            #[cfg(feature = "with-time")]
            Value::TimeDateTime(v) => write_opt!(v, val => self.write_time_datetime_to(buf, *val)),
            #[cfg(feature = "with-time")]
            Value::TimeDateTimeWithTimeZone(v) => write_opt!(v, val => self
                .write_time_datetime_tz_to(buf, *val)),
            #[cfg(feature = "with-jiff")]
            Value::JiffDate(v) => {
                write_opt!(v, val => self.write_jiff_date_to(buf, *val))
            }
            #[cfg(feature = "with-jiff")]
            Value::JiffTime(v) => {
                write_opt!(v, val => self.write_jiff_time_to(buf, *val))
            }
            #[cfg(feature = "with-jiff")]
            Value::JiffDateTime(v) => write_opt!(v, val => self
                .write_jiff_datetime_to(buf, *val)),
            #[cfg(feature = "with-jiff")]
            Value::JiffTimestamp(v) => {
                write_opt!(v, val => self.write_jiff_timestamp_to(buf, *val))
            }
            #[cfg(feature = "with-jiff")]
            Value::JiffZoned(v) => write_opt!(v, val => self.write_jiff_zoned_to(buf, val)),
            #[cfg(feature = "with-rust_decimal")]
            Value::Decimal(v) => write_opt!(v, val => self.write_decimal_to(buf, *val)),
            #[cfg(feature = "with-bigdecimal")]
            Value::BigDecimal(v) => {
                write_opt!(v, val => self.write_bigdecimal_to(buf, val))
            }
            #[cfg(feature = "with-uuid")]
            Value::Uuid(v) => write_opt!(v, val => self.write_uuid_to(buf, *val)),
            #[cfg(feature = "postgres-vector")]
            Value::Vector(v) => write_opt!(v, val => self.write_vector_to(buf, val)),
            #[cfg(feature = "with-ipnetwork")]
            Value::IpNetwork(v) => write_opt!(v, val => self.write_ipnetwork_to(buf, *val)),
            #[cfg(feature = "with-mac_address")]
<<<<<<< HEAD
            Value::MacAddress(v) => write_opt!(v, val => self.write_mac_to(buf, *val)),
            #[cfg(feature = "postgres-array")]
            Value::Array(v) => write_opt!(v, val => self.write_array_to(buf, val)),
        }
=======
            Value::MacAddress(Some(v)) => {
                buf.write_str("'")?;
                write!(buf, "{v}")?;
                buf.write_str("'")?;
            }
            #[cfg(feature = "postgres-range")]
            Value::Range(Some(v)) => {
                buf.write_str("'")?;
                write!(buf, "{v}")?;
                buf.write_str("'")?;
            }
        };
>>>>>>> cc44461a

        Ok(())
    }

    #[doc(hidden)]
    /// Write ON CONFLICT expression
    fn prepare_on_conflict(&self, on_conflict: &Option<OnConflict>, sql: &mut impl SqlWriter) {
        if let Some(on_conflict) = on_conflict {
            self.prepare_on_conflict_keywords(sql);
            self.prepare_on_conflict_target(&on_conflict.targets, sql);
            self.prepare_on_conflict_condition(&on_conflict.target_where, sql);
            self.prepare_on_conflict_action(&on_conflict.action, sql);
            self.prepare_on_conflict_condition(&on_conflict.action_where, sql);
        }
    }

    #[doc(hidden)]
    /// Write ON CONFLICT target
    fn prepare_on_conflict_target(
        &self,
        on_conflict_targets: &[OnConflictTarget],
        sql: &mut impl SqlWriter,
    ) {
        let mut targets = on_conflict_targets.iter();
        join_io!(
            targets,
            target,
            first {
                sql.write_str("(").unwrap();
            },
            join {
                sql.write_str(", ").unwrap();
            },
            do {
                match target {
                    OnConflictTarget::ConflictColumn(col) => {
                        self.prepare_iden(col, sql);
                    }
                    OnConflictTarget::ConflictExpr(expr) => {
                        self.prepare_expr(expr, sql);
                    }
                }
            },
            last {
                sql.write_str(")").unwrap();
            }
        );
    }

    #[doc(hidden)]
    /// Write ON CONFLICT action
    fn prepare_on_conflict_action(
        &self,
        on_conflict_action: &Option<OnConflictAction>,
        sql: &mut impl SqlWriter,
    ) {
        self.prepare_on_conflict_action_common(on_conflict_action, sql);
    }

    fn prepare_on_conflict_action_common(
        &self,
        on_conflict_action: &Option<OnConflictAction>,
        sql: &mut impl SqlWriter,
    ) {
        if let Some(action) = on_conflict_action {
            match action {
                OnConflictAction::DoNothing(_) => {
                    sql.write_str(" DO NOTHING").unwrap();
                }
                OnConflictAction::Update(update_strats) => {
                    self.prepare_on_conflict_do_update_keywords(sql);
                    let mut update_strats_iter = update_strats.iter();
                    join_io!(
                        update_strats_iter,
                        update_strat,
                        join {
                            sql.write_str(", ").unwrap();
                        },
                        do {
                            match update_strat {
                                OnConflictUpdate::Column(col) => {
                                    self.prepare_iden(col, sql);
                                    sql.write_str(" = ").unwrap();
                                    self.prepare_on_conflict_excluded_table(col, sql);
                                }
                                OnConflictUpdate::Expr(col, expr) => {
                                    self.prepare_iden(col, sql);
                                    sql.write_str(" = ").unwrap();
                                    self.prepare_expr(expr, sql);
                                }
                            }
                        }
                    );
                }
            }
        }
    }

    #[doc(hidden)]
    /// Write ON CONFLICT keywords
    fn prepare_on_conflict_keywords(&self, sql: &mut impl SqlWriter) {
        sql.write_str(" ON CONFLICT ").unwrap();
    }

    #[doc(hidden)]
    /// Write ON CONFLICT keywords
    fn prepare_on_conflict_do_update_keywords(&self, sql: &mut impl SqlWriter) {
        sql.write_str(" DO UPDATE SET ").unwrap();
    }

    #[doc(hidden)]
    /// Write ON CONFLICT update action by retrieving value from the excluded table
    fn prepare_on_conflict_excluded_table(&self, col: &DynIden, sql: &mut impl SqlWriter) {
        sql.write_char(self.quote().left()).unwrap();
        sql.write_str("excluded").unwrap();
        sql.write_char(self.quote().right()).unwrap();
        sql.write_str(".").unwrap();
        self.prepare_iden(col, sql);
    }

    #[doc(hidden)]
    /// Write ON CONFLICT conditions
    fn prepare_on_conflict_condition(
        &self,
        on_conflict_condition: &ConditionHolder,
        sql: &mut impl SqlWriter,
    ) {
        self.prepare_condition(on_conflict_condition, "WHERE", sql)
    }

    #[doc(hidden)]
    /// Hook to insert "OUTPUT" expressions.
    fn prepare_output(&self, _returning: &Option<ReturningClause>, _sql: &mut impl SqlWriter) {}

    #[doc(hidden)]
    /// Hook to insert "RETURNING" statements.
    fn prepare_returning(&self, returning: &Option<ReturningClause>, sql: &mut impl SqlWriter) {
        if let Some(returning) = returning {
            sql.write_str(" RETURNING ").unwrap();
            match &returning {
                ReturningClause::All => sql.write_str("*").unwrap(),
                ReturningClause::Columns(cols) => {
                    let mut cols_iter = cols.iter();
                    join_io!(
                        cols_iter,
                        column_ref,
                        join {
                            sql.write_str(", ").unwrap();
                        },
                        do {
                            self.prepare_column_ref(column_ref, sql);
                        }
                    );
                }
                ReturningClause::Exprs(exprs) => {
                    let mut exprs_iter = exprs.iter();
                    join_io!(
                        exprs_iter,
                        expr,
                        join {
                            sql.write_str(", ").unwrap();
                        },
                        do {
                            self.prepare_expr(expr, sql);
                        }
                    );
                }
            }
        }
    }

    #[doc(hidden)]
    /// Translate a condition to a "WHERE" clause.
    fn prepare_condition(
        &self,
        condition: &ConditionHolder,
        keyword: &str,
        sql: &mut impl SqlWriter,
    ) {
        match &condition.contents {
            ConditionHolderContents::Empty => (),
            ConditionHolderContents::Chain(conditions) => {
                sql.write_str(" ").unwrap();
                sql.write_str(keyword).unwrap();
                sql.write_str(" ").unwrap();
                for (i, log_chain_oper) in conditions.iter().enumerate() {
                    self.prepare_logical_chain_oper(log_chain_oper, i, conditions.len(), sql);
                }
            }
            ConditionHolderContents::Condition(c) => {
                sql.write_str(" ").unwrap();
                sql.write_str(keyword).unwrap();
                sql.write_str(" ").unwrap();
                self.prepare_condition_where(c, sql);
            }
        }
    }

    #[doc(hidden)]
    /// Translate part of a condition to part of a "WHERE" clause.
    fn prepare_condition_where(&self, condition: &Condition, sql: &mut impl SqlWriter) {
        let simple_expr = condition.clone().into();
        self.prepare_expr(&simple_expr, sql);
    }

    #[doc(hidden)]
    /// Translate [`Frame`] into SQL statement.
    fn prepare_frame(&self, frame: &Frame, sql: &mut impl SqlWriter) {
        match *frame {
            Frame::UnboundedPreceding => sql.write_str("UNBOUNDED PRECEDING").unwrap(),
            Frame::Preceding(v) => {
                self.prepare_value(v.into(), sql);
                sql.write_str("PRECEDING").unwrap();
            }
            Frame::CurrentRow => sql.write_str("CURRENT ROW").unwrap(),
            Frame::Following(v) => {
                self.prepare_value(v.into(), sql);
                sql.write_str("FOLLOWING").unwrap();
            }
            Frame::UnboundedFollowing => sql.write_str("UNBOUNDED FOLLOWING").unwrap(),
        }
    }

    #[doc(hidden)]
    /// Translate [`WindowStatement`] into SQL statement.
    fn prepare_window_statement(&self, window: &WindowStatement, sql: &mut impl SqlWriter) {
        let mut partition_iter = window.partition_by.iter();
        join_io!(
            partition_iter,
            expr,
            first {
                sql.write_str("PARTITION BY ").unwrap();
            },
            join {
                sql.write_str(", ").unwrap();
            },
            do {
                self.prepare_expr(expr, sql);
            }
        );

        let mut order_iter = window.order_by.iter();
        join_io!(
            order_iter,
            expr,
            first {
                sql.write_str(" ORDER BY ").unwrap();
            },
            join {
                sql.write_str(", ").unwrap();
            },
            do {
                self.prepare_order_expr(expr, sql);
            }
        );

        if let Some(frame) = &window.frame {
            match frame.r#type {
                FrameType::Range => sql.write_str(" RANGE ").unwrap(),
                FrameType::Rows => sql.write_str(" ROWS ").unwrap(),
            };
            if let Some(end) = &frame.end {
                sql.write_str("BETWEEN ").unwrap();
                self.prepare_frame(&frame.start, sql);
                sql.write_str(" AND ").unwrap();
                self.prepare_frame(end, sql);
            } else {
                self.prepare_frame(&frame.start, sql);
            }
        }
    }

    #[doc(hidden)]
    /// Translate a binary expr to SQL.
    fn binary_expr(&self, left: &Expr, op: &BinOper, right: &Expr, sql: &mut impl SqlWriter) {
        // If left has higher precedence than op, we can drop parentheses around left
        let drop_left_higher_precedence =
            self.inner_expr_well_known_greater_precedence(left, &(*op).into());

        // Figure out if left associativity rules allow us to drop the left parenthesis
        let drop_left_assoc = left.is_binary()
            && op == left.get_bin_oper().unwrap()
            && self.well_known_left_associative(op);

        let left_paren = !drop_left_higher_precedence && !drop_left_assoc;
        if left_paren {
            sql.write_str("(").unwrap();
        }
        self.prepare_expr(left, sql);
        if left_paren {
            sql.write_str(")").unwrap();
        }

        sql.write_str(" ").unwrap();
        self.prepare_bin_oper(op, sql);
        sql.write_str(" ").unwrap();

        // If right has higher precedence than op, we can drop parentheses around right
        let drop_right_higher_precedence =
            self.inner_expr_well_known_greater_precedence(right, &(*op).into());

        let op_as_oper = Oper::BinOper(*op);
        // Due to representation of trinary op between as nested binary ops.
        let drop_right_between_hack = op_as_oper.is_between()
            && right.is_binary()
            && matches!(right.get_bin_oper(), Some(&BinOper::And));

        // Due to representation of trinary op like/not like with optional arg escape as nested binary ops.
        let drop_right_escape_hack = op_as_oper.is_like()
            && right.is_binary()
            && matches!(right.get_bin_oper(), Some(&BinOper::Escape));

        // Due to custom representation of casting AS datatype
        let drop_right_as_hack = (op == &BinOper::As) && matches!(right, Expr::Custom(_));

        let right_paren = !drop_right_higher_precedence
            && !drop_right_escape_hack
            && !drop_right_between_hack
            && !drop_right_as_hack;
        if right_paren {
            sql.write_str("(").unwrap();
        }
        self.prepare_expr(right, sql);
        if right_paren {
            sql.write_str(")").unwrap();
        }
    }

    fn write_string_quoted(&self, string: &str, buffer: &mut impl Write) {
        buffer.write_str("'").unwrap();
        self.write_escaped(buffer, string);
        buffer.write_str("'").unwrap();
    }

    #[doc(hidden)]
    /// The name of the function that represents the "if null" condition.
    fn if_null_function(&self) -> &str {
        "IFNULL"
    }

    #[doc(hidden)]
    /// The name of the function that represents the "greatest" function.
    fn greatest_function(&self) -> &str {
        "GREATEST"
    }

    #[doc(hidden)]
    /// The name of the function that represents the "least" function.
    fn least_function(&self) -> &str {
        "LEAST"
    }

    #[doc(hidden)]
    /// The name of the function that returns the char length.
    fn char_length_function(&self) -> &str {
        "CHAR_LENGTH"
    }

    #[doc(hidden)]
    /// The name of the function that returns a random number
    fn random_function(&self) -> &str {
        // Returning it with parens as part of the name because the tuple preparer can't deal with empty lists
        "RANDOM"
    }

    #[doc(hidden)]
    /// The name of the function that returns the lock phrase including the leading 'FOR'
    fn lock_phrase(&self, lock_type: LockType) -> &'static str {
        match lock_type {
            LockType::Update => "FOR UPDATE",
            LockType::NoKeyUpdate => "FOR NO KEY UPDATE",
            LockType::Share => "FOR SHARE",
            LockType::KeyShare => "FOR KEY SHARE",
        }
    }

    /// The keywords for insert default row.
    fn insert_default_keyword(&self) -> &str {
        "(DEFAULT)"
    }

    /// Write insert default rows expression.
    fn insert_default_values(&self, num_rows: u32, sql: &mut impl SqlWriter) {
        sql.write_str("VALUES ").unwrap();
        if num_rows > 0 {
            sql.write_str(self.insert_default_keyword()).unwrap();

            for _ in 1..num_rows {
                sql.write_str(", ").unwrap();
                sql.write_str(self.insert_default_keyword()).unwrap();
            }
        }
    }

    /// Write TRUE constant
    fn prepare_constant_true(&self, sql: &mut impl SqlWriter) {
        self.prepare_constant(&true.into(), sql);
    }

    /// Write FALSE constant
    fn prepare_constant_false(&self, sql: &mut impl SqlWriter) {
        self.prepare_constant(&false.into(), sql);
    }
}

impl SubQueryStatement {
    pub(crate) fn prepare_statement(
        &self,
        query_builder: &impl QueryBuilder,
        sql: &mut impl SqlWriter,
    ) {
        use SubQueryStatement::*;
        match self {
            SelectStatement(stmt) => query_builder.prepare_select_statement(stmt, sql),
            InsertStatement(stmt) => query_builder.prepare_insert_statement(stmt, sql),
            UpdateStatement(stmt) => query_builder.prepare_update_statement(stmt, sql),
            DeleteStatement(stmt) => query_builder.prepare_delete_statement(stmt, sql),
            WithStatement(stmt) => query_builder.prepare_with_query(stmt, sql),
        }
    }
}

pub(crate) struct CommonSqlQueryBuilder;

impl OperLeftAssocDecider for CommonSqlQueryBuilder {
    fn well_known_left_associative(&self, op: &BinOper) -> bool {
        common_well_known_left_associative(op)
    }
}

impl PrecedenceDecider for CommonSqlQueryBuilder {
    fn inner_expr_well_known_greater_precedence(&self, inner: &Expr, outer_oper: &Oper) -> bool {
        common_inner_expr_well_known_greater_precedence(inner, outer_oper)
    }
}

impl ValueEncoder for CommonSqlQueryBuilder {}

impl QueryBuilder for CommonSqlQueryBuilder {
    fn prepare_query_statement(&self, query: &SubQueryStatement, sql: &mut impl SqlWriter) {
        query.prepare_statement(self, sql);
    }

    fn prepare_value(&self, value: Value, sql: &mut impl SqlWriter) {
        sql.push_param(value, self as _);
    }
}

impl QuotedBuilder for CommonSqlQueryBuilder {
    fn quote(&self) -> Quote {
        QUOTE
    }
}

impl EscapeBuilder for CommonSqlQueryBuilder {}

impl TableRefBuilder for CommonSqlQueryBuilder {}

#[cfg_attr(
    feature = "option-more-parentheses",
    allow(unreachable_code, unused_variables)
)]
pub(crate) fn common_inner_expr_well_known_greater_precedence(
    inner: &Expr,
    outer_oper: &Oper,
) -> bool {
    match inner {
        // We only consider the case where an inner expression is contained in either a
        // unary or binary expression (with an outer_oper).
        // We do not need to wrap with parentheses:
        // Columns, tuples (already wrapped), constants, function calls, values,
        // keywords, subqueries (already wrapped), case (already wrapped)
        Expr::Column(_)
        | Expr::Tuple(_)
        | Expr::Constant(_)
        | Expr::FunctionCall(_)
        | Expr::Value(_)
        | Expr::Keyword(_)
        | Expr::Case(_)
        | Expr::SubQuery(_, _)
        | Expr::TypeName(_) => true,
        Expr::Binary(_, inner_oper, _) => {
            #[cfg(feature = "option-more-parentheses")]
            {
                return false;
            }
            let inner_oper: Oper = (*inner_oper).into();
            if inner_oper.is_arithmetic() || inner_oper.is_shift() {
                outer_oper.is_comparison()
                    || outer_oper.is_between()
                    || outer_oper.is_in()
                    || outer_oper.is_like()
                    || outer_oper.is_logical()
            } else if inner_oper.is_comparison()
                || inner_oper.is_in()
                || inner_oper.is_like()
                || inner_oper.is_is()
            {
                outer_oper.is_logical()
            } else {
                false
            }
        }
        _ => false,
    }
}

pub(crate) fn common_well_known_left_associative(op: &BinOper) -> bool {
    matches!(
        op,
        BinOper::And | BinOper::Or | BinOper::Add | BinOper::Sub | BinOper::Mul | BinOper::Mod
    )
}

macro_rules! join_io {
    ($iter:ident, $item:ident $(, first $first:expr)?, join $join:expr, do $do:expr $(, last $last:expr)?) => {
        if let Some($item) = $iter.next() {
            $($first)?
            $do

            for $item in $iter {
                $join
                $do
            }

            $($last)?
        }
    };
}

pub(crate) use join_io;

#[cfg(test)]
mod tests {
    #[cfg(feature = "with-chrono")]
    use chrono::{DateTime, FixedOffset, NaiveDate, NaiveDateTime, NaiveTime, Utc};

    #[cfg(feature = "with-chrono")]
    use crate::QueryBuilder;

    /// [Postgresql reference](https://www.postgresql.org/docs/current/datatype-datetime.html#DATATYPE-DATETIME-INPUT-TIMES)
    ///
    /// [Mysql reference](https://dev.mysql.com/doc/refman/8.4/en/fractional-seconds.html)
    ///
    /// [Sqlite reference](https://sqlite.org/lang_datefunc.html)
    #[test]
    #[cfg(feature = "with-chrono")]
    fn format_time_constant() {
        use crate::{MysqlQueryBuilder, PostgresQueryBuilder, QueryBuilder, SqliteQueryBuilder};

        let time = NaiveTime::from_hms_micro_opt(1, 2, 3, 123456)
            .unwrap()
            .into();

        let mut string = String::new();
        macro_rules! compare {
            ($a:ident, $b:literal) => {
                PostgresQueryBuilder.prepare_constant(&$a, &mut string);
                assert_eq!(string, $b);

                string.clear();

                MysqlQueryBuilder.prepare_constant(&$a, &mut string);
                assert_eq!(string, $b);

                string.clear();

                SqliteQueryBuilder.prepare_constant(&$a, &mut string);
                assert_eq!(string, $b);

                string.clear();
            };
        }

        compare!(time, "'01:02:03.123456'");

        let d = NaiveDate::from_ymd_opt(2015, 6, 3).unwrap();
        let t = NaiveTime::from_hms_micro_opt(12, 34, 56, 123456).unwrap();

        let dt = NaiveDateTime::new(d, t);

        let date_time = dt.into();

        compare!(date_time, "'2015-06-03 12:34:56.123456'");

        let date_time_utc = DateTime::<Utc>::from_naive_utc_and_offset(dt, Utc).into();

        compare!(date_time_utc, "'2015-06-03 12:34:56.123456 +00:00'");

        let date_time_tz = DateTime::<FixedOffset>::from_naive_utc_and_offset(
            dt,
            FixedOffset::east_opt(8 * 3600).unwrap(),
        )
        .into();

        compare!(date_time_tz, "'2015-06-03 20:34:56.123456 +08:00'");
    }
}<|MERGE_RESOLUTION|>--- conflicted
+++ resolved
@@ -1143,6 +1143,7 @@
     }
 
     #[doc(hidden)]
+    #[allow(clippy::cognitive_complexity)]
     fn write_value(&self, buf: &mut impl Write, value: &Value) -> fmt::Result {
         macro_rules! write_opt {
             ($opt:expr, $val:ident => $body:expr) => {
@@ -1154,7 +1155,6 @@
         }
 
         match value {
-<<<<<<< HEAD
             Value::Bool(v) => write_opt!(v, val => self.write_bool_to(buf, *val)),
             Value::TinyInt(v) => write_opt!(v, val => self.write_i8_to(buf, *val)),
             Value::SmallInt(v) => write_opt!(v, val => self.write_i16_to(buf, *val)),
@@ -1172,94 +1172,6 @@
             Value::Enum(v) => write_opt!(v, val => self.write_enum_to(buf, val.as_ref())),
             Value::Bytes(v) => {
                 write_opt!(v, val => ValueEncoder::write_bytes_to(self, buf, val))
-=======
-            Value::Bool(None)
-            | Value::TinyInt(None)
-            | Value::SmallInt(None)
-            | Value::Int(None)
-            | Value::BigInt(None)
-            | Value::TinyUnsigned(None)
-            | Value::SmallUnsigned(None)
-            | Value::Unsigned(None)
-            | Value::BigUnsigned(None)
-            | Value::Float(None)
-            | Value::Double(None)
-            | Value::String(None)
-            | Value::Char(None)
-            | Value::Bytes(None) => buf.write_str("NULL")?,
-            #[cfg(feature = "with-json")]
-            Value::Json(None) => buf.write_str("NULL")?,
-            #[cfg(feature = "with-chrono")]
-            Value::ChronoDate(None) => buf.write_str("NULL")?,
-            #[cfg(feature = "with-chrono")]
-            Value::ChronoTime(None) => buf.write_str("NULL")?,
-            #[cfg(feature = "with-chrono")]
-            Value::ChronoDateTime(None) => buf.write_str("NULL")?,
-            #[cfg(feature = "with-chrono")]
-            Value::ChronoDateTimeUtc(None) => buf.write_str("NULL")?,
-            #[cfg(feature = "with-chrono")]
-            Value::ChronoDateTimeLocal(None) => buf.write_str("NULL")?,
-            #[cfg(feature = "with-chrono")]
-            Value::ChronoDateTimeWithTimeZone(None) => buf.write_str("NULL")?,
-            #[cfg(feature = "with-time")]
-            Value::TimeDate(None) => buf.write_str("NULL")?,
-            #[cfg(feature = "with-time")]
-            Value::TimeTime(None) => buf.write_str("NULL")?,
-            #[cfg(feature = "with-time")]
-            Value::TimeDateTime(None) => buf.write_str("NULL")?,
-            #[cfg(feature = "with-time")]
-            Value::TimeDateTimeWithTimeZone(None) => buf.write_str("NULL")?,
-            #[cfg(feature = "with-jiff")]
-            Value::JiffDate(None) => buf.write_str("NULL")?,
-            #[cfg(feature = "with-jiff")]
-            Value::JiffTime(None) => buf.write_str("NULL")?,
-            #[cfg(feature = "with-jiff")]
-            Value::JiffDateTime(None) => buf.write_str("NULL")?,
-            #[cfg(feature = "with-jiff")]
-            Value::JiffTimestamp(None) => buf.write_str("NULL")?,
-            #[cfg(feature = "with-jiff")]
-            Value::JiffZoned(None) => buf.write_str("NULL")?,
-            #[cfg(feature = "with-rust_decimal")]
-            Value::Decimal(None) => buf.write_str("NULL")?,
-            #[cfg(feature = "with-bigdecimal")]
-            Value::BigDecimal(None) => buf.write_str("NULL")?,
-            #[cfg(feature = "with-uuid")]
-            Value::Uuid(None) => buf.write_str("NULL")?,
-            #[cfg(feature = "with-ipnetwork")]
-            Value::IpNetwork(None) => buf.write_str("NULL")?,
-            #[cfg(feature = "with-mac_address")]
-            Value::MacAddress(None) => buf.write_str("NULL")?,
-            #[cfg(feature = "postgres-array")]
-            Value::Array(_, None) => buf.write_str("NULL")?,
-            #[cfg(feature = "postgres-vector")]
-            Value::Vector(None) => buf.write_str("NULL")?,
-            #[cfg(feature = "postgres-range")]
-            Value::Range(None) => buf.write_str("NULL")?,
-            Value::Bool(Some(b)) => buf.write_str(if *b { "TRUE" } else { "FALSE" })?,
-            Value::TinyInt(Some(v)) => {
-                write_int(buf, *v);
-            }
-            Value::SmallInt(Some(v)) => {
-                write_int(buf, *v);
-            }
-            Value::Int(Some(v)) => {
-                write_int(buf, *v);
-            }
-            Value::BigInt(Some(v)) => {
-                write_int(buf, *v);
-            }
-            Value::TinyUnsigned(Some(v)) => {
-                write_int(buf, *v);
-            }
-            Value::SmallUnsigned(Some(v)) => {
-                write_int(buf, *v);
-            }
-            Value::Unsigned(Some(v)) => {
-                write_int(buf, *v);
-            }
-            Value::BigUnsigned(Some(v)) => {
-                write_int(buf, *v);
->>>>>>> cc44461a
             }
             #[cfg(feature = "with-json")]
             Value::Json(v) => write_opt!(v, val => self.write_json_to(buf, val)),
@@ -1325,25 +1237,16 @@
             #[cfg(feature = "with-ipnetwork")]
             Value::IpNetwork(v) => write_opt!(v, val => self.write_ipnetwork_to(buf, *val)),
             #[cfg(feature = "with-mac_address")]
-<<<<<<< HEAD
             Value::MacAddress(v) => write_opt!(v, val => self.write_mac_to(buf, *val)),
             #[cfg(feature = "postgres-array")]
             Value::Array(v) => write_opt!(v, val => self.write_array_to(buf, val)),
-        }
-=======
-            Value::MacAddress(Some(v)) => {
+            #[cfg(feature = "postgres-range")]
+            Value::Range(v) => write_opt!(v, val => {
                 buf.write_str("'")?;
-                write!(buf, "{v}")?;
+                write!(buf, "{val}")?;
                 buf.write_str("'")?;
-            }
-            #[cfg(feature = "postgres-range")]
-            Value::Range(Some(v)) => {
-                buf.write_str("'")?;
-                write!(buf, "{v}")?;
-                buf.write_str("'")?;
-            }
-        };
->>>>>>> cc44461a
+            }),
+        }
 
         Ok(())
     }
