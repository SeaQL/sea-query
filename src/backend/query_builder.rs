--- conflicted
+++ resolved
@@ -754,71 +754,36 @@
     }
 
     /// Translate [`Function`] into SQL statement.
-<<<<<<< HEAD
-    fn prepare_function_name_common(&self, function: &Function, sql: &mut dyn SqlWriter) {
-        if let Function::Custom(iden) = function {
-            sql.write_str(&iden.0).unwrap()
+    fn prepare_function_name_common(&self, function: &Func, sql: &mut dyn SqlWriter) {
+        if let Func::Custom(iden) = function {
+            sql.write_str(&iden.0)
         } else {
             sql.write_str(match function {
-                Function::Max => "MAX",
-                Function::Min => "MIN",
-                Function::Sum => "SUM",
-                Function::Avg => "AVG",
-                Function::Abs => "ABS",
-                Function::Coalesce => "COALESCE",
-                Function::Count => "COUNT",
-                Function::IfNull => self.if_null_function(),
-                Function::Greatest => self.greatest_function(),
-                Function::Least => self.least_function(),
-                Function::CharLength => self.char_length_function(),
-                Function::Cast => "CAST",
-                Function::Lower => "LOWER",
-                Function::Upper => "UPPER",
-                Function::BitAnd => "BIT_AND",
-                Function::BitOr => "BIT_OR",
-                Function::Custom(_) => "",
-                Function::Random => self.random_function(),
-                Function::Round => "ROUND",
-                Function::Md5 => "MD5",
+                Func::Max => "MAX",
+                Func::Min => "MIN",
+                Func::Sum => "SUM",
+                Func::Avg => "AVG",
+                Func::Abs => "ABS",
+                Func::Coalesce => "COALESCE",
+                Func::Count => "COUNT",
+                Func::IfNull => self.if_null_function(),
+                Func::Greatest => self.greatest_function(),
+                Func::Least => self.least_function(),
+                Func::CharLength => self.char_length_function(),
+                Func::Cast => "CAST",
+                Func::Lower => "LOWER",
+                Func::Upper => "UPPER",
+                Func::BitAnd => "BIT_AND",
+                Func::BitOr => "BIT_OR",
+                Func::Custom(_) => "",
+                Func::Random => self.random_function(),
+                Func::Round => "ROUND",
+                Func::Md5 => "MD5",
                 #[cfg(feature = "backend-postgres")]
-                Function::PgFunction(_) => unimplemented!(),
+                Func::PgFunction(_) => unimplemented!(),
             })
-=======
-    fn prepare_function_name_common(&self, function: &Func, sql: &mut dyn SqlWriter) {
-        if let Func::Custom(iden) = function {
-            write!(sql, "{iden}").unwrap()
-        } else {
-            write!(
-                sql,
-                "{}",
-                match function {
-                    Func::Max => "MAX",
-                    Func::Min => "MIN",
-                    Func::Sum => "SUM",
-                    Func::Avg => "AVG",
-                    Func::Abs => "ABS",
-                    Func::Coalesce => "COALESCE",
-                    Func::Count => "COUNT",
-                    Func::IfNull => self.if_null_function(),
-                    Func::Greatest => self.greatest_function(),
-                    Func::Least => self.least_function(),
-                    Func::CharLength => self.char_length_function(),
-                    Func::Cast => "CAST",
-                    Func::Lower => "LOWER",
-                    Func::Upper => "UPPER",
-                    Func::BitAnd => "BIT_AND",
-                    Func::BitOr => "BIT_OR",
-                    Func::Custom(_) => "",
-                    Func::Random => self.random_function(),
-                    Func::Round => "ROUND",
-                    Func::Md5 => "MD5",
-                    #[cfg(feature = "backend-postgres")]
-                    Func::PgFunction(_) => unimplemented!(),
-                }
-            )
->>>>>>> 161bcae7
-            .unwrap();
-        }
+        }
+        .unwrap();
     }
 
     fn prepare_function_arguments(&self, func: &FunctionCall, sql: &mut dyn SqlWriter) {
