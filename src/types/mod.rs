--- conflicted
+++ resolved
@@ -604,45 +604,6 @@
     }
 }
 
-<<<<<<< HEAD
-impl<T> IntoColumnRef for T
-where
-    T: Into<ColumnName>,
-{
-    fn into_column_ref(self) -> ColumnRef {
-        ColumnRef::Column(self.into())
-    }
-}
-
-impl IntoColumnRef for Asterisk {
-    fn into_column_ref(self) -> ColumnRef {
-        ColumnRef::Asterisk(None)
-    }
-}
-
-impl<T> IntoColumnRef for (T, Asterisk)
-where
-    T: IntoIden,
-{
-    fn into_column_ref(self) -> ColumnRef {
-        ColumnRef::Asterisk(Some(self.0.into()))
-=======
-impl IntoTableRef for TableRef {
-    fn into_table_ref(self) -> TableRef {
-        self
-    }
-}
-
-impl<T> IntoTableRef for T
-where
-    T: Into<TableName>,
-{
-    fn into_table_ref(self) -> TableRef {
-        TableRef::Table(self.into(), None)
->>>>>>> 5150325e
-    }
-}
-
 impl TableRef {
     /// Add or replace the current alias
     pub fn alias<A>(self, alias: A) -> Self
