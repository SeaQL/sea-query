//! Helper for preparing SQL statements.

use crate::*;
pub use std::fmt::Write;

pub trait SqlWriter: Write + ToString {
    fn push_param(&mut self, value: Value, query_builder: &dyn QueryBuilder);

    /// Upcast this into parent trait. Still needed in 1.85
    fn as_writer(&mut self) -> &mut dyn Write;
}

impl SqlWriter for String {
    fn push_param(&mut self, value: Value, query_builder: &dyn QueryBuilder) {
        query_builder.write_value(self, &value).unwrap();
    }

    fn as_writer(&mut self) -> &mut dyn Write {
        self as _
    }
}

#[derive(Debug, Clone)]
pub struct SqlWriterValues {
    counter: usize,
    placeholder: String,
    numbered: bool,
    string: String,
    values: Vec<Value>,
}

impl SqlWriterValues {
    pub fn new<T>(placeholder: T, numbered: bool) -> Self
    where
        T: Into<String>,
    {
        Self {
            counter: 0,
            placeholder: placeholder.into(),
            numbered,
            string: String::with_capacity(256),
            values: Vec::new(),
        }
    }

    pub fn into_parts(self) -> (String, Values) {
        (self.string, Values(self.values))
    }
}

impl Write for SqlWriterValues {
    #[inline]
    fn write_str(&mut self, s: &str) -> std::fmt::Result {
        self.string.write_str(s)
    }

    #[inline]
    fn write_char(&mut self, c: char) -> std::fmt::Result {
        self.string.write_char(c)
    }
}

impl std::fmt::Display for SqlWriterValues {
    fn fmt(&self, f: &mut std::fmt::Formatter<'_>) -> std::fmt::Result {
        f.write_str(&self.string)
    }
}

impl SqlWriter for SqlWriterValues {
    fn push_param(&mut self, value: Value, _: &dyn QueryBuilder) {
        self.counter += 1;
        self.string.write_str(&self.placeholder).unwrap();
        if self.numbered {
            let counter = self.counter;

            self.string.write_str(&counter.to_string()).unwrap();
        }
        self.values.push(value)
    }

    fn as_writer(&mut self) -> &mut dyn Write {
        self as _
    }
}

pub fn inject_parameters<I>(sql: &str, params: I, query_builder: &dyn QueryBuilder) -> String
where
    I: IntoIterator<Item = Value>,
{
    let params: Vec<Value> = params.into_iter().collect();
    let mut counter = 0;
    let mut output = String::new();

    let mut tokenizer = Tokenizer::new(sql).iter().peekable();

    while let Some(token) = tokenizer.next() {
        match token {
            Token::Punctuation(ref mark) => {
                let (ph, numbered) = query_builder.placeholder();

                if !numbered && mark == ph {
                    query_builder
                        .write_value(&mut output, &params[counter])
                        .unwrap();

                    counter += 1;
                    continue;
                } else if numbered && mark == ph {
                    if let Some(Token::Unquoted(next)) = tokenizer.peek() {
                        if let Ok(num) = next.parse::<usize>() {
                            query_builder
                                .write_value(&mut output, &params[num - 1])
                                .unwrap();

                            tokenizer.next();
                            continue;
                        }
                    }
                }
                output.push_str(mark.as_ref());
            }
<<<<<<< HEAD
            _ => output.write_str(token.as_str()).unwrap(),
=======
            _ => write!(output, "{token}").unwrap(),
>>>>>>> a181395b
        }
    }

    output
}

#[cfg(test)]
#[cfg(feature = "backend-mysql")]
mod tests_mysql {
    use super::*;
    use pretty_assertions::assert_eq;

    #[test]
    fn inject_parameters_1() {
        assert_eq!(
            inject_parameters("WHERE A = ?", ["B".into()], &MysqlQueryBuilder),
            "WHERE A = 'B'"
        );
    }

    #[test]
    fn inject_parameters_2() {
        assert_eq!(
            inject_parameters("WHERE A = '?' AND B = ?", ["C".into()], &MysqlQueryBuilder),
            "WHERE A = '?' AND B = 'C'"
        );
    }

    #[test]
    fn inject_parameters_3() {
        assert_eq!(
            inject_parameters(
                "WHERE A = ? AND C = ?",
                ["B".into(), "D".into()],
                &MysqlQueryBuilder
            ),
            "WHERE A = 'B' AND C = 'D'"
        );
    }

    #[test]
    fn inject_parameters_4() {
        assert_eq!(
            inject_parameters("?", [vec![0xABu8, 0xCD, 0xEF].into()], &MysqlQueryBuilder),
            "x'ABCDEF'"
        );
    }
}

#[cfg(test)]
#[cfg(feature = "backend-postgres")]
mod tests_postgres {
    use super::*;
    use pretty_assertions::assert_eq;

    #[test]
    fn inject_parameters_5() {
        assert_eq!(
            inject_parameters(
                "WHERE A = $1 AND C = $2",
                ["B".into(), "D".into()],
                &PostgresQueryBuilder
            ),
            "WHERE A = 'B' AND C = 'D'"
        );
    }

    #[test]
    fn inject_parameters_6() {
        assert_eq!(
            inject_parameters(
                "WHERE A = $2 AND C = $1",
                ["B".into(), "D".into()],
                &PostgresQueryBuilder
            ),
            "WHERE A = 'D' AND C = 'B'"
        );
    }

    #[test]
    fn inject_parameters_7() {
        assert_eq!(
            inject_parameters("WHERE A = $1", [Value::from("B'C")], &PostgresQueryBuilder),
            "WHERE A = E'B\\'C'"
        );
    }
}<|MERGE_RESOLUTION|>--- conflicted
+++ resolved
@@ -119,11 +119,7 @@
                 }
                 output.push_str(mark.as_ref());
             }
-<<<<<<< HEAD
             _ => output.write_str(token.as_str()).unwrap(),
-=======
-            _ => write!(output, "{token}").unwrap(),
->>>>>>> a181395b
         }
     }
 
