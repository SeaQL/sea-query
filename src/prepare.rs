--- conflicted
+++ resolved
@@ -12,11 +12,7 @@
 
 impl SqlWriter for String {
     fn push_param(&mut self, value: Value, query_builder: &dyn QueryBuilder) {
-<<<<<<< HEAD
-        self.push_str(&query_builder.value_to_string(&value));
-=======
         query_builder.write_value(self, &value).unwrap();
->>>>>>> 4d8cb232
     }
 
     fn as_writer(&mut self) -> &mut dyn Write {
@@ -116,11 +112,7 @@
                         }
                     }
                 }
-<<<<<<< HEAD
-                output.push(mark.clone());
-=======
                 output.push_str(mark.as_ref());
->>>>>>> 4d8cb232
             }
             _ => write!(output, "{token}").unwrap(),
         }
