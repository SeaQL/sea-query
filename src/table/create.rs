use inherent::inherent;

use crate::{
    backend::SchemaBuilder, foreign_key::*, index::*, types::*, ColumnDef, SchemaStatementBuilder,
    SimpleExpr,
};

/// Create a table
///
/// # Examples
///
/// ```
/// use sea_query::{*, tests_cfg::*};
///
/// let table = Table::create()
///     .table(Char::Table)
///     .if_not_exists()
///     .comment("table comment")
///     .col(ColumnDef::new(Char::Id).integer().not_null().auto_increment().primary_key())
///     .col(ColumnDef::new(Char::FontSize).integer().not_null().comment("font size"))
///     .col(ColumnDef::new(Char::Character).string().not_null())
///     .col(ColumnDef::new(Char::SizeW).integer().not_null())
///     .col(ColumnDef::new(Char::SizeH).integer().not_null())
///     .col(ColumnDef::new(Char::FontId).integer().default(Value::Int(None)))
///     .foreign_key(
///         ForeignKey::create()
///             .name("FK_2e303c3a712662f1fc2a4d0aad6")
///             .from(Char::Table, Char::FontId)
///             .to(Font::Table, Font::Id)
///             .on_delete(ForeignKeyAction::Cascade)
///             .on_update(ForeignKeyAction::Cascade)
///     )
///     .to_owned();
///
/// assert_eq!(
///     table.to_string(MysqlQueryBuilder),
///     [
///         r#"CREATE TABLE IF NOT EXISTS `character` ("#,
///             r#"`id` int NOT NULL AUTO_INCREMENT PRIMARY KEY,"#,
///             r#"`font_size` int NOT NULL COMMENT 'font size',"#,
///             r#"`character` varchar(255) NOT NULL,"#,
///             r#"`size_w` int NOT NULL,"#,
///             r#"`size_h` int NOT NULL,"#,
///             r#"`font_id` int DEFAULT NULL,"#,
///             r#"CONSTRAINT `FK_2e303c3a712662f1fc2a4d0aad6`"#,
///                 r#"FOREIGN KEY (`font_id`) REFERENCES `font` (`id`)"#,
///                 r#"ON DELETE CASCADE ON UPDATE CASCADE"#,
///         r#") COMMENT 'table comment' "#,
///     ].join(" ")
/// );
/// assert_eq!(
///     table.to_string(PostgresQueryBuilder),
///     [
///         r#"CREATE TABLE IF NOT EXISTS "character" ("#,
///             r#""id" serial NOT NULL PRIMARY KEY,"#,
///             r#""font_size" integer NOT NULL ,"#,
///             r#""character" varchar NOT NULL,"#,
///             r#""size_w" integer NOT NULL,"#,
///             r#""size_h" integer NOT NULL,"#,
///             r#""font_id" integer DEFAULT NULL,"#,
///             r#"CONSTRAINT "FK_2e303c3a712662f1fc2a4d0aad6""#,
///                 r#"FOREIGN KEY ("font_id") REFERENCES "font" ("id")"#,
///                 r#"ON DELETE CASCADE ON UPDATE CASCADE"#,
///         r#")"#,
///     ].join(" ")
/// );
/// assert_eq!(
///     table.to_string(SqliteQueryBuilder),
///     [
///        r#"CREATE TABLE IF NOT EXISTS "character" ("#,
///            r#""id" integer NOT NULL PRIMARY KEY AUTOINCREMENT,"#,
///            r#""font_size" integer NOT NULL ,"#,
///            r#""character" text NOT NULL,"#,
///            r#""size_w" integer NOT NULL,"#,
///            r#""size_h" integer NOT NULL,"#,
///            r#""font_id" integer DEFAULT NULL,"#,
///            r#"FOREIGN KEY ("font_id") REFERENCES "font" ("id") ON DELETE CASCADE ON UPDATE CASCADE"#,
///        r#")"#,
///     ].join(" ")
/// );
/// ```
#[derive(Default, Debug, Clone)]
pub struct TableCreateStatement {
    pub(crate) table: Option<TableRef>,
    pub(crate) columns: Vec<ColumnDef>,
    pub(crate) options: Vec<TableOpt>,
    pub(crate) partitions: Vec<TablePartition>,
    pub(crate) indexes: Vec<IndexCreateStatement>,
    pub(crate) foreign_keys: Vec<ForeignKeyCreateStatement>,
    pub(crate) if_not_exists: bool,
    pub(crate) check: Vec<SimpleExpr>,
<<<<<<< HEAD
    ///table comment
    pub(crate) comment: Option<String>,
=======
    pub(crate) extra: Option<String>,
>>>>>>> 1c9a6656
}

/// All available table options
#[derive(Debug, Clone)]
pub enum TableOpt {
    Engine(String),
    Collate(String),
    CharacterSet(String),
}

/// All available table partition options
#[derive(Debug, Clone)]
pub enum TablePartition {}

impl TableCreateStatement {
    /// Construct create table statement
    pub fn new() -> Self {
        Self::default()
    }

    /// Create table if table not exists
    pub fn if_not_exists(&mut self) -> &mut Self {
        self.if_not_exists = true;
        self
    }

    /// Set table name
    pub fn table<T>(&mut self, table: T) -> &mut Self
    where
        T: IntoTableRef,
    {
        self.table = Some(table.into_table_ref());
        self
    }
    /// Set table comment
    pub fn comment<T>(&mut self, comment: T) -> &mut Self
    where
        T: Into<String>,
    {
        self.comment = Some(comment.into());
        self
    }

    /// Add a new table column
    pub fn col(&mut self, column: &mut ColumnDef) -> &mut Self {
        let mut column = column.take();
        column.table = self.table.clone();
        self.columns.push(column);
        self
    }

    pub fn check(&mut self, value: SimpleExpr) -> &mut Self {
        self.check.push(value);
        self
    }

    /// Add an index. MySQL only.
    ///
    /// # Examples
    ///
    /// ```
    /// use sea_query::{tests_cfg::*, *};
    ///
    /// assert_eq!(
    ///     Table::create()
    ///         .table(Glyph::Table)
    ///         .col(ColumnDef::new(Glyph::Id).integer().not_null())
    ///         .index(Index::create().unique().name("idx-glyph-id").col(Glyph::Id))
    ///         .to_string(MysqlQueryBuilder),
    ///     [
    ///         "CREATE TABLE `glyph` (",
    ///         "`id` int NOT NULL,",
    ///         "UNIQUE KEY `idx-glyph-id` (`id`)",
    ///         ")",
    ///     ]
    ///     .join(" ")
    /// );
    /// ```
    pub fn index(&mut self, index: &mut IndexCreateStatement) -> &mut Self {
        self.indexes.push(index.take());
        self
    }

    /// Add an primary key.
    ///
    /// # Examples
    ///
    /// ```
    /// use sea_query::{tests_cfg::*, *};
    ///
    /// let mut statement = Table::create();
    /// statement
    ///     .table(Glyph::Table)
    ///     .col(ColumnDef::new(Glyph::Id).integer().not_null())
    ///     .col(ColumnDef::new(Glyph::Image).string().not_null())
    ///     .primary_key(Index::create().col(Glyph::Id).col(Glyph::Image));
    /// assert_eq!(
    ///     statement.to_string(MysqlQueryBuilder),
    ///     [
    ///         "CREATE TABLE `glyph` (",
    ///         "`id` int NOT NULL,",
    ///         "`image` varchar(255) NOT NULL,",
    ///         "PRIMARY KEY (`id`, `image`)",
    ///         ")",
    ///     ]
    ///     .join(" ")
    /// );
    /// assert_eq!(
    ///     statement.to_string(PostgresQueryBuilder),
    ///     [
    ///         "CREATE TABLE \"glyph\" (",
    ///         "\"id\" integer NOT NULL,",
    ///         "\"image\" varchar NOT NULL,",
    ///         "PRIMARY KEY (\"id\", \"image\")",
    ///         ")",
    ///     ]
    ///     .join(" ")
    /// );
    /// assert_eq!(
    ///     statement.to_string(SqliteQueryBuilder),
    ///     [
    ///         r#"CREATE TABLE "glyph" ("#,
    ///         r#""id" integer NOT NULL,"#,
    ///         r#""image" text NOT NULL,"#,
    ///         r#"PRIMARY KEY ("id", "image")"#,
    ///         r#")"#,
    ///     ]
    ///     .join(" ")
    /// );
    /// ```
    pub fn primary_key(&mut self, index: &mut IndexCreateStatement) -> &mut Self {
        let mut index = index.take();
        index.primary = true;
        self.indexes.push(index);
        self
    }

    /// Add a foreign key
    pub fn foreign_key(&mut self, foreign_key: &mut ForeignKeyCreateStatement) -> &mut Self {
        self.foreign_keys.push(foreign_key.take());
        self
    }

    /// Set database engine. MySQL only.
    pub fn engine<T>(&mut self, string: T) -> &mut Self
    where
        T: Into<String>,
    {
        self.opt(TableOpt::Engine(string.into()));
        self
    }

    /// Set database collate. MySQL only.
    pub fn collate<T>(&mut self, string: T) -> &mut Self
    where
        T: Into<String>,
    {
        self.opt(TableOpt::Collate(string.into()));
        self
    }

    /// Set database character set. MySQL only.
    pub fn character_set<T>(&mut self, name: T) -> &mut Self
    where
        T: Into<String>,
    {
        self.opt(TableOpt::CharacterSet(name.into()));
        self
    }

    fn opt(&mut self, option: TableOpt) -> &mut Self {
        self.options.push(option);
        self
    }

    #[allow(dead_code)]
    fn partition(&mut self, partition: TablePartition) -> &mut Self {
        self.partitions.push(partition);
        self
    }

    pub fn get_table_name(&self) -> Option<&TableRef> {
        self.table.as_ref()
    }

    pub fn get_columns(&self) -> &Vec<ColumnDef> {
        self.columns.as_ref()
    }

    pub fn get_foreign_key_create_stmts(&self) -> &Vec<ForeignKeyCreateStatement> {
        self.foreign_keys.as_ref()
    }

    pub fn get_indexes(&self) -> &Vec<IndexCreateStatement> {
        self.indexes.as_ref()
    }

    /// Rewriting extra param. You should take care self about concat extra params. Add extra after options.
    /// Example for PostgresSQL [Citus](https://github.com/citusdata/citus) extension:
    /// ```
    /// use sea_query::{tests_cfg::*, *};
    /// let table = Table::create()
    ///     .table(Char::Table)
    ///     .col(
    ///         ColumnDef::new(Char::Id)
    ///             .uuid()
    ///             .extra("DEFAULT uuid_generate_v4()")
    ///             .primary_key()
    ///             .not_null(),
    ///     )
    ///     .col(
    ///         ColumnDef::new(Char::CreatedAt)
    ///             .timestamp_with_time_zone()
    ///             .extra("DEFAULT NOW()")
    ///             .not_null(),
    ///     )
    ///     .col(ColumnDef::new(Char::UserData).json_binary().not_null())
    ///     .extra("USING columnar")
    ///     .to_owned();
    /// assert_eq!(
    ///     table.to_string(PostgresQueryBuilder),
    ///     [
    ///         r#"CREATE TABLE "character" ("#,
    ///         r#""id" uuid DEFAULT uuid_generate_v4() PRIMARY KEY NOT NULL,"#,
    ///         r#""created_at" timestamp with time zone DEFAULT NOW() NOT NULL,"#,
    ///         r#""user_data" jsonb NOT NULL"#,
    ///         r#") USING columnar"#,
    ///     ]
    ///     .join(" ")
    /// );
    /// ```
    pub fn extra<T>(&mut self, extra: T) -> &mut Self
    where
        T: Into<String>,
    {
        self.extra = Some(extra.into());
        self
    }

    pub fn get_extra(&self) -> Option<&String> {
        self.extra.as_ref()
    }

    pub fn take(&mut self) -> Self {
        Self {
            table: self.table.take(),
            columns: std::mem::take(&mut self.columns),
            options: std::mem::take(&mut self.options),
            partitions: std::mem::take(&mut self.partitions),
            indexes: std::mem::take(&mut self.indexes),
            foreign_keys: std::mem::take(&mut self.foreign_keys),
            if_not_exists: self.if_not_exists,
            check: std::mem::take(&mut self.check),
<<<<<<< HEAD
            comment: std::mem::take(&mut self.comment),
=======
            extra: std::mem::take(&mut self.extra),
>>>>>>> 1c9a6656
        }
    }
}

#[inherent]
impl SchemaStatementBuilder for TableCreateStatement {
    pub fn build<T: SchemaBuilder>(&self, schema_builder: T) -> String {
        let mut sql = String::with_capacity(256);
        schema_builder.prepare_table_create_statement(self, &mut sql);
        sql
    }

    pub fn build_any(&self, schema_builder: &dyn SchemaBuilder) -> String {
        let mut sql = String::with_capacity(256);
        schema_builder.prepare_table_create_statement(self, &mut sql);
        sql
    }

    pub fn to_string<T: SchemaBuilder>(&self, schema_builder: T) -> String;
}<|MERGE_RESOLUTION|>--- conflicted
+++ resolved
@@ -89,12 +89,9 @@
     pub(crate) foreign_keys: Vec<ForeignKeyCreateStatement>,
     pub(crate) if_not_exists: bool,
     pub(crate) check: Vec<SimpleExpr>,
-<<<<<<< HEAD
     ///table comment
     pub(crate) comment: Option<String>,
-=======
     pub(crate) extra: Option<String>,
->>>>>>> 1c9a6656
 }
 
 /// All available table options
@@ -348,11 +345,8 @@
             foreign_keys: std::mem::take(&mut self.foreign_keys),
             if_not_exists: self.if_not_exists,
             check: std::mem::take(&mut self.check),
-<<<<<<< HEAD
             comment: std::mem::take(&mut self.comment),
-=======
             extra: std::mem::take(&mut self.extra),
->>>>>>> 1c9a6656
         }
     }
 }
